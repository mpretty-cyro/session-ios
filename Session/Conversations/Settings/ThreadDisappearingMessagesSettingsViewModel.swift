--- conflicted
+++ resolved
@@ -66,19 +66,15 @@
     init(
         threadId: String,
         threadVariant: SessionThread.Variant,
-<<<<<<< HEAD
         currentUserIsClosedGroupMember: Bool?,
         currentUserIsClosedGroupAdmin: Bool?,
-        config: DisappearingMessagesConfiguration
-=======
         config: DisappearingMessagesConfiguration,
         using dependencies: Dependencies = Dependencies()
->>>>>>> 4d098914
     ) {
         self.dependencies = dependencies
         self.threadId = threadId
         self.threadVariant = threadVariant
-        self.isNoteToSelf = (threadId == getUserHexEncodedPublicKey())
+        self.isNoteToSelf = (threadId == getUserHexEncodedPublicKey(using: dependencies))
         self.currentUserIsClosedGroupMember = currentUserIsClosedGroupMember
         self.currentUserIsClosedGroupAdmin = currentUserIsClosedGroupAdmin
         self.config = config
@@ -104,9 +100,9 @@
     override var footerButtonInfo: AnyPublisher<SessionButton.Info?, Never> {
         self.shouldShowConfirmButton
             .removeDuplicates()
-<<<<<<< HEAD
-            .map { [weak self] shouldShowConfirmButton in
+            .map { [weak self, dependencies] shouldShowConfirmButton in
                 guard shouldShowConfirmButton else { return nil }
+                
                 return SessionButton.Info(
                     style: .bordered,
                     title: "DISAPPERING_MESSAGES_SAVE_TITLE".localized(),
@@ -117,20 +113,7 @@
                     ),
                     minWidth: 110,
                     onTap: {
-                        self?.saveChanges()
-=======
-            .map { [weak self] currentSelection in (self?.storedSelection != currentSelection) }
-            .map { [weak self, dependencies] isChanged in
-                guard isChanged else { return [] }
-                
-                return [
-                    NavItem(
-                        id: .save,
-                        systemItem: .save,
-                        accessibilityIdentifier: "Save button"
-                    ) {
                         self?.saveChanges(using: dependencies)
->>>>>>> 4d098914
                         self?.dismissScreen()
                     }
                 )
@@ -140,9 +123,8 @@
     
     public override var observableTableData: ObservableData { _observableTableData }
     
-<<<<<<< HEAD
     private lazy var _observableTableData: ObservableData = self.currentSelection
-        .map { [weak self, threadVariant, isNoteToSelf, config, currentUserIsClosedGroupMember, currentUserIsClosedGroupAdmin] currentSelection in
+        .map { [weak self, threadVariant, isNoteToSelf, config, currentUserIsClosedGroupMember, currentUserIsClosedGroupAdmin, dependencies] currentSelection in
             switch (threadVariant, isNoteToSelf) {
                 case (.contact, false):
                     return [
@@ -242,49 +224,6 @@
                                     id: Item(title: "DISAPPERING_MESSAGES_TYPE_AFTER_SEND_TITLE".localized()),
                                     title: "DISAPPERING_MESSAGES_TYPE_AFTER_SEND_TITLE".localized(),
                                     subtitle: "DISAPPERING_MESSAGES_TYPE_AFTER_SEND_DESCRIPTION".localized(),
-=======
-    /// This is all the data the screen needs to populate itself, please see the following link for tips to help optimise
-    /// performance https://github.com/groue/GRDB.swift#valueobservation-performance
-    ///
-    /// **Note:** This observation will be triggered twice immediately (and be de-duped by the `removeDuplicates`)
-    /// this is due to the behaviour of `ValueConcurrentObserver.asyncStartObservation` which triggers it's own
-    /// fetch (after the ones in `ValueConcurrentObserver.asyncStart`/`ValueConcurrentObserver.syncStart`)
-    /// just in case the database has changed between the two reads - unfortunately it doesn't look like there is a way to prevent this
-    private lazy var _observableTableData: ObservableData = ValueObservation
-        .trackingConstantRegion { [weak self, config, dependencies, threadId = self.threadId] db -> [SectionModel] in
-            let userPublicKey: String = getUserHexEncodedPublicKey(db, using: dependencies)
-            let maybeThreadViewModel: SessionThreadViewModel? = try SessionThreadViewModel
-                .conversationSettingsQuery(threadId: threadId, userPublicKey: userPublicKey)
-                .fetchOne(db)
-            
-            return [
-                SectionModel(
-                    model: .content,
-                    elements: [
-                        SessionCell.Info(
-                            id: Item(title: "DISAPPEARING_MESSAGES_OFF".localized()),
-                            title: "DISAPPEARING_MESSAGES_OFF".localized(),
-                            rightAccessory: .radio(
-                                isSelected: { (self?.currentSelection.value == 0) }
-                            ),
-                            isEnabled: (
-                                (
-                                    maybeThreadViewModel?.threadVariant != .legacyGroup &&
-                                    maybeThreadViewModel?.threadVariant != .group
-                                ) ||
-                                maybeThreadViewModel?.currentUserIsClosedGroupMember == true
-                            ),
-                            onTap: { self?.currentSelection.send(0) }
-                        )
-                    ].appending(
-                        contentsOf: DisappearingMessagesConfiguration.validDurationsSeconds
-                            .map { duration in
-                                let title: String = duration.formatted(format: .long)
-                                
-                                return SessionCell.Info(
-                                    id: Item(title: title),
-                                    title: title,
->>>>>>> 4d098914
                                     rightAccessory: .radio(
                                         isSelected: {
                                             (self?.currentSelection.value.isEnabled == true) &&
@@ -537,14 +476,14 @@
     
     // MARK: - Functions
     
-    private func saveChanges(using dependencies: Dependencies = Dependencies()) {
+    private func saveChanges(using dependencies: Dependencies) {
         let threadId: String = self.threadId
         let threadVariant: SessionThread.Variant = self.threadVariant
         let updatedConfig: DisappearingMessagesConfiguration = self.currentSelection.value
 
         guard self.config != updatedConfig else { return }
 
-        dependencies.storage.writeAsync { db in
+        dependencies.storage.writeAsync(using: dependencies) { db in
             _ = try updatedConfig.saved(db)
             
             _ = try Interaction
@@ -584,7 +523,7 @@
         }
         
         // Contacts & legacy closed groups need to update the SessionUtil
-        dependencies.storage.writeAsync { db in
+        dependencies.storage.writeAsync(using: dependencies) { db in
             switch threadVariant {
                 case .contact:
                     try SessionUtil
