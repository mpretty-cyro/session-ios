// Copyright © 2022 Rangeproof Pty Ltd. All rights reserved.

import Foundation
import Combine

public enum HTTP {
    private static let seedNodeURLSession = URLSession(configuration: .ephemeral, delegate: seedNodeURLSessionDelegate, delegateQueue: nil)
    private static let seedNodeURLSessionDelegate = SeedNodeURLSessionDelegateImplementation()
    private static let snodeURLSession = URLSession(configuration: .ephemeral, delegate: snodeURLSessionDelegate, delegateQueue: nil)
    private static let snodeURLSessionDelegate = SnodeURLSessionDelegateImplementation()

    // MARK: - Certificates
    
    /// **Note:** These certificates will need to be regenerated and replaced at the start of April 2025, iOS has a restriction after iOS 13
    /// where certificates can have a maximum lifetime of 825 days (https://support.apple.com/en-au/HT210176) as a result we
    /// can't use the 10 year certificates that the other platforms use
    private static let storageSeed1Cert: SecCertificate = {
        let path = Bundle.main.path(forResource: "seed1-2023-2y", ofType: "der")!
        let data = try! Data(contentsOf: URL(fileURLWithPath: path))
        return SecCertificateCreateWithData(nil, data as CFData)!
    }()

    private static let storageSeed2Cert: SecCertificate = {
        let path = Bundle.main.path(forResource: "seed2-2023-2y", ofType: "der")!
        let data = try! Data(contentsOf: URL(fileURLWithPath: path))
        return SecCertificateCreateWithData(nil, data as CFData)!
    }()

    private static let storageSeed3Cert: SecCertificate = {
        let path = Bundle.main.path(forResource: "seed3-2023-2y", ofType: "der")!
        let data = try! Data(contentsOf: URL(fileURLWithPath: path))
        return SecCertificateCreateWithData(nil, data as CFData)!
    }()
    
    // MARK: - Settings
    
    public static let defaultTimeout: TimeInterval = 10

    // MARK: - Seed Node URL Session Delegate Implementation
    
    private final class SeedNodeURLSessionDelegateImplementation : NSObject, URLSessionDelegate {

        func urlSession(_ session: URLSession, didReceive challenge: URLAuthenticationChallenge, completionHandler: @escaping (URLSession.AuthChallengeDisposition, URLCredential?) -> Void) {
            guard let trust = challenge.protectionSpace.serverTrust else {
                return completionHandler(.cancelAuthenticationChallenge, nil)
            }
            // Mark the seed node certificates as trusted
            let certificates = [ storageSeed1Cert, storageSeed2Cert, storageSeed3Cert ]
            guard SecTrustSetAnchorCertificates(trust, certificates as CFArray) == errSecSuccess else {
                SNLog("Failed to set seed node certificates.")
                return completionHandler(.cancelAuthenticationChallenge, nil)
            }
            
            // Check that the presented certificate is one of the seed node certificates
            var error: CFError?
            guard SecTrustEvaluateWithError(trust, &error) else {
                // Extract the result for further processing (since we are defaulting to `invalid` we
                // don't care if extracting the result type fails)
                var result: SecTrustResultType = .invalid
                _ = SecTrustGetTrustResult(trust, &result)
                
                switch result {
                    case .proceed, .unspecified:
                        /// Unspecified indicates that evaluation reached an (implicitly trusted) anchor certificate without any evaluation
                        /// failures, but never encountered any explicitly stated user-trust preference. This is the most common return
                        /// value. The Keychain Access utility refers to this value as the "Use System Policy," which is the default user setting.
                        return completionHandler(.useCredential, URLCredential(trust: trust))
                    
                    case .recoverableTrustFailure:
                        /// A recoverable failure generally suggests that the certificate was mostly valid but something minor didn't line up,
                        /// while we don't want to recover in this case it's probably a good idea to include the reason in the logs to simplify
                        /// debugging if it does end up happening
                        let reason: String = {
                            guard
                                let validationResult: [String: Any] = SecTrustCopyResult(trust) as? [String: Any],
                                let details: [String: Any] = (validationResult["TrustResultDetails"] as? [[String: Any]])?
                                    .reduce(into: [:], { result, next in next.forEach { result[$0.key] = $0.value } })
                            else { return "Unknown" }

                            return "\(details)"
                        }()
                        
                        SNLog("Failed to validate a seed certificate with a recoverable error: \(reason)")
                        return completionHandler(.cancelAuthenticationChallenge, nil)
                        
                    default:
                        SNLog("Failed to validate a seed certificate with an unrecoverable error.")
                        return completionHandler(.cancelAuthenticationChallenge, nil)
                }
            }
            
            return completionHandler(.useCredential, URLCredential(trust: trust))
        }
    }
    
    // MARK: - Snode URL Session Delegate Implementation
    
    private final class SnodeURLSessionDelegateImplementation : NSObject, URLSessionDelegate {

        func urlSession(_ session: URLSession, didReceive challenge: URLAuthenticationChallenge, completionHandler: @escaping (URLSession.AuthChallengeDisposition, URLCredential?) -> Void) {
            // Snode to snode communication uses self-signed certificates but clients can safely ignore this
            completionHandler(.useCredential, URLCredential(trust: challenge.protectionSpace.serverTrust!))
        }
    }
<<<<<<< HEAD

    // MARK: - Verb
    
    public enum Verb: String, Codable {
        case get = "GET"
        case put = "PUT"
        case post = "POST"
        case delete = "DELETE"
        
        public static func from(_ value: String?) -> Verb? {
            switch value?.uppercased() {
                case "GET": return .get
                case "PUT": return .put
                case "POST": return .post
                case "DELETE": return .delete
                default: return nil
            }
        }
    }

    // MARK: - Error
    
    public enum Error: LocalizedError, Equatable {
        case generic
        case invalidURL
        case invalidJSON
        case parsingFailed
        case invalidResponse
        case maxFileSizeExceeded
        case httpRequestFailed(statusCode: UInt, data: Data?)
        case timeout
        case cancelled
        
        public var errorDescription: String? {
            switch self {
                case .generic: return "An error occurred."
                case .invalidURL: return "Invalid URL."
                case .invalidJSON: return "Invalid JSON."
                case .parsingFailed, .invalidResponse: return "Invalid response."
                case .maxFileSizeExceeded: return "Maximum file size exceeded."
                case .httpRequestFailed(let statusCode, _): return "HTTP request failed with status code: \(statusCode)."
                case .timeout: return "The request timed out."
                case .cancelled: return "The request was cancelled."
            }
        }
=======
    
    // MARK: - Execution
        
    public static func execute(
        _ method: HTTPMethod,
        _ url: String,
        timeout: TimeInterval = HTTP.defaultTimeout,
        useSeedNodeURLSession: Bool = false
    ) -> AnyPublisher<Data, Error> {
        return execute(
            method,
            url,
            body: nil,
            timeout: timeout,
            useSeedNodeURLSession: useSeedNodeURLSession
        )
>>>>>>> 4d098914
    }
    
    public static func execute(
        _ method: HTTPMethod,
        _ url: String,
        body: Data?,
        timeout: TimeInterval = HTTP.defaultTimeout,
        useSeedNodeURLSession: Bool = false
    ) -> AnyPublisher<Data, Error> {
        guard let url: URL = URL(string: url) else {
            return Fail<Data, Error>(error: HTTPError.invalidURL)
                .eraseToAnyPublisher()
        }
<<<<<<< HEAD
    }
    
    public static func execute(_ verb: Verb, _ url: String, headers: [String: String]? = nil, body: Data?, timeout: TimeInterval = HTTP.timeout, useSeedNodeURLSession: Bool = false) -> Promise<Data> {
        let (promise, _) = execute2(verb, url, headers: headers, body: body, timeout: timeout, useSeedNodeURLSession: useSeedNodeURLSession)
        
        return promise
    }
    
    public static func execute2(_ verb: Verb, _ url: String, headers: [String: String]? = nil, body: Data?, timeout: TimeInterval = HTTP.timeout, useSeedNodeURLSession: Bool = false) -> (Promise<Data>, URLSessionDataTask?) {
        guard
            let urlSafeString: String = url.addingPercentEncoding(withAllowedCharacters: .urlFragmentAllowed),
            let url: URL = URL(string: urlSafeString)
        else { return (Promise(error: HTTP.Error.invalidURL), nil) }
        
        var request = URLRequest(url: url)
        request.httpMethod = verb.rawValue
=======
        
        let urlSession: URLSession = (useSeedNodeURLSession ? seedNodeURLSession : snodeURLSession)
        var request = URLRequest(url: url)
        request.httpMethod = method.rawValue
>>>>>>> 4d098914
        request.httpBody = body
        request.timeoutInterval = timeout
        request.allHTTPHeaderFields?.removeValue(forKey: "User-Agent")
        request.setValue("WhatsApp", forHTTPHeaderField: "User-Agent") // Set a fake value
        request.setValue("en-us", forHTTPHeaderField: "Accept-Language") // Set a fake value
<<<<<<< HEAD
        headers?.forEach { key, value in
            request.setValue(value, forHTTPHeaderField: key)
        }
        
        let (promise, seal) = Promise<Data>.pending()
        let urlSession = useSeedNodeURLSession ? seedNodeURLSession : snodeURLSession
        let task = urlSession.dataTask(with: request) { data, response, error in
            guard let data = data, let response = response as? HTTPURLResponse else {
                if let error = error {
                    SNLog("\(verb.rawValue) request to \(url) failed due to error: \(error).")
                } else {
                    SNLog("\(verb.rawValue) request to \(url) failed.")
                }
                
                // Override the actual error so that we can correctly catch failed requests in sendOnionRequest(invoking:on:with:)
                switch (error as? NSError)?.code {
                    case NSURLErrorTimedOut: return seal.reject(Error.timeout)
                    case NSURLErrorCancelled: return seal.reject(Error.cancelled)
                    default: return seal.reject(Error.httpRequestFailed(statusCode: 0, data: nil))
=======
        
        return urlSession
            .dataTaskPublisher(for: request)
            .mapError { error in
                SNLog("\(method.rawValue) request to \(url) failed due to error: \(error).")
                
                // Override the actual error so that we can correctly catch failed requests
                // in sendOnionRequest(invoking:on:with:)
                switch (error as NSError).code {
                    case NSURLErrorTimedOut: return HTTPError.timeout
                    default: return HTTPError.httpRequestFailed(statusCode: 0, data: nil)
>>>>>>> 4d098914
                }
            }
            .flatMap { data, response in
                guard let response = response as? HTTPURLResponse else {
                    SNLog("\(method.rawValue) request to \(url) failed.")
                    return Fail<Data, Error>(error: HTTPError.httpRequestFailed(statusCode: 0, data: data))
                        .eraseToAnyPublisher()
                }
                let statusCode = UInt(response.statusCode)
                // TODO: Remove all the JSON handling?
                guard 200...299 ~= statusCode else {
                    var json: JSON? = nil
                    if let processedJson: JSON = try? JSONSerialization.jsonObject(with: data, options: [ .fragmentsAllowed ]) as? JSON {
                        json = processedJson
                    }
                    else if let result: String = String(data: data, encoding: .utf8) {
                        json = [ "result": result ]
                    }
                    
                    let jsonDescription: String = (json?.prettifiedDescription ?? "no debugging info provided")
                    SNLog("\(method.rawValue) request to \(url) failed with status code: \(statusCode) (\(jsonDescription)).")
                    return Fail<Data, Error>(error: HTTPError.httpRequestFailed(statusCode: statusCode, data: data))
                        .eraseToAnyPublisher()
                }
                
                return Just(data)
                    .setFailureType(to: Error.self)
                    .eraseToAnyPublisher()
            }
<<<<<<< HEAD
            
            seal.fulfill(data)
        }
        task.resume()
        return (promise, task)
=======
            .eraseToAnyPublisher()
>>>>>>> 4d098914
    }
    
    // FIXME: Either use or remove the web socket logic
    @available(iOS 13.0, *)
    private static let socketDelegate = WebSocket()
    @available(iOS 13.0, *)
    public static func openSocket(_ verb: Verb, _ url: String, body: Data?, timeout: TimeInterval = HTTP.timeout) -> URLSessionWebSocketTask? {
        // Note: No need to do a secure web socket ('wss') as the packets are encrypted over Lokinet already
        // and doing a 'wss' connection would actually be slightly slower
        var request = URLRequest(url: URL(string: "ws://\(url)")!)
        request.httpMethod = verb.rawValue
        request.httpBody = body
        request.timeoutInterval = timeout
        request.allHTTPHeaderFields?.removeValue(forKey: "User-Agent")
        request.setValue("WhatsApp", forHTTPHeaderField: "User-Agent") // Set a fake value
        request.setValue("en-us", forHTTPHeaderField: "Accept-Language") // Set a fake value
        
//        let delegate = WebSocket()
        let session = URLSession(configuration: .ephemeral, delegate: socketDelegate, delegateQueue: nil)
//        session.time
        return session.webSocketTask(with: request)
        
        
//
//        let webSocketDelegate = WebSocket()
//
//        let config = URLSessionConfiguration.default
//        config.requestCachePolicy = URLRequest.CachePolicy.reloadIgnoringLocalCacheData
//        config.connectionProxyDictionary = [
//         kCFNetworkProxiesSOCKSEnable: 1,
//         kCFNetworkProxiesSOCKSProxy: "127.0.0.1",
//         kCFNetworkProxiesSOCKSPort: 4123,
//         kCFStreamPropertySOCKSVersion: kCFStreamSocketSOCKSVersion5
//        ]
//        let session = URLSession(configuration: config, delegate: webSocketDelegate, delegateQueue: nil)
//
//        var request = URLRequest(url: URL(string: "wss://example.com:8181")!)
//
//        let webSocketTask = session.webSocketTask(with: request)
//        webSocketTask.resume()

    }
}

@available(iOS 13.0, *)
class WebSocket: NSObject, URLSessionWebSocketDelegate {
 func urlSession(_ session: URLSession, webSocketTask: URLSessionWebSocketTask, didOpenWithProtocol protocol: String?) {
  print("Web Socket did connect")
 }

 func urlSession(_ session: URLSession, webSocketTask: URLSessionWebSocketTask, didCloseWith closeCode: URLSessionWebSocketTask.CloseCode, reason: Data?) {
  print("Web Socket did disconnect. Close code: \(closeCode). Reason: \(String(describing: reason))")
 }
}<|MERGE_RESOLUTION|>--- conflicted
+++ resolved
@@ -102,53 +102,6 @@
             completionHandler(.useCredential, URLCredential(trust: challenge.protectionSpace.serverTrust!))
         }
     }
-<<<<<<< HEAD
-
-    // MARK: - Verb
-    
-    public enum Verb: String, Codable {
-        case get = "GET"
-        case put = "PUT"
-        case post = "POST"
-        case delete = "DELETE"
-        
-        public static func from(_ value: String?) -> Verb? {
-            switch value?.uppercased() {
-                case "GET": return .get
-                case "PUT": return .put
-                case "POST": return .post
-                case "DELETE": return .delete
-                default: return nil
-            }
-        }
-    }
-
-    // MARK: - Error
-    
-    public enum Error: LocalizedError, Equatable {
-        case generic
-        case invalidURL
-        case invalidJSON
-        case parsingFailed
-        case invalidResponse
-        case maxFileSizeExceeded
-        case httpRequestFailed(statusCode: UInt, data: Data?)
-        case timeout
-        case cancelled
-        
-        public var errorDescription: String? {
-            switch self {
-                case .generic: return "An error occurred."
-                case .invalidURL: return "Invalid URL."
-                case .invalidJSON: return "Invalid JSON."
-                case .parsingFailed, .invalidResponse: return "Invalid response."
-                case .maxFileSizeExceeded: return "Maximum file size exceeded."
-                case .httpRequestFailed(let statusCode, _): return "HTTP request failed with status code: \(statusCode)."
-                case .timeout: return "The request timed out."
-                case .cancelled: return "The request was cancelled."
-            }
-        }
-=======
     
     // MARK: - Execution
         
@@ -165,12 +118,12 @@
             timeout: timeout,
             useSeedNodeURLSession: useSeedNodeURLSession
         )
->>>>>>> 4d098914
     }
     
     public static func execute(
         _ method: HTTPMethod,
         _ url: String,
+        headers: [String: String]? = nil,
         body: Data?,
         timeout: TimeInterval = HTTP.defaultTimeout,
         useSeedNodeURLSession: Bool = false
@@ -179,55 +132,18 @@
             return Fail<Data, Error>(error: HTTPError.invalidURL)
                 .eraseToAnyPublisher()
         }
-<<<<<<< HEAD
-    }
-    
-    public static func execute(_ verb: Verb, _ url: String, headers: [String: String]? = nil, body: Data?, timeout: TimeInterval = HTTP.timeout, useSeedNodeURLSession: Bool = false) -> Promise<Data> {
-        let (promise, _) = execute2(verb, url, headers: headers, body: body, timeout: timeout, useSeedNodeURLSession: useSeedNodeURLSession)
-        
-        return promise
-    }
-    
-    public static func execute2(_ verb: Verb, _ url: String, headers: [String: String]? = nil, body: Data?, timeout: TimeInterval = HTTP.timeout, useSeedNodeURLSession: Bool = false) -> (Promise<Data>, URLSessionDataTask?) {
-        guard
-            let urlSafeString: String = url.addingPercentEncoding(withAllowedCharacters: .urlFragmentAllowed),
-            let url: URL = URL(string: urlSafeString)
-        else { return (Promise(error: HTTP.Error.invalidURL), nil) }
-        
-        var request = URLRequest(url: url)
-        request.httpMethod = verb.rawValue
-=======
         
         let urlSession: URLSession = (useSeedNodeURLSession ? seedNodeURLSession : snodeURLSession)
         var request = URLRequest(url: url)
         request.httpMethod = method.rawValue
->>>>>>> 4d098914
         request.httpBody = body
         request.timeoutInterval = timeout
         request.allHTTPHeaderFields?.removeValue(forKey: "User-Agent")
         request.setValue("WhatsApp", forHTTPHeaderField: "User-Agent") // Set a fake value
         request.setValue("en-us", forHTTPHeaderField: "Accept-Language") // Set a fake value
-<<<<<<< HEAD
         headers?.forEach { key, value in
             request.setValue(value, forHTTPHeaderField: key)
         }
-        
-        let (promise, seal) = Promise<Data>.pending()
-        let urlSession = useSeedNodeURLSession ? seedNodeURLSession : snodeURLSession
-        let task = urlSession.dataTask(with: request) { data, response, error in
-            guard let data = data, let response = response as? HTTPURLResponse else {
-                if let error = error {
-                    SNLog("\(verb.rawValue) request to \(url) failed due to error: \(error).")
-                } else {
-                    SNLog("\(verb.rawValue) request to \(url) failed.")
-                }
-                
-                // Override the actual error so that we can correctly catch failed requests in sendOnionRequest(invoking:on:with:)
-                switch (error as? NSError)?.code {
-                    case NSURLErrorTimedOut: return seal.reject(Error.timeout)
-                    case NSURLErrorCancelled: return seal.reject(Error.cancelled)
-                    default: return seal.reject(Error.httpRequestFailed(statusCode: 0, data: nil))
-=======
         
         return urlSession
             .dataTaskPublisher(for: request)
@@ -238,8 +154,8 @@
                 // in sendOnionRequest(invoking:on:with:)
                 switch (error as NSError).code {
                     case NSURLErrorTimedOut: return HTTPError.timeout
+                    case NSURLErrorCancelled: return HTTPError.cancelled
                     default: return HTTPError.httpRequestFailed(statusCode: 0, data: nil)
->>>>>>> 4d098914
                 }
             }
             .flatMap { data, response in
@@ -269,22 +185,13 @@
                     .setFailureType(to: Error.self)
                     .eraseToAnyPublisher()
             }
-<<<<<<< HEAD
-            
-            seal.fulfill(data)
-        }
-        task.resume()
-        return (promise, task)
-=======
             .eraseToAnyPublisher()
->>>>>>> 4d098914
     }
     
     // FIXME: Either use or remove the web socket logic
-    @available(iOS 13.0, *)
     private static let socketDelegate = WebSocket()
-    @available(iOS 13.0, *)
-    public static func openSocket(_ verb: Verb, _ url: String, body: Data?, timeout: TimeInterval = HTTP.timeout) -> URLSessionWebSocketTask? {
+    
+    public static func openSocket(_ verb: HTTPMethod, _ url: String, body: Data?, timeout: TimeInterval = HTTP.defaultTimeout) -> URLSessionWebSocketTask? {
         // Note: No need to do a secure web socket ('wss') as the packets are encrypted over Lokinet already
         // and doing a 'wss' connection would actually be slightly slower
         var request = URLRequest(url: URL(string: "ws://\(url)")!)
@@ -318,11 +225,9 @@
 //
 //        let webSocketTask = session.webSocketTask(with: request)
 //        webSocketTask.resume()
-
     }
 }
 
-@available(iOS 13.0, *)
 class WebSocket: NSObject, URLSessionWebSocketDelegate {
  func urlSession(_ session: URLSession, webSocketTask: URLSessionWebSocketTask, didOpenWithProtocol protocol: String?) {
   print("Web Socket did connect")
