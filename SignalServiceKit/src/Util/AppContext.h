--- conflicted
+++ resolved
@@ -92,11 +92,9 @@
 // Should be a NOOP if isMainApp is NO.
 - (void)setNetworkActivityIndicatorVisible:(BOOL)value;
 
-<<<<<<< HEAD
 - (void)runNowOrWhenMainAppIsActive:(AppActiveBlock)block;
-=======
+
 @property (atomic, readonly) NSDate *appLaunchTime;
->>>>>>> 882c699d
 
 @end
 
