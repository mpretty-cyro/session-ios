/**
 * Copyright (C) 2014-2016 Open Whisper Systems
 *
 * Licensed according to the LICENSE file in this repository.
 */

// iOS - since we use a modern proto-compiler, we must specify
// the legacy proto format.
syntax = "proto2";

// iOS - package name determines class prefix
package SignalServiceProtos;

option java_package = "org.whispersystems.signalservice.internal.push";
option java_outer_classname = "SignalServiceProtos";

message Envelope {
  enum Type {
    UNKNOWN             = 0;
    CIPHERTEXT          = 1;
    KEY_EXCHANGE        = 2;
    PREKEY_BUNDLE       = 3;
    RECEIPT             = 5;
    UNIDENTIFIED_SENDER = 6;
    FRIEND_REQUEST      = 101; // Loki: Contains prekeys and a message; uses simple encryption
  }

  // @required
  optional Type   type            = 1;
  optional string source          = 2;
  optional uint32 sourceDevice    = 7;
  optional string relay           = 3;
  // @required
  optional uint64 timestamp       = 5;
  optional bytes  legacyMessage   = 6; // Contains an encrypted DataMessage
  optional bytes  content         = 8; // Contains an encrypted Content
  // We may eventually want to make this required.
  optional string serverGuid      = 9;
  // We may eventually want to make this required.
  optional uint64 serverTimestamp = 10;

  // Loki: This field is only here as a helper
  // It shouldn't be set when sending a message
  optional bool isPtpMessage = 999;
}

message TypingMessage {
    enum Action {
        STARTED = 0;
        STOPPED = 1;
    }

    // @required
    optional uint64 timestamp = 1;
    // @required
    optional Action action = 2;
    optional bytes groupId = 3;
}

message Content {
  optional DataMessage          dataMessage         = 1;
  optional SyncMessage          syncMessage         = 2;
  optional CallMessage          callMessage         = 3;
  optional NullMessage          nullMessage         = 4;
  optional ReceiptMessage       receiptMessage      = 5;
  optional TypingMessage        typingMessage       = 6;
  optional PrekeyBundleMessage  prekeyBundleMessage = 101; // Loki
  optional LokiAddressMessage   lokiAddressMessage  = 102; // Loki
}

message PrekeyBundleMessage { // Loki
  optional bytes  identityKey = 1;
  optional uint32 deviceID    = 2;
  optional uint32 prekeyID    = 3;
  optional uint32 signedKeyID = 4;
  optional bytes  prekey      = 5;
  optional bytes  signedKey   = 6;
  optional bytes  signature   = 7;
}

message LokiAddressMessage { // Loki
  // The naming is a bit different from desktop because of swift auto generation
  // It doesn't like p2p much :(
  optional string ptpAddress  = 1;
  optional uint32 ptpPort     = 2;
}

message CallMessage {
  message Offer {
    // @required
    optional uint64 id          = 1;
    // Signal-iOS renamed the description field to avoid
    // conflicts with [NSObject description].
    // @required
    optional string sessionDescription = 2;
  }

  message Answer {
    // @required
    optional uint64 id          = 1;
    // Signal-iOS renamed the description field to avoid
    // conflicts with [NSObject description].
    // @required
    optional string sessionDescription = 2;
  }

  message IceUpdate {
    // @required
    optional uint64 id            = 1;
    // @required
    optional string sdpMid        = 2;
    // @required
    optional uint32 sdpMLineIndex = 3;
    // @required
    optional string sdp           = 4;
  }

  message Busy {
    // @required
    optional uint64 id = 1;
  }

  message Hangup {
    // @required
    optional uint64 id = 1;
  }


  optional Offer     offer     = 1;
  optional Answer    answer    = 2;
  repeated IceUpdate iceUpdate = 3;
  optional Hangup    hangup    = 4;
  optional Busy      busy      = 5;
  // Signal-iOS sends profile key with call messages
  // for earlier discovery
  optional bytes     profileKey = 6;
}

message DataMessage {
  enum Flags {
    END_SESSION             = 1;
    EXPIRATION_TIMER_UPDATE = 2;
    PROFILE_KEY_UPDATE      = 4;
  }

  message Quote {
    message QuotedAttachment {
      enum Flags {
        VOICE_MESSAGE = 1;
      }

      optional string            contentType = 1;
      optional string            fileName    = 2;
      optional AttachmentPointer thumbnail   = 3;
      optional uint32            flags       = 4;
    }

    // @required
    optional uint64            id          = 1;
    // @required
    optional string            author      = 2;
    optional string            text        = 3;
    repeated QuotedAttachment  attachments = 4;
  }

  message Contact {
    message Name {
      optional string givenName   = 1;
      optional string familyName  = 2;
      optional string prefix      = 3;
      optional string suffix      = 4;
      optional string middleName  = 5;
      optional string displayName = 6;
    }

    message Phone {
      enum Type {
        HOME   = 1;
        MOBILE = 2;
        WORK   = 3;
        CUSTOM = 4;
      }

      optional string value = 1;
      optional Type   type  = 2;
      optional string label = 3;
    }

    message Email {
      enum Type {
        HOME   = 1;
        MOBILE = 2;
        WORK   = 3;
        CUSTOM = 4;
      }

      optional string value = 1;
      optional Type   type  = 2;
      optional string label = 3;
    }

    message PostalAddress {
      enum Type {
        HOME   = 1;
        WORK   = 2;
        CUSTOM = 3;
      }

      optional Type   type         = 1;
      optional string label        = 2;
      optional string street       = 3;
      optional string pobox        = 4;
      optional string neighborhood = 5;
      optional string city         = 6;
      optional string region       = 7;
      optional string postcode     = 8;
      optional string country      = 9;
    }

    message Avatar {
      optional AttachmentPointer avatar    = 1;
      optional bool              isProfile = 2;
    }

    optional Name              name            = 1;
    repeated Phone             number          = 3;
    repeated Email             email           = 4;
    repeated PostalAddress     address         = 5;
    optional Avatar            avatar          = 6;
    optional string            organization    = 7;
  }

  message Preview {
    // @required
    optional string            url   = 1;
    optional string            title = 2;
    optional AttachmentPointer image = 3;
  }

  // Loki: A custom message for our profile
  message LokiProfile {
    optional string displayName = 1;
  }

  optional string             body        = 1;
  repeated AttachmentPointer  attachments = 2;
  optional GroupContext       group       = 3;
  optional uint32             flags       = 4;
  optional uint32             expireTimer = 5;
  optional bytes              profileKey  = 6;
  optional uint64             timestamp   = 7;
  optional Quote              quote       = 8;
  repeated Contact            contact     = 9;
  repeated Preview            preview     = 10;
  optional LokiProfile        profile     = 101; // Loki: The current user's profile
<<<<<<< HEAD
  optional PublicChatInfo     publicChatInfo = 900; // Loki: Internal public chat info
=======
  optional PublicChatInfo     publicChatInfo = 999; // Loki: Internal public chat info
>>>>>>> 8fbf29e4
}

message NullMessage {
  optional bytes padding = 1;
}

message ReceiptMessage {
  enum Type {
    DELIVERY = 0;
    READ     = 1;
  }

  // @required
  optional Type   type      = 1;
  repeated uint64 timestamp = 2;
}

message Verified {
  enum State {
    DEFAULT    = 0;
    VERIFIED   = 1;
    UNVERIFIED = 2;
  }

  // @required
  optional string destination = 1;
  optional bytes  identityKey = 2;
  optional State  state       = 3;
  optional bytes  nullMessage = 4;
}

message SyncMessage {
  message Sent {
    message UnidentifiedDeliveryStatus {
      optional string destination  = 1;
      optional bool   unidentified = 2;
    }
    optional string                     destination              = 1;
    optional uint64                     timestamp                = 2;
    optional DataMessage                message                  = 3;
    optional uint64                     expirationStartTimestamp = 4;
    repeated UnidentifiedDeliveryStatus unidentifiedStatus       = 5;
    optional bool                       isRecipientUpdate        = 6 [default = false];
  }

  message Contacts {
    // @required
    optional AttachmentPointer blob       = 1;
    // Signal-iOS renamed this property.
    optional bool              isComplete = 2 [default = false];
  }

  message Groups {
    optional AttachmentPointer blob = 1;
  }

  message Blocked {
    repeated string numbers = 1;
    repeated bytes groupIds = 2;
  }

  message Request {
    enum Type {
      UNKNOWN       = 0;
      CONTACTS      = 1;
      GROUPS        = 2;
      BLOCKED       = 3;
      CONFIGURATION = 4;
    }

    // @required
    optional Type type = 1;
  }

  message Read {
    // @required
    optional string sender    = 1;
    // @required
    optional uint64 timestamp = 2;
  }

  message Configuration {
      optional bool readReceipts                   = 1;
      optional bool unidentifiedDeliveryIndicators = 2;
      optional bool typingIndicators               = 3;
      optional bool linkPreviews                   = 4;
  }

  optional Sent          sent          = 1;
  optional Contacts      contacts      = 2;
  optional Groups        groups        = 3;
  optional Request       request       = 4;
  repeated Read          read          = 5;
  optional Blocked       blocked       = 6;
  optional Verified      verified      = 7;
  optional Configuration configuration = 9;
  optional bytes         padding       = 8;
}

message AttachmentPointer {
  enum Flags {
    VOICE_MESSAGE = 1;
  }

  // @required
  optional fixed64 id          = 1;
  optional string  contentType = 2;
  optional bytes   key         = 3;
  optional uint32  size        = 4;
  optional bytes   thumbnail   = 5;
  optional bytes   digest      = 6;
  optional string  fileName    = 7;
  optional uint32  flags       = 8;
  optional uint32  width       = 9;
  optional uint32  height      = 10;
  optional string  caption     = 11;
}

message GroupContext {
  enum Type {
    UNKNOWN      = 0;
    UPDATE       = 1;
    DELIVER      = 2;
    QUIT         = 3;
    REQUEST_INFO = 4;
  }
  // @required
  optional bytes             id      = 1;
  // @required
  optional Type              type    = 2;
  optional string            name    = 3;
  repeated string            members = 4;
  optional AttachmentPointer avatar  = 5;
}

message ContactDetails {
  message Avatar {
    optional string contentType = 1;
    optional uint32 length      = 2;
  }

  // @required
  optional string   number      = 1;
  optional string   name        = 2;
  optional Avatar   avatar      = 3;
  optional string   color       = 4;
  optional Verified verified    = 5;
  optional bytes    profileKey  = 6;
  optional bool     blocked     = 7;
  optional uint32   expireTimer = 8;
}

message GroupDetails {
  message Avatar {
    optional string contentType = 1;
    optional uint32 length      = 2;
  }

  // @required
  optional bytes  id          = 1;
  optional string name        = 2;
  repeated string members     = 3;
  optional Avatar avatar      = 4;
  optional bool   active      = 5 [default = true];
  optional uint32 expireTimer = 6;
  optional string color       = 7;
  optional bool   blocked     = 8;
}

<<<<<<< HEAD
// Internal type - DO NOT SEND
message PublicChatInfo {
    optional uint64 serverId = 1;
=======
// Internal - DO NOT SEND
message PublicChatInfo {
    optional uint64 serverID = 1;
>>>>>>> 8fbf29e4
}<|MERGE_RESOLUTION|>--- conflicted
+++ resolved
@@ -253,11 +253,7 @@
   repeated Contact            contact     = 9;
   repeated Preview            preview     = 10;
   optional LokiProfile        profile     = 101; // Loki: The current user's profile
-<<<<<<< HEAD
-  optional PublicChatInfo     publicChatInfo = 900; // Loki: Internal public chat info
-=======
   optional PublicChatInfo     publicChatInfo = 999; // Loki: Internal public chat info
->>>>>>> 8fbf29e4
 }
 
 message NullMessage {
@@ -427,13 +423,7 @@
   optional bool   blocked     = 8;
 }
 
-<<<<<<< HEAD
-// Internal type - DO NOT SEND
-message PublicChatInfo {
-    optional uint64 serverId = 1;
-=======
 // Internal - DO NOT SEND
 message PublicChatInfo {
     optional uint64 serverID = 1;
->>>>>>> 8fbf29e4
 }