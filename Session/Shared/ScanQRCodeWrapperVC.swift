// Copyright © 2022 Rangeproof Pty Ltd. All rights reserved.

import UIKit
import SessionUIKit

final class ScanQRCodeWrapperVC: BaseVC {
    var delegate: (UIViewController & QRScannerDelegate)? = nil
    var isPresentedModally = false
<<<<<<< HEAD
    private let message: String
    private let scanQRCodeVC = QRCodeScanningViewController()
=======
    private let message: String?
    private let scanQRCodeVC = OWSQRCodeScanningViewController()
>>>>>>> d507a3b9
    
    override var supportedInterfaceOrientations: UIInterfaceOrientationMask { return .portrait }
    
<<<<<<< HEAD
    // MARK: - Lifecycle
    
    init(message: String) {
=======
    // MARK: Lifecycle
    init(message: String?) {
>>>>>>> d507a3b9
        self.message = message
        super.init(nibName: nil, bundle: nil)
    }
    
    required init?(coder: NSCoder) {
        preconditionFailure("Use init(message:) instead.")
    }
    
    override init(nibName: String?, bundle: Bundle?) {
        preconditionFailure("Use init(message:) instead.")
    }
    
    override func viewDidLoad() {
        super.viewDidLoad()
        
        title = "Scan QR Code"
        
        // Set up navigation bar if needed
        if isPresentedModally {
            navigationItem.leftBarButtonItem = UIBarButtonItem(barButtonSystemItem: .stop, target: self, action: #selector(close))
        }
        
        // Set up scan QR code VC
        scanQRCodeVC.scanDelegate = delegate
        let scanQRCodeVCView = scanQRCodeVC.view!
        view.addSubview(scanQRCodeVCView)
        scanQRCodeVCView.pin(.leading, to: .leading, of: view)
        scanQRCodeVCView.pin(.trailing, to: .trailing, of: view)
        scanQRCodeVCView.autoPinEdge(.top, to: .top, of: view)
<<<<<<< HEAD
        scanQRCodeVCView.autoPinToSquareAspectRatio()
        
        // Set up bottom view
        let bottomView = UIView()
        view.addSubview(bottomView)
        bottomView.pin(.top, to: .bottom, of: scanQRCodeVCView)
        bottomView.pin(.leading, to: .leading, of: view)
        bottomView.pin(.trailing, to: .trailing, of: view)
        bottomView.pin(.bottom, to: .bottom, of: view)
        
        // Set up explanation label
        let explanationLabel = UILabel()
        explanationLabel.text = message
        explanationLabel.themeTextColor = .textPrimary
        explanationLabel.font = .systemFont(ofSize: Values.smallFontSize)
        explanationLabel.textAlignment = .center
        explanationLabel.lineBreakMode = .byWordWrapping
        explanationLabel.numberOfLines = 0
        bottomView.addSubview(explanationLabel)
        explanationLabel.autoPinWidthToSuperview(withMargin: 32)
        explanationLabel.autoPinHeightToSuperview(withMargin: 32)
=======
        if let message = message {
            scanQRCodeVCView.autoPinToSquareAspectRatio()
            // Set up bottom view
            let bottomView = UIView()
            view.addSubview(bottomView)
            bottomView.pin(.top, to: .bottom, of: scanQRCodeVCView)
            bottomView.pin(.leading, to: .leading, of: view)
            bottomView.pin(.trailing, to: .trailing, of: view)
            bottomView.pin(.bottom, to: .bottom, of: view)
            // Set up explanation label
            let explanationLabel = UILabel()
            explanationLabel.text = message
            explanationLabel.textColor = Colors.text
            explanationLabel.font = .systemFont(ofSize: Values.smallFontSize)
            explanationLabel.numberOfLines = 0
            explanationLabel.lineBreakMode = .byWordWrapping
            explanationLabel.textAlignment = .center
            bottomView.addSubview(explanationLabel)
            explanationLabel.autoPinWidthToSuperview(withMargin: 32)
            explanationLabel.autoPinHeightToSuperview(withMargin: 32)
        } else {
            scanQRCodeVCView.autoPinEdge(.bottom, to: .bottom, of: view)
        }
        
        // Title
        title = "Scan QR Code"
>>>>>>> d507a3b9
    }
    
    override func viewDidAppear(_ animated: Bool) {
        super.viewDidAppear(animated)
        
        UIDevice.current.ows_setOrientation(.portrait)
<<<<<<< HEAD
        
=======
>>>>>>> d507a3b9
        self.scanQRCodeVC.startCapture()
    }
    
    // MARK: - Interaction
    
    @objc private func close() {
        presentingViewController?.dismiss(animated: true, completion: nil)
    }
    
    public func startCapture() {
        self.scanQRCodeVC.startCapture()
    }
}<|MERGE_RESOLUTION|>--- conflicted
+++ resolved
@@ -6,25 +6,17 @@
 final class ScanQRCodeWrapperVC: BaseVC {
     var delegate: (UIViewController & QRScannerDelegate)? = nil
     var isPresentedModally = false
-<<<<<<< HEAD
-    private let message: String
+    
+    private let message: String?
     private let scanQRCodeVC = QRCodeScanningViewController()
-=======
-    private let message: String?
-    private let scanQRCodeVC = OWSQRCodeScanningViewController()
->>>>>>> d507a3b9
     
     override var supportedInterfaceOrientations: UIInterfaceOrientationMask { return .portrait }
     
-<<<<<<< HEAD
     // MARK: - Lifecycle
     
-    init(message: String) {
-=======
-    // MARK: Lifecycle
     init(message: String?) {
->>>>>>> d507a3b9
         self.message = message
+        
         super.init(nibName: nil, bundle: nil)
     }
     
@@ -53,31 +45,10 @@
         scanQRCodeVCView.pin(.leading, to: .leading, of: view)
         scanQRCodeVCView.pin(.trailing, to: .trailing, of: view)
         scanQRCodeVCView.autoPinEdge(.top, to: .top, of: view)
-<<<<<<< HEAD
-        scanQRCodeVCView.autoPinToSquareAspectRatio()
         
-        // Set up bottom view
-        let bottomView = UIView()
-        view.addSubview(bottomView)
-        bottomView.pin(.top, to: .bottom, of: scanQRCodeVCView)
-        bottomView.pin(.leading, to: .leading, of: view)
-        bottomView.pin(.trailing, to: .trailing, of: view)
-        bottomView.pin(.bottom, to: .bottom, of: view)
-        
-        // Set up explanation label
-        let explanationLabel = UILabel()
-        explanationLabel.text = message
-        explanationLabel.themeTextColor = .textPrimary
-        explanationLabel.font = .systemFont(ofSize: Values.smallFontSize)
-        explanationLabel.textAlignment = .center
-        explanationLabel.lineBreakMode = .byWordWrapping
-        explanationLabel.numberOfLines = 0
-        bottomView.addSubview(explanationLabel)
-        explanationLabel.autoPinWidthToSuperview(withMargin: 32)
-        explanationLabel.autoPinHeightToSuperview(withMargin: 32)
-=======
         if let message = message {
             scanQRCodeVCView.autoPinToSquareAspectRatio()
+            
             // Set up bottom view
             let bottomView = UIView()
             view.addSubview(bottomView)
@@ -85,34 +56,30 @@
             bottomView.pin(.leading, to: .leading, of: view)
             bottomView.pin(.trailing, to: .trailing, of: view)
             bottomView.pin(.bottom, to: .bottom, of: view)
+            
             // Set up explanation label
-            let explanationLabel = UILabel()
+            let explanationLabel: UILabel = UILabel()
+            explanationLabel.font = .systemFont(ofSize: Values.smallFontSize)
             explanationLabel.text = message
-            explanationLabel.textColor = Colors.text
-            explanationLabel.font = .systemFont(ofSize: Values.smallFontSize)
+            explanationLabel.themeTextColor = .textPrimary
+            explanationLabel.textAlignment = .center
+            explanationLabel.lineBreakMode = .byWordWrapping
             explanationLabel.numberOfLines = 0
-            explanationLabel.lineBreakMode = .byWordWrapping
-            explanationLabel.textAlignment = .center
             bottomView.addSubview(explanationLabel)
+            
             explanationLabel.autoPinWidthToSuperview(withMargin: 32)
             explanationLabel.autoPinHeightToSuperview(withMargin: 32)
-        } else {
+        }
+        else {
             scanQRCodeVCView.autoPinEdge(.bottom, to: .bottom, of: view)
         }
-        
-        // Title
-        title = "Scan QR Code"
->>>>>>> d507a3b9
     }
     
     override func viewDidAppear(_ animated: Bool) {
         super.viewDidAppear(animated)
         
         UIDevice.current.ows_setOrientation(.portrait)
-<<<<<<< HEAD
         
-=======
->>>>>>> d507a3b9
         self.scanQRCodeVC.startCapture()
     }
     
