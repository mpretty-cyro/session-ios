// Copyright © 2022 Rangeproof Pty Ltd. All rights reserved.

import Foundation
import CryptoSwift
import GRDB
import PromiseKit
import SessionUtilitiesKit

public protocol OnionRequestAPIType {
<<<<<<< HEAD
    static func sendOnionRequest(to snode: Snode, invoking method: SnodeAPIEndpoint, with parameters: JSON, associatedWith publicKey: String?) -> RequestContainer<Data>
    static func sendOnionRequest(_ request: URLRequest, to server: String, using version: OnionRequestAPIVersion, with x25519PublicKey: String) -> RequestContainer<(OnionRequestResponseInfoType, Data?)>
}

public extension OnionRequestAPIType {
    static func sendOnionRequest(_ request: URLRequest, to server: String, with x25519PublicKey: String) -> RequestContainer<(OnionRequestResponseInfoType, Data?)> {
        sendOnionRequest(request, to: server, using: .v4, with: x25519PublicKey)
=======
    static func sendOnionRequest(to snode: Snode, invoking method: SnodeAPIEndpoint, with parameters: JSON, associatedWith publicKey: String?, timeout: TimeInterval) -> Promise<Data>
    static func sendOnionRequest(_ request: URLRequest, to server: String, using version: OnionRequestAPIVersion, with x25519PublicKey: String, timeout: TimeInterval) -> Promise<(OnionRequestResponseInfoType, Data?)>
}

public extension OnionRequestAPIType {
    static func sendOnionRequest(to snode: Snode, invoking method: SnodeAPIEndpoint, with parameters: JSON, associatedWith publicKey: String?) -> Promise<Data> {
        sendOnionRequest(to: snode, invoking: method, with: parameters, associatedWith: publicKey, timeout: HTTP.timeout)
    }
    
    static func sendOnionRequest(_ request: URLRequest, to server: String, with x25519PublicKey: String, timeout: TimeInterval = HTTP.timeout) -> Promise<(OnionRequestResponseInfoType, Data?)> {
        sendOnionRequest(request, to: server, using: .v4, with: x25519PublicKey, timeout: timeout)
>>>>>>> 06a38868
    }
}

/// See the "Onion Requests" section of [The Session Whitepaper](https://arxiv.org/pdf/2002.04609.pdf) for more information.
public enum OnionRequestAPI: OnionRequestAPIType {
    private static var buildPathsPromise: Promise<[[Snode]]>? = nil
    
    /// - Note: Should only be accessed from `Threading.workQueue` to avoid race conditions.
    private static var pathFailureCount: [[Snode]: UInt] = [:]
    
    /// - Note: Should only be accessed from `Threading.workQueue` to avoid race conditions.
    private static var snodeFailureCount: [Snode: UInt] = [:]
    
    /// - Note: Should only be accessed from `Threading.workQueue` to avoid race conditions.
    public static var guardSnodes: Set<Snode> = []
    
    // Not a set to ensure we consistently show the same path to the user
    private static var _paths: [[Snode]]?
    public static var paths: [[Snode]] {
        get {
            if let paths: [[Snode]] = _paths { return paths }
            
            let results: [[Snode]]? = Storage.shared.read { db in
                try? Snode.fetchAllOnionRequestPaths(db)
            }
            
            if results?.isEmpty == false { _paths = results }
            return (results ?? [])
        }
        set { _paths = newValue }
    }

    // MARK: - Settings
    
    public static let maxRequestSize = 10_000_000 // 10 MB
    /// The number of snodes (including the guard snode) in a path.
    private static let pathSize: UInt = 3
    /// The number of times a path can fail before it's replaced.
    private static let pathFailureThreshold: UInt = 3
    /// The number of times a snode can fail before it's replaced.
    private static let snodeFailureThreshold: UInt = 3
    /// The number of paths to maintain.
    public static let targetPathCount: UInt = 2

    /// The number of guard snodes required to maintain `targetPathCount` paths.
    private static var targetGuardSnodeCount: UInt { return targetPathCount } // One per path
    
    // MARK: - Onion Building Result
    
    private typealias OnionBuildingResult = (guardSnode: Snode, finalEncryptionResult: AESGCM.EncryptionResult, destinationSymmetricKey: Data)

    // MARK: - Private API
    /// Tests the given snode. The returned promise errors out if the snode is faulty; the promise is fulfilled otherwise.
    private static func testSnode(_ snode: Snode) -> Promise<Void> {
        let (promise, seal) = Promise<Void>.pending()
        
        DispatchQueue.global(qos: .userInitiated).async {
            let url = "\(snode.address):\(snode.port)/get_stats/v1"
            let timeout: TimeInterval = 3 // Use a shorter timeout for testing
            
            HTTP.execute(.get, url, timeout: timeout)
                .done2 { responseData in
                    guard let responseJson: JSON = try? JSONSerialization.jsonObject(with: responseData, options: [ .fragmentsAllowed ]) as? JSON else {
                        throw HTTP.Error.invalidJSON
                    }
                    guard let version = responseJson["version"] as? String else {
                        return seal.reject(OnionRequestAPIError.missingSnodeVersion)
                    }
                    
                    if version >= "2.0.7" {
                        seal.fulfill(())
                    }
                    else {
                        SNLog("Unsupported snode version: \(version).")
                        seal.reject(OnionRequestAPIError.unsupportedSnodeVersion(version))
                    }
                }
                .catch2 { error in
                    seal.reject(error)
                }
        }
        
        return promise
    }

    /// Finds `targetGuardSnodeCount` guard snodes to use for path building. The returned promise errors out with `Error.insufficientSnodes`
    /// if not enough (reliable) snodes are available.
    private static func getGuardSnodes(reusing reusableGuardSnodes: [Snode]) -> Promise<Set<Snode>> {
        if guardSnodes.count >= targetGuardSnodeCount {
            return Promise<Set<Snode>> { $0.fulfill(guardSnodes) }
        }
        else {
            SNLog("Populating guard snode cache.")
            // Sync on LokiAPI.workQueue
            var unusedSnodes = SnodeAPI.snodePool.wrappedValue.subtracting(reusableGuardSnodes)
            let reusableGuardSnodeCount = UInt(reusableGuardSnodes.count)
            
            guard unusedSnodes.count >= (targetGuardSnodeCount - reusableGuardSnodeCount) else {
                return Promise(error: OnionRequestAPIError.insufficientSnodes)
            }
            
            func getGuardSnode() -> Promise<Snode> {
                // randomElement() uses the system's default random generator, which
                // is cryptographically secure
                guard let candidate = unusedSnodes.randomElement() else {
                    return Promise<Snode> { $0.reject(OnionRequestAPIError.insufficientSnodes) }
                }
                
                unusedSnodes.remove(candidate) // All used snodes should be unique
                SNLog("Testing guard snode: \(candidate).")
                
                // Loop until a reliable guard snode is found
                return testSnode(candidate).map2 { candidate }.recover(on: DispatchQueue.main) { _ in
                    withDelay(0.1, completionQueue: Threading.workQueue) { getGuardSnode() }
                }
            }
            
            let promises = (0..<(targetGuardSnodeCount - reusableGuardSnodeCount)).map { _ in
                getGuardSnode()
            }
            
            return when(fulfilled: promises).map2 { guardSnodes in
                let guardSnodesAsSet = Set(guardSnodes + reusableGuardSnodes)
                OnionRequestAPI.guardSnodes = guardSnodesAsSet
                
                return guardSnodesAsSet
            }
        }
    }

    /// Builds and returns `targetPathCount` paths. The returned promise errors out with `Error.insufficientSnodes`
    /// if not enough (reliable) snodes are available.
    @discardableResult
    private static func buildPaths(reusing reusablePaths: [[Snode]]) -> Promise<[[Snode]]> {
        if let existingBuildPathsPromise = buildPathsPromise { return existingBuildPathsPromise }
        SNLog("Building onion request paths.")
        DispatchQueue.main.async {
            NotificationCenter.default.post(name: .buildingPaths, object: nil)
        }
        let reusableGuardSnodes = reusablePaths.map { $0[0] }
        let promise: Promise<[[Snode]]> = getGuardSnodes(reusing: reusableGuardSnodes)
            .map2 { guardSnodes -> [[Snode]] in
                var unusedSnodes = SnodeAPI.snodePool.wrappedValue
                    .subtracting(guardSnodes)
                    .subtracting(reusablePaths.flatMap { $0 })
                let reusableGuardSnodeCount = UInt(reusableGuardSnodes.count)
                let pathSnodeCount = (targetGuardSnodeCount - reusableGuardSnodeCount) * pathSize - (targetGuardSnodeCount - reusableGuardSnodeCount)
                
                guard unusedSnodes.count >= pathSnodeCount else { throw OnionRequestAPIError.insufficientSnodes }
                
                // Don't test path snodes as this would reveal the user's IP to them
                return guardSnodes.subtracting(reusableGuardSnodes).map { guardSnode in
                    let result = [ guardSnode ] + (0..<(pathSize - 1)).map { _ in
                        // randomElement() uses the system's default random generator, which is cryptographically secure
                        let pathSnode = unusedSnodes.randomElement()! // Safe because of the pathSnodeCount check above
                        unusedSnodes.remove(pathSnode) // All used snodes should be unique
                        return pathSnode
                    }
                    
                    SNLog("Built new onion request path: \(result.prettifiedDescription).")
                    return result
                }
            }
            .map2 { paths in
                OnionRequestAPI.paths = paths + reusablePaths
                
                Storage.shared.write { db in
                    SNLog("Persisting onion request paths to database.")
                    try? paths.save(db)
                }
                
                DispatchQueue.main.async {
                    NotificationCenter.default.post(name: .pathsBuilt, object: nil)
                }
                return paths
            }
        
        promise.done2 { _ in buildPathsPromise = nil }
        promise.catch2 { _ in buildPathsPromise = nil }
        buildPathsPromise = promise
        return promise
    }

    /// Returns a `Path` to be used for building an onion request. Builds new paths as needed.
    public static func getPath(excluding snode: Snode?) -> Promise<[Snode]> {
        guard pathSize >= 1 else { preconditionFailure("Can't build path of size zero.") }
        
        let paths: [[Snode]] = OnionRequestAPI.paths
        
        if !paths.isEmpty {
            guardSnodes.formUnion([ paths[0][0] ])
            
            if paths.count >= 2 {
                guardSnodes.formUnion([ paths[1][0] ])
            }
        }
        
        // randomElement() uses the system's default random generator, which is cryptographically secure
        if
            paths.count >= targetPathCount,
            let targetPath: [Snode] = paths
                .filter({ snode == nil || !$0.contains(snode!) })
                .randomElement()
        {
            return Promise { $0.fulfill(targetPath) }
        }
        else if !paths.isEmpty {
            if let snode = snode {
                if let path = paths.first(where: { !$0.contains(snode) }) {
                    buildPaths(reusing: paths) // Re-build paths in the background
                    return Promise { $0.fulfill(path) }
                }
                else {
                    return buildPaths(reusing: paths).map2 { paths in
                        guard let path: [Snode] = paths.filter({ !$0.contains(snode) }).randomElement() else {
                            throw OnionRequestAPIError.insufficientSnodes
                        }
                        
                        return path
                    }
                }
            }
            else {
                buildPaths(reusing: paths) // Re-build paths in the background
                
                guard let path: [Snode] = paths.randomElement() else {
                    return Promise(error: OnionRequestAPIError.insufficientSnodes)
                }
                
                return Promise { $0.fulfill(path) }
            }
        }
        else {
            return buildPaths(reusing: []).map2 { paths in
                if let snode = snode {
                    if let path = paths.filter({ !$0.contains(snode) }).randomElement() {
                        return path
                    }
                    
                    throw OnionRequestAPIError.insufficientSnodes
                }
                
                guard let path: [Snode] = paths.randomElement() else {
                    throw OnionRequestAPIError.insufficientSnodes
                }
                
                return path
            }
        }
    }

    private static func dropGuardSnode(_ snode: Snode) {
        #if DEBUG
        dispatchPrecondition(condition: .onQueue(Threading.workQueue))
        #endif
        guardSnodes = guardSnodes.filter { $0 != snode }
    }

    private static func drop(_ snode: Snode) throws {
        #if DEBUG
        dispatchPrecondition(condition: .onQueue(Threading.workQueue))
        #endif
        // We repair the path here because we can do it sync. In the case where we drop a whole
        // path we leave the re-building up to getPath(excluding:) because re-building the path
        // in that case is async.
        OnionRequestAPI.snodeFailureCount[snode] = 0
        var oldPaths = paths
        guard let pathIndex = oldPaths.firstIndex(where: { $0.contains(snode) }) else { return }
        var path = oldPaths[pathIndex]
        guard let snodeIndex = path.firstIndex(of: snode) else { return }
        path.remove(at: snodeIndex)
        let unusedSnodes = SnodeAPI.snodePool.wrappedValue.subtracting(oldPaths.flatMap { $0 })
        guard !unusedSnodes.isEmpty else { throw OnionRequestAPIError.insufficientSnodes }
        // randomElement() uses the system's default random generator, which is cryptographically secure
        path.append(unusedSnodes.randomElement()!)
        // Don't test the new snode as this would reveal the user's IP
        oldPaths.remove(at: pathIndex)
        let newPaths = oldPaths + [ path ]
        paths = newPaths
        
        Storage.shared.write { db in
            SNLog("Persisting onion request paths to database.")
            try? newPaths.save(db)
        }
    }

    private static func drop(_ path: [Snode]) {
        #if DEBUG
        dispatchPrecondition(condition: .onQueue(Threading.workQueue))
        #endif
        OnionRequestAPI.pathFailureCount[path] = 0
        var paths = OnionRequestAPI.paths
        guard let pathIndex = paths.firstIndex(of: path) else { return }
        paths.remove(at: pathIndex)
        OnionRequestAPI.paths = paths
        
        Storage.shared.write { db in
            guard !paths.isEmpty else {
                SNLog("Clearing onion request paths.")
                try? Snode.clearOnionRequestPaths(db)
                return
            }
            
            SNLog("Persisting onion request paths to database.")
            try? paths.save(db)
        }
    }

    /// Builds an onion around `payload` and returns the result.
    private static func buildOnion(around payload: Data, targetedAt destination: OnionRequestAPIDestination) -> Promise<OnionBuildingResult> {
        var guardSnode: Snode!
        var targetSnodeSymmetricKey: Data! // Needed by invoke(_:on:with:) to decrypt the response sent back by the destination
        var encryptionResult: AESGCM.EncryptionResult!
        var snodeToExclude: Snode?
        
        if case .snode(let snode) = destination { snodeToExclude = snode }
        
        return getPath(excluding: snodeToExclude)
            .then2 { path -> Promise<AESGCM.EncryptionResult> in
                guardSnode = path.first!
                
                // Encrypt in reverse order, i.e. the destination first
                return encrypt(payload, for: destination)
                    .then2 { r -> Promise<AESGCM.EncryptionResult> in
                        targetSnodeSymmetricKey = r.symmetricKey
                        
                        // Recursively encrypt the layers of the onion (again in reverse order)
                        encryptionResult = r
                        var path = path
                        var rhs = destination
                        
                        func addLayer() -> Promise<AESGCM.EncryptionResult> {
                            guard !path.isEmpty else {
                                return Promise<AESGCM.EncryptionResult> { $0.fulfill(encryptionResult) }
                            }
                            
                            let lhs = OnionRequestAPIDestination.snode(path.removeLast())
                            return OnionRequestAPI
                                .encryptHop(from: lhs, to: rhs, using: encryptionResult)
                                .then2 { r -> Promise<AESGCM.EncryptionResult> in
                                    encryptionResult = r
                                    rhs = lhs
                                    return addLayer()
                                }
                        }
                        
                        return addLayer()
                    }
            }
            .map2 { _ in (guardSnode, encryptionResult, targetSnodeSymmetricKey) }
    }

    // MARK: - Public API
    
    /// Sends an onion request to `snode`. Builds new paths as needed.
<<<<<<< HEAD
    public static func sendOnionRequest(to snode: Snode, invoking method: SnodeAPIEndpoint, with parameters: JSON, associatedWith publicKey: String? = nil) -> RequestContainer<Data> {
=======
    public static func sendOnionRequest(to snode: Snode, invoking method: SnodeAPIEndpoint, with parameters: JSON, associatedWith publicKey: String? = nil, timeout: TimeInterval = HTTP.timeout) -> Promise<Data> {
>>>>>>> 06a38868
        let payloadJson: JSON = [ "method" : method.rawValue, "params" : parameters ]
        
        guard let payload: Data = try? JSONSerialization.data(withJSONObject: payloadJson, options: []) else {
            return RequestContainer(promise: Promise(error: HTTP.Error.invalidJSON))
        }
        
        /// **Note:** Currently the service nodes only support V3 Onion Requests
        return sendOnionRequest(with: payload, to: OnionRequestAPIDestination.snode(snode), version: .v3, timeout: timeout)
            .map { _, maybeData in
                guard let data: Data = maybeData else { throw HTTP.Error.invalidResponse }
                
                return data
            }
            .recover2 { error -> Promise<Data> in
                guard case OnionRequestAPIError.httpRequestFailedAtDestination(let statusCode, let data, _) = error else {
                    throw error
                }
                
                throw SnodeAPI.handleError(withStatusCode: statusCode, data: data, forSnode: snode, associatedWith: publicKey) ?? error
            }
    }

    /// Sends an onion request to `server`. Builds new paths as needed.
<<<<<<< HEAD
    public static func sendOnionRequest(_ request: URLRequest, to server: String, using version: OnionRequestAPIVersion = .v4, with x25519PublicKey: String) -> RequestContainer<(OnionRequestResponseInfoType, Data?)> {
=======
    public static func sendOnionRequest(_ request: URLRequest, to server: String, using version: OnionRequestAPIVersion = .v4, with x25519PublicKey: String, timeout: TimeInterval = HTTP.timeout) -> Promise<(OnionRequestResponseInfoType, Data?)> {
>>>>>>> 06a38868
        guard let url = request.url, let host = request.url?.host else {
            return RequestContainer(promise: Promise(error: OnionRequestAPIError.invalidURL))
        }
        
        let scheme: String? = url.scheme
        let port: UInt16? = url.port.map { UInt16($0) }
        
        guard let payload: Data = generatePayload(for: request, with: version) else {
            return RequestContainer(promise: Promise(error: OnionRequestAPIError.invalidRequestInfo))
        }
        
        let destination = OnionRequestAPIDestination.server(
            host: host,
            target: version.rawValue,
            x25519PublicKey: x25519PublicKey,
            scheme: scheme,
            port: port
        )
<<<<<<< HEAD
        let container = sendOnionRequest(with: payload, to: destination, version: version)
        container.promise.catch2 { error in
=======
        let promise = sendOnionRequest(with: payload, to: destination, version: version, timeout: timeout)
        promise.catch2 { error in
>>>>>>> 06a38868
            SNLog("Couldn't reach server: \(url) due to error: \(error).")
        }
        return container
    }

<<<<<<< HEAD
    internal static func sendOnionRequest(with payload: Data, to destination: OnionRequestAPIDestination, version: OnionRequestAPIVersion) -> RequestContainer<(OnionRequestResponseInfoType, Data?)> {
=======
    public static func sendOnionRequest(with payload: Data, to destination: OnionRequestAPIDestination, version: OnionRequestAPIVersion, timeout: TimeInterval = HTTP.timeout) -> Promise<(OnionRequestResponseInfoType, Data?)> {
>>>>>>> 06a38868
        let (promise, seal) = Promise<(OnionRequestResponseInfoType, Data?)>.pending()
        let container = RequestContainer(promise: promise)
        var guardSnode: Snode?
        
        Threading.workQueue.async { // Avoid race conditions on `guardSnodes` and `paths`
            buildOnion(around: payload, targetedAt: destination)
                .done2 { intermediate in
                    guardSnode = intermediate.guardSnode
                    let url = "\(guardSnode!.address):\(guardSnode!.port)/onion_req/v2"
                    let finalEncryptionResult = intermediate.finalEncryptionResult
                    let onion = finalEncryptionResult.ciphertext
                    if case OnionRequestAPIDestination.server = destination, Double(onion.count) > 0.75 * Double(maxRequestSize) {
                        SNLog("Approaching request size limit: ~\(onion.count) bytes.")
                    }
                    let parameters: JSON = [
                        "ephemeral_key" : finalEncryptionResult.ephemeralPublicKey.toHexString()
                    ]
                    let body: Data
                    do {
                        body = try encode(ciphertext: onion, json: parameters)
                    } catch {
                        return seal.reject(error)
                    }
                    let destinationSymmetricKey = intermediate.destinationSymmetricKey
                    
<<<<<<< HEAD
                    let (promise, task) = HTTP.execute2(.post, url, body: body)
                    container.task = task
                    promise
=======
                    HTTP.execute(.post, url, body: body, timeout: timeout)
>>>>>>> 06a38868
                        .done2 { responseData in
                            handleResponse(
                                responseData: responseData,
                                destinationSymmetricKey: destinationSymmetricKey,
                                version: version,
                                destination: destination,
                                seal: seal
                            )
                        }
                        .catch2 { error in
                            seal.reject(error)
                        }
                }
                .catch2 { error in
                    seal.reject(error)
                }
        }
        
        promise.catch2 { error in // Must be invoked on Threading.workQueue
            guard case HTTP.Error.httpRequestFailed(let statusCode, let data) = error, let guardSnode = guardSnode else {
                return
            }
            
            let path = paths.first { $0.contains(guardSnode) }
            
            func handleUnspecificError() {
                guard let path = path else { return }
                
                var pathFailureCount = OnionRequestAPI.pathFailureCount[path] ?? 0
                pathFailureCount += 1
                
                if pathFailureCount >= pathFailureThreshold {
                    dropGuardSnode(guardSnode)
                    path.forEach { snode in
                        SnodeAPI.handleError(withStatusCode: statusCode, data: data, forSnode: snode) // Intentionally don't throw
                    }
                    
                    drop(path)
                }
                else {
                    OnionRequestAPI.pathFailureCount[path] = pathFailureCount
                }
            }
            
            let prefix = "Next node not found: "
            let json: JSON?
            
            if let data: Data = data, let processedJson = try? JSONSerialization.jsonObject(with: data, options: [ .fragmentsAllowed ]) as? JSON {
                json = processedJson
            }
            else if let data: Data = data, let result: String = String(data: data, encoding: .utf8) {
                json = [ "result": result ]
            }
            else {
                json = nil
            }
            
            if let message = json?["result"] as? String, message.hasPrefix(prefix) {
                let ed25519PublicKey = message[message.index(message.startIndex, offsetBy: prefix.count)..<message.endIndex]
                
                if let path = path, let snode = path.first(where: { $0.ed25519PublicKey == ed25519PublicKey }) {
                    var snodeFailureCount = OnionRequestAPI.snodeFailureCount[snode] ?? 0
                    snodeFailureCount += 1
                    
                    if snodeFailureCount >= snodeFailureThreshold {
                        SnodeAPI.handleError(withStatusCode: statusCode, data: data, forSnode: snode) // Intentionally don't throw
                        do {
                            try drop(snode)
                        }
                        catch {
                            handleUnspecificError()
                        }
                    }
                    else {
                        OnionRequestAPI.snodeFailureCount[snode] = snodeFailureCount
                    }
                } else {
                    // Do nothing
                }
            }
            else if let message = json?["result"] as? String, message == "Loki Server error" {
                // Do nothing
            }
            else if case .server(let host, _, _, _, _) = destination, host == "116.203.70.33" && statusCode == 0 {
                // FIXME: Temporary thing to kick out nodes that can't talk to the V2 OGS yet
                handleUnspecificError()
            }
            else if statusCode == 0 { // Timeout
                // Do nothing
            }
            else {
                handleUnspecificError()
            }
        }
        
        return container
    }
    
    // MARK: - Version Handling
    
    internal static func generatePayload(for request: URLRequest, with version: OnionRequestAPIVersion) -> Data? {
        guard let url = request.url else { return nil }
        
        switch version {
            // V2 and V3 Onion Requests have the same structure
            case .v2, .v3:
                var rawHeaders = request.allHTTPHeaderFields ?? [:]
                rawHeaders.removeValue(forKey: "User-Agent")
                var headers: JSON = rawHeaders.mapValues { value in
                    switch value.lowercased() {
                        case "true": return true
                        case "false": return false
                        default: return value
                    }
                }
                
                var endpoint = url.path.removingPrefix("/")
                if let query = url.query { endpoint += "?\(query)" }
                let bodyAsString: String
                
                if let body: Data = request.httpBody {
                    headers["Content-Type"] = "application/json"    // Assume data is JSON
                    bodyAsString = (String(data: body, encoding: .utf8) ?? "null")
                }
                else {
                    bodyAsString = "null"
                }
                
                let payload: JSON = [
                    "body" : bodyAsString,
                    "endpoint" : endpoint,
                    "method" : request.httpMethod!,
                    "headers" : headers
                ]
                
                guard let jsonData: Data = try? JSONSerialization.data(withJSONObject: payload, options: []) else { return nil }
                
                return jsonData
                
            // V4 Onion Requests have a very different structure
            case .v4:
                // Note: We need to remove the leading forward slash unless we are explicitly hitting a legacy
                // endpoint (in which case we need it to ensure the request signing works correctly
            let endpoint: String = url.path
                    .appending(url.query.map { value in "?\(value)" })
                
                let requestInfo: RequestInfo = RequestInfo(
                    method: (request.httpMethod ?? "GET"),   // The default (if nil) is 'GET'
                    endpoint: endpoint,
                    headers: (request.allHTTPHeaderFields ?? [:])
                        .setting(
                            "Content-Type",
                            (request.httpBody == nil ? nil :
                                // Default to JSON if not defined
                                ((request.allHTTPHeaderFields ?? [:])["Content-Type"] ?? "application/json")
                            )
                        )
                        .removingValue(forKey: "User-Agent")
                )
                
                /// Generate the Bencoded payload in the form `l{requestInfoLength}:{requestInfo}{bodyLength}:{body}e`
                guard let requestInfoData: Data = try? JSONEncoder().encode(requestInfo) else { return nil }
                guard let prefixData: Data = "l\(requestInfoData.count):".data(using: .ascii), let suffixData: Data = "e".data(using: .ascii) else {
                    return nil
                }
                
                if let body: Data = request.httpBody, let bodyCountData: Data = "\(body.count):".data(using: .ascii) {
                    return (prefixData + requestInfoData + bodyCountData + body + suffixData)
                }
                
                return (prefixData + requestInfoData + suffixData)
        }
    }
    
    private static func handleResponse(
        responseData: Data,
        destinationSymmetricKey: Data,
        version: OnionRequestAPIVersion,
        destination: OnionRequestAPIDestination,
        seal: Resolver<(OnionRequestResponseInfoType, Data?)>
    ) {
        switch version {
            // V2 and V3 Onion Requests have the same structure for responses
            case .v2, .v3:
                let json: JSON
                
                if let processedJson = try? JSONSerialization.jsonObject(with: responseData, options: [ .fragmentsAllowed ]) as? JSON {
                    json = processedJson
                }
                else if let result: String = String(data: responseData, encoding: .utf8) {
                    json = [ "result": result ]
                }
                else {
                    return seal.reject(HTTP.Error.invalidJSON)
                }
                
                guard let base64EncodedIVAndCiphertext = json["result"] as? String, let ivAndCiphertext = Data(base64Encoded: base64EncodedIVAndCiphertext), ivAndCiphertext.count >= AESGCM.ivSize else {
                    return seal.reject(HTTP.Error.invalidJSON)
                }
                
                do {
                    let data = try AESGCM.decrypt(ivAndCiphertext, with: destinationSymmetricKey)
                    
                    guard let json = try JSONSerialization.jsonObject(with: data, options: [ .fragmentsAllowed ]) as? JSON, let statusCode = json["status_code"] as? Int ?? json["status"] as? Int else {
                        return seal.reject(HTTP.Error.invalidJSON)
                    }
                    
                    if statusCode == 406 { // Clock out of sync
                        SNLog("The user's clock is out of sync with the service node network.")
                        return seal.reject(SnodeAPIError.clockOutOfSync)
                    }
                    
                    if statusCode == 401 { // Signature verification failed
                        SNLog("Failed to verify the signature.")
                        return seal.reject(SnodeAPIError.signatureVerificationFailed)
                    }
                    
                    if let bodyAsString = json["body"] as? String {
                        guard let bodyAsData = bodyAsString.data(using: .utf8) else {
                            return seal.reject(HTTP.Error.invalidResponse)
                        }
                        guard let body = try? JSONSerialization.jsonObject(with: bodyAsData, options: [ .fragmentsAllowed ]) as? JSON else {
                            return seal.reject(OnionRequestAPIError.httpRequestFailedAtDestination(statusCode: UInt(statusCode), data: bodyAsData, destination: destination))
                        }
                        
                        if let timestamp = body["t"] as? Int64 {
                            let offset = timestamp - Int64(floor(Date().timeIntervalSince1970 * 1000))
                            SnodeAPI.clockOffsetMs.mutate { $0 = offset }
                        }
                        
                        guard 200...299 ~= statusCode else {
                            return seal.reject(OnionRequestAPIError.httpRequestFailedAtDestination(statusCode: UInt(statusCode), data: bodyAsData, destination: destination))
                        }
                        
                        return seal.fulfill((OnionRequestAPI.ResponseInfo(code: statusCode, headers: [:]), bodyAsData))
                    }
                    
                    guard 200...299 ~= statusCode else {
                        return seal.reject(OnionRequestAPIError.httpRequestFailedAtDestination(statusCode: UInt(statusCode), data: data, destination: destination))
                    }
                    
                    return seal.fulfill((OnionRequestAPI.ResponseInfo(code: statusCode, headers: [:]), data))
                    
                }
                catch {
                    return seal.reject(error)
                }
            
            // V4 Onion Requests have a very different structure for responses
            case .v4:
                guard responseData.count >= AESGCM.ivSize else { return seal.reject(HTTP.Error.invalidResponse) }
                
                do {
                    let data: Data = try AESGCM.decrypt(responseData, with: destinationSymmetricKey)
                    
                    // Process the bencoded response
                    guard let processedResponse: (info: ResponseInfo, body: Data?) = process(bencodedData: data) else {
                        return seal.reject(HTTP.Error.invalidResponse)
                    }

                    // Custom handle a clock out of sync error (v4 returns '425' but included the '406'
                    // just in case)
                    guard processedResponse.info.code != 406 && processedResponse.info.code != 425 else {
                        SNLog("The user's clock is out of sync with the service node network.")
                        return seal.reject(SnodeAPIError.clockOutOfSync)
                    }
                    
                    guard processedResponse.info.code != 401 else { // Signature verification failed
                        SNLog("Failed to verify the signature.")
                        return seal.reject(SnodeAPIError.signatureVerificationFailed)
                    }
                    
                    // Handle error status codes
                    guard 200...299 ~= processedResponse.info.code else {
                        return seal.reject(
                            OnionRequestAPIError.httpRequestFailedAtDestination(
                                statusCode: UInt(processedResponse.info.code),
                                data: data,
                                destination: destination
                            )
                        )
                    }
                    
                    return seal.fulfill(processedResponse)
                }
                catch {
                    return seal.reject(error)
                }
        }
    }
    
    public static func process(bencodedData data: Data) -> (info: ResponseInfo, body: Data?)? {
        // The data will be in the form of `l123:jsone` or `l123:json456:bodye` so we need to break the data
        // into parts to properly process it
        guard let responseString: String = String(data: data, encoding: .ascii), responseString.starts(with: "l") else {
            return nil
        }
        
        let stringParts: [String.SubSequence] = responseString.split(separator: ":")
        
        guard stringParts.count > 1, let infoLength: Int = Int(stringParts[0].suffix(from: stringParts[0].index(stringParts[0].startIndex, offsetBy: 1))) else {
            return nil
        }
        
        let infoStringStartIndex: String.Index = responseString.index(responseString.startIndex, offsetBy: "l\(infoLength):".count)
        let infoStringEndIndex: String.Index = responseString.index(infoStringStartIndex, offsetBy: infoLength)
        let infoString: String = String(responseString[infoStringStartIndex..<infoStringEndIndex])

        guard let infoStringData: Data = infoString.data(using: .utf8), let responseInfo: ResponseInfo = try? JSONDecoder().decode(ResponseInfo.self, from: infoStringData) else {
            return nil
        }

        // Custom handle a clock out of sync error (v4 returns '425' but included the '406' just in case)
        guard responseInfo.code != 406 && responseInfo.code != 425 else { return nil }
        guard responseInfo.code != 401 else { return nil }
        
        // If there is no data in the response then just return the ResponseInfo
        guard responseString.count > "l\(infoLength)\(infoString)e".count else {
            return (responseInfo, nil)
        }
        
        // Extract the response data as well
        let dataString: String = String(responseString.suffix(from: infoStringEndIndex))
        let dataStringParts: [String.SubSequence] = dataString.split(separator: ":")
        
        guard dataStringParts.count > 1, let finalDataLength: Int = Int(dataStringParts[0]), let suffixData: Data = "e".data(using: .utf8) else {
            return nil
        }
        
        let dataBytes: Array<UInt8> = Array(data)
        let dataEndIndex: Int = (dataBytes.count - suffixData.count)
        let dataStartIndex: Int = (dataEndIndex - finalDataLength)
        let finalDataBytes: ArraySlice<UInt8> = dataBytes[dataStartIndex..<dataEndIndex]
        let finalData: Data = Data(finalDataBytes)
        
        return (responseInfo, finalData)
    }
}<|MERGE_RESOLUTION|>--- conflicted
+++ resolved
@@ -7,27 +7,17 @@
 import SessionUtilitiesKit
 
 public protocol OnionRequestAPIType {
-<<<<<<< HEAD
-    static func sendOnionRequest(to snode: Snode, invoking method: SnodeAPIEndpoint, with parameters: JSON, associatedWith publicKey: String?) -> RequestContainer<Data>
-    static func sendOnionRequest(_ request: URLRequest, to server: String, using version: OnionRequestAPIVersion, with x25519PublicKey: String) -> RequestContainer<(OnionRequestResponseInfoType, Data?)>
+    static func sendOnionRequest(to snode: Snode, invoking method: SnodeAPIEndpoint, with parameters: JSON, associatedWith publicKey: String?, timeout: TimeInterval) -> RequestContainer<Data>
+    static func sendOnionRequest(_ request: URLRequest, to server: String, using version: OnionRequestAPIVersion, with x25519PublicKey: String, timeout: TimeInterval) -> RequestContainer<(OnionRequestResponseInfoType, Data?)>
 }
 
 public extension OnionRequestAPIType {
-    static func sendOnionRequest(_ request: URLRequest, to server: String, with x25519PublicKey: String) -> RequestContainer<(OnionRequestResponseInfoType, Data?)> {
-        sendOnionRequest(request, to: server, using: .v4, with: x25519PublicKey)
-=======
-    static func sendOnionRequest(to snode: Snode, invoking method: SnodeAPIEndpoint, with parameters: JSON, associatedWith publicKey: String?, timeout: TimeInterval) -> Promise<Data>
-    static func sendOnionRequest(_ request: URLRequest, to server: String, using version: OnionRequestAPIVersion, with x25519PublicKey: String, timeout: TimeInterval) -> Promise<(OnionRequestResponseInfoType, Data?)>
-}
-
-public extension OnionRequestAPIType {
-    static func sendOnionRequest(to snode: Snode, invoking method: SnodeAPIEndpoint, with parameters: JSON, associatedWith publicKey: String?) -> Promise<Data> {
+    static func sendOnionRequest(to snode: Snode, invoking method: SnodeAPIEndpoint, with parameters: JSON, associatedWith publicKey: String?) -> RequestContainer<Data> {
         sendOnionRequest(to: snode, invoking: method, with: parameters, associatedWith: publicKey, timeout: HTTP.timeout)
     }
     
-    static func sendOnionRequest(_ request: URLRequest, to server: String, with x25519PublicKey: String, timeout: TimeInterval = HTTP.timeout) -> Promise<(OnionRequestResponseInfoType, Data?)> {
+    static func sendOnionRequest(_ request: URLRequest, to server: String, with x25519PublicKey: String, timeout: TimeInterval = HTTP.timeout) -> RequestContainer<(OnionRequestResponseInfoType, Data?)> {
         sendOnionRequest(request, to: server, using: .v4, with: x25519PublicKey, timeout: timeout)
->>>>>>> 06a38868
     }
 }
 
@@ -383,11 +373,7 @@
     // MARK: - Public API
     
     /// Sends an onion request to `snode`. Builds new paths as needed.
-<<<<<<< HEAD
-    public static func sendOnionRequest(to snode: Snode, invoking method: SnodeAPIEndpoint, with parameters: JSON, associatedWith publicKey: String? = nil) -> RequestContainer<Data> {
-=======
-    public static func sendOnionRequest(to snode: Snode, invoking method: SnodeAPIEndpoint, with parameters: JSON, associatedWith publicKey: String? = nil, timeout: TimeInterval = HTTP.timeout) -> Promise<Data> {
->>>>>>> 06a38868
+    public static func sendOnionRequest(to snode: Snode, invoking method: SnodeAPIEndpoint, with parameters: JSON, associatedWith publicKey: String? = nil, timeout: TimeInterval = HTTP.timeout) -> RequestContainer<Data> {
         let payloadJson: JSON = [ "method" : method.rawValue, "params" : parameters ]
         
         guard let payload: Data = try? JSONSerialization.data(withJSONObject: payloadJson, options: []) else {
@@ -411,11 +397,7 @@
     }
 
     /// Sends an onion request to `server`. Builds new paths as needed.
-<<<<<<< HEAD
-    public static func sendOnionRequest(_ request: URLRequest, to server: String, using version: OnionRequestAPIVersion = .v4, with x25519PublicKey: String) -> RequestContainer<(OnionRequestResponseInfoType, Data?)> {
-=======
-    public static func sendOnionRequest(_ request: URLRequest, to server: String, using version: OnionRequestAPIVersion = .v4, with x25519PublicKey: String, timeout: TimeInterval = HTTP.timeout) -> Promise<(OnionRequestResponseInfoType, Data?)> {
->>>>>>> 06a38868
+    public static func sendOnionRequest(_ request: URLRequest, to server: String, using version: OnionRequestAPIVersion = .v4, with x25519PublicKey: String, timeout: TimeInterval = HTTP.timeout) -> RequestContainer<(OnionRequestResponseInfoType, Data?)> {
         guard let url = request.url, let host = request.url?.host else {
             return RequestContainer(promise: Promise(error: OnionRequestAPIError.invalidURL))
         }
@@ -434,23 +416,15 @@
             scheme: scheme,
             port: port
         )
-<<<<<<< HEAD
-        let container = sendOnionRequest(with: payload, to: destination, version: version)
+
+        let container = sendOnionRequest(with: payload, to: destination, version: version, timeout: timeout)
         container.promise.catch2 { error in
-=======
-        let promise = sendOnionRequest(with: payload, to: destination, version: version, timeout: timeout)
-        promise.catch2 { error in
->>>>>>> 06a38868
             SNLog("Couldn't reach server: \(url) due to error: \(error).")
         }
         return container
     }
 
-<<<<<<< HEAD
-    internal static func sendOnionRequest(with payload: Data, to destination: OnionRequestAPIDestination, version: OnionRequestAPIVersion) -> RequestContainer<(OnionRequestResponseInfoType, Data?)> {
-=======
-    public static func sendOnionRequest(with payload: Data, to destination: OnionRequestAPIDestination, version: OnionRequestAPIVersion, timeout: TimeInterval = HTTP.timeout) -> Promise<(OnionRequestResponseInfoType, Data?)> {
->>>>>>> 06a38868
+    public static func sendOnionRequest(with payload: Data, to destination: OnionRequestAPIDestination, version: OnionRequestAPIVersion, timeout: TimeInterval = HTTP.timeout) -> RequestContainer<(OnionRequestResponseInfoType, Data?)> {
         let (promise, seal) = Promise<(OnionRequestResponseInfoType, Data?)>.pending()
         let container = RequestContainer(promise: promise)
         var guardSnode: Snode?
@@ -476,13 +450,9 @@
                     }
                     let destinationSymmetricKey = intermediate.destinationSymmetricKey
                     
-<<<<<<< HEAD
-                    let (promise, task) = HTTP.execute2(.post, url, body: body)
+                    let (promise, task) = HTTP.execute2(.post, url, body: body, timeout: timeout)
                     container.task = task
                     promise
-=======
-                    HTTP.execute(.post, url, body: body, timeout: timeout)
->>>>>>> 06a38868
                         .done2 { responseData in
                             handleResponse(
                                 responseData: responseData,
