--- conflicted
+++ resolved
@@ -551,35 +551,6 @@
 "DISAPPEARING_MESSAGES_SUBTITLE_DISAPPEAR_AFTER" = "Desaparecer después de %@";
 "COPY_GROUP_URL" = "Copiar URL del grupo";
 "NEW_CONVERSATION_CONTACTS_SECTION_TITLE" = "Contactos";
-<<<<<<< HEAD
-"GROUP_ERROR_NO_MEMBER_SELECTION" = "Please pick at least 1 group member";
-"GROUP_CREATION_PLEASE_WAIT" = "Please wait while the group is created...";
-"GROUP_CREATION_ERROR_TITLE" = "Couldn't Create Group";
-"GROUP_CREATION_ERROR_MESSAGE" = "Please check your internet connection and try again.";
-"GROUP_UPDATE_ERROR_TITLE" = "Couldn't Update Group";
-"GROUP_UPDATE_ERROR_MESSAGE" = "Can't leave while adding or removing other members.";
-"GROUP_ACTION_REMOVE" = "Remove";
-"GROUP_TITLE_MEMBERS" = "Members";
-"GROUP_TITLE_FALLBACK" = "Group";
-"DM_ERROR_DIRECT_BLINDED_ID" = "You can only send messages to Blinded IDs from within a Community";
-"DM_ERROR_INVALID" = "Please check the Session ID or ONS name and try again";
-"COMMUNITY_ERROR_INVALID_URL" = "Please check the URL you entered and try again.";
-"COMMUNITY_ERROR_GENERIC" = "Couldn't Join";
-"DISAPPERING_MESSAGES_TITLE" = "Disappearing Messages";
-"DISAPPERING_MESSAGES_TYPE_TITLE" = "Delete Type";
-"DISAPPERING_MESSAGES_TYPE_AFTER_READ_TITLE" = "Disappear After Read";
-"DISAPPERING_MESSAGES_TYPE_AFTER_READ_DESCRIPTION" = "Messages delete after they have been read.";
-"DISAPPERING_MESSAGES_TYPE_AFTER_SEND_TITLE" = "Disappear After Send";
-"DISAPPERING_MESSAGES_TYPE_AFTER_SEND_DESCRIPTION" = "Messages delete after they have been sent.";
-"DISAPPERING_MESSAGES_TIMER_TITLE" = "Timer";
-"DISAPPERING_MESSAGES_SAVE_TITLE" = "Set";
-"DISAPPERING_MESSAGES_GROUP_WARNING" = "This setting applies to everyone in this conversation.";
-"DISAPPERING_MESSAGES_GROUP_WARNING_ADMIN_ONLY" = "This setting applies to everyone in this conversation. Only group admins can change this setting.";
-"DISAPPERING_MESSAGES_SUMMARY" = "Disappear After %@ - %@";
-"DISAPPERING_MESSAGES_INFO_ENABLE" = "%@ has set messages to disappear %@ after they have been %@";
-"DISAPPERING_MESSAGES_INFO_UPDATE" = "%@ has changed messages to disappear %@ after they have been %@";
-"DISAPPERING_MESSAGES_INFO_DISABLE" = "%@ has turned off disappearing messages";
-=======
 "GROUP_ERROR_NO_MEMBER_SELECTION" = "Elige al menos 1 miembro del grupo";
 "GROUP_CREATION_PLEASE_WAIT" = "El grupo se está creando...";
 "GROUP_CREATION_ERROR_TITLE" = "No se pudo crear el grupo";
@@ -607,7 +578,6 @@
 "DISAPPERING_MESSAGES_INFO_ENABLE" = "%@ ha establecido que los mensajes desaparezcan %@ tras haber sido %@";
 "DISAPPERING_MESSAGES_INFO_UPDATE" = "%@ ha cambiado que los mensajes desaparezcan %@ tras haber sido %@";
 "DISAPPERING_MESSAGES_INFO_DISABLE" = "%@ ha desactivado la desaparición de mensajes";
->>>>>>> 75ba1edf
 
 /* context_menu_info */
 "context_menu_info" = "Información";
