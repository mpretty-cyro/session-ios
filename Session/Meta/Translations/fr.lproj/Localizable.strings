/* No comment provided by engineer. */
"ATTACHMENT" = "Fichier joint";
/* Title for 'caption' mode of the attachment approval view. */
"ATTACHMENT_APPROVAL_CAPTION_TITLE" = "Légende";
/* Format string for file extension label in call interstitial view */
"ATTACHMENT_APPROVAL_FILE_EXTENSION_FORMAT" = "Type de fichier : %@";
/* Format string for file size label in call interstitial view. Embeds: {{file size as 'N mb' or 'N kb'}}. */
"ATTACHMENT_APPROVAL_FILE_SIZE_FORMAT" = "Taille : %@";
/* One-line label indicating the user can add no more text to the media message field. */
"ATTACHMENT_APPROVAL_MESSAGE_LENGTH_LIMIT_REACHED" = "La taille maximale de message est atteinte";
/* Label for 'send' button in the 'attachment approval' dialog. */
"ATTACHMENT_APPROVAL_SEND_BUTTON" = "Envoyer";
/* Generic filename for an attachment with no known name */
"ATTACHMENT_DEFAULT_FILENAME" = "Fichier joint";
/* The title of the 'attachment error' alert. */
"ATTACHMENT_ERROR_ALERT_TITLE" = "Erreur d’envoi du fichier joint";
/* Attachment error message for image attachments which could not be converted to JPEG */
"ATTACHMENT_ERROR_COULD_NOT_CONVERT_TO_JPEG" = "Impossible de convertir l'image.";
/* Attachment error message for video attachments which could not be converted to MP4 */
"ATTACHMENT_ERROR_COULD_NOT_CONVERT_TO_MP4" = "Impossible de convertir la vidéo.";
/* Attachment error message for image attachments which cannot be parsed */
"ATTACHMENT_ERROR_COULD_NOT_PARSE_IMAGE" = "Impossible d'importer l'image.";
/* Attachment error message for image attachments in which metadata could not be removed */
"ATTACHMENT_ERROR_COULD_NOT_REMOVE_METADATA" = "Impossible de supprimer les métadonnées de l'image.";
/* Attachment error message for image attachments which could not be resized */
"ATTACHMENT_ERROR_COULD_NOT_RESIZE_IMAGE" = "Impossible de redimensionner l’image.";
/* Attachment error message for attachments whose data exceed file size limits */
"ATTACHMENT_ERROR_FILE_SIZE_TOO_LARGE" = "La pièce jointe est trop lourde.";
/* Attachment error message for attachments with invalid data */
"ATTACHMENT_ERROR_INVALID_DATA" = "La pièce jointe contient du contenu non valide.";
/* Attachment error message for attachments with an invalid file format */
"ATTACHMENT_ERROR_INVALID_FILE_FORMAT" = "Le format de la pièce jointe est invalide.";
/* Attachment error message for attachments without any data */
"ATTACHMENT_ERROR_MISSING_DATA" = "La pièce jointe est vide.";
/* Alert title when picking a document fails for an unknown reason */
"ATTACHMENT_PICKER_DOCUMENTS_FAILED_ALERT_TITLE" = "Échec de sélection du document.";
/* Alert body when picking a document fails because user picked a directory/bundle */
"ATTACHMENT_PICKER_DOCUMENTS_PICKED_DIRECTORY_FAILED_ALERT_BODY" = "Veuillez créer une archive compressée de ce fichier ou de ce répertoire et essayez d'envoyer cette archive.";
/* Alert title when picking a document fails because user picked a directory/bundle */
"ATTACHMENT_PICKER_DOCUMENTS_PICKED_DIRECTORY_FAILED_ALERT_TITLE" = "Fichier non pris en charge";
/* Short text label for a voice message attachment, used for thread preview and on the lock screen */
"ATTACHMENT_TYPE_VOICE_MESSAGE" = "Message vocal";
/* Button label for the 'block' button */
"BLOCK_LIST_BLOCK_BUTTON" = "Bloquer";
/* A format for the 'block user' action sheet title. Embeds {{the blocked user's name or phone number}}. */
"BLOCK_LIST_BLOCK_USER_TITLE_FORMAT" = "Bloquer %@ ?";
/* A format for the 'unblock user' action sheet title. Embeds {{the unblocked user's name or phone number}}. */
"BLOCK_LIST_UNBLOCK_TITLE_FORMAT" = "Débloquer %@ ?";
/* Button label for the 'unblock' button */
"BLOCK_LIST_UNBLOCK_BUTTON" = "Débloquer";
/* The message format of the 'conversation blocked' alert. Embeds the {{conversation title}}. */
"BLOCK_LIST_VIEW_BLOCKED_ALERT_MESSAGE_FORMAT" = "%@ a été bloqué.";
/* The title of the 'user blocked' alert. */
"BLOCK_LIST_VIEW_BLOCKED_ALERT_TITLE" = "Utilisateur Bloqué";
/* Alert title after unblocking a group or 1:1 chat. Embeds the {{conversation title}}. */
"BLOCK_LIST_VIEW_UNBLOCKED_ALERT_TITLE_FORMAT" = "%@ a été débloqué.";
/* An explanation of the consequences of blocking another user. */
"BLOCK_USER_BEHAVIOR_EXPLANATION" = "Les utilisateurs bloqués ne pourront ni vous appeler ni vous envoyer des messages.";
/* Label for generic done button. */
"BUTTON_DONE" = "Terminé";
/* Button text to enable batch selection mode */
"BUTTON_SELECT" = "Sélectionner";
/* keyboard toolbar label when starting to search with no current results */
"CONVERSATION_SEARCH_SEARCHING" = "Recherche...";
/* keyboard toolbar label when no messages match the search string */
"CONVERSATION_SEARCH_NO_RESULTS" = "Aucune correspondance";
/* keyboard toolbar label when exactly 1 message matches the search string */
"CONVERSATION_SEARCH_ONE_RESULT" = "1 correspondance";
/* keyboard toolbar label when more than 1 message matches the search string. Embeds {{number/position of the 'currently viewed' result}} and the {{total number of results}} */
"CONVERSATION_SEARCH_RESULTS_FORMAT" = "%d sur %d correspondances";
/* table cell label in conversation settings */
"CONVERSATION_SETTINGS_BLOCK_THIS_USER" = "Bloquer cet utilisateur";
/* label for 'mute thread' cell in conversation settings */
"CONVERSATION_SETTINGS_MUTE_LABEL" = "Sourdine";
/* Table cell label in conversation settings which returns the user to the conversation with 'search mode' activated */
"CONVERSATION_SETTINGS_SEARCH" = "Chercher dans la conversation";
/* Title for the 'crop/scale image' dialog. */
"CROP_SCALE_IMAGE_VIEW_TITLE" = "Déplacer et mettre à l’échelle";
/* Subtitle shown while the app is updating its database. */
"DATABASE_VIEW_OVERLAY_SUBTITLE" = "Cela peut prendre quelques minutes.";
/* Title shown while the app is updating its database. */
"DATABASE_VIEW_OVERLAY_TITLE" = "Optimisation de la base de données";
/* The present; the current time. */
"DATE_NOW" = "À l’instant";
/* table cell label in conversation settings */
"DISAPPEARING_MESSAGES" = "Messages éphémères";
/* table cell label in conversation settings */
"EDIT_GROUP_ACTION" = "Modifier le groupe";
/* Label indicating media gallery is empty */
"GALLERY_TILES_EMPTY_GALLERY" = "Vous n’avez aucun média dans cette conversation.";
/* Label indicating loading is in progress */
"GALLERY_TILES_LOADING_MORE_RECENT_LABEL" = "Chargement des médias plus récents…";
/* Label indicating loading is in progress */
"GALLERY_TILES_LOADING_OLDER_LABEL" = "Chargement des médias plus anciens…";
/* Error displayed when there is a failure fetching a GIF from the remote service. */
"GIF_PICKER_ERROR_FETCH_FAILURE" = "Échec de récupération du GIF demandé. Veuillez vérifier que vous êtes bien en ligne.";
/* Generic error displayed when picking a GIF */
"GIF_PICKER_ERROR_GENERIC" = "Une erreur inconnue est survenue.";
/* Shown when selected GIF couldn't be fetched */
"GIF_PICKER_FAILURE_ALERT_TITLE" = "Impossible de choisir le GIF";
/* Alert message shown when user tries to search for GIFs without entering any search terms. */
"GIF_PICKER_VIEW_MISSING_QUERY" = "Veuillez saisir votre recherche.";
/* Indicates that an error occurred while searching. */
"GIF_VIEW_SEARCH_ERROR" = "Erreur. Touchez pour ressayer.";
/* Indicates that the user's search had no results. */
"GIF_VIEW_SEARCH_NO_RESULTS" = "Il n’y a aucun résultat.";
/* No comment provided by engineer. */
"GROUP_CREATED" = "Le groupe a été créé.";
/* No comment provided by engineer. */
"GROUP_MEMBER_JOINED" = "%@ s’est joint au groupe.";
/* No comment provided by engineer. */
"GROUP_MEMBER_LEFT" = "%@ a quitté le groupe.";
/* No comment provided by engineer. */
"GROUP_MEMBER_REMOVED" = "%@ a été retiré du groupe. ";
/* No comment provided by engineer. */
"GROUP_MEMBERS_REMOVED" = "%@ ont été retirés du groupe. ";
/* No comment provided by engineer. */
"GROUP_TITLE_CHANGED" = "Le titre est maintenant « %@ ».";
/* No comment provided by engineer. */
"GROUP_UPDATED" = "Le groupe a été mis à jour.";
/* No comment provided by engineer. */
"GROUP_YOU_LEFT" = "Vous avez quitté le groupe.";
/* No comment provided by engineer. */
"YOU_WERE_REMOVED" = " Vous avez été retiré du groupe. ";
/* Momentarily shown to the user when attempting to select more images than is allowed. Embeds {{max number of items}} that can be shared. */
"IMAGE_PICKER_CAN_SELECT_NO_MORE_TOAST_FORMAT" = "Vous ne pouvez pas partager plus de %@ éléments.";
/* alert title */
"IMAGE_PICKER_FAILED_TO_PROCESS_ATTACHMENTS" = "Échec de sélection du fichier joint.";
/* Message for the alert indicating that an audio file is invalid. */
"INVALID_AUDIO_FILE_ALERT_ERROR_MESSAGE" = "Le fichier audio est invalide";
/* Confirmation button within contextual alert */
"LEAVE_BUTTON_TITLE" = "Quitter";
/* table cell label in conversation settings */
"LEAVE_GROUP_ACTION" = "Quitter le groupe ";
/* nav bar button item */
"MEDIA_DETAIL_VIEW_ALL_MEDIA_BUTTON" = "Tous les médias";
/* media picker option to choose from library */
"MEDIA_FROM_LIBRARY_BUTTON" = "Photothèque";
/* Confirmation button text to delete selected media from the gallery, embeds {{number of messages}} */
"MEDIA_GALLERY_DELETE_MULTIPLE_MESSAGES_FORMAT" = "Supprimer %d messages";
/* Confirmation button text to delete selected media message from the gallery */
"MEDIA_GALLERY_DELETE_SINGLE_MESSAGE" = "Supprimer le message";
/* embeds {{sender name}} and {{sent datetime}}, e.g. 'Sarah on 10/30/18, 3:29' */
"MEDIA_GALLERY_LANDSCAPE_TITLE_FORMAT" = "%@ le %@";
/* Format for the 'more items' indicator for media galleries. Embeds {{the number of additional items}}. */
"MEDIA_GALLERY_MORE_ITEMS_FORMAT" = "+ %@";
/* Short sender label for media sent by you */
"MEDIA_GALLERY_SENDER_NAME_YOU" = "Vous";
/* Section header in media gallery collection view */
"MEDIA_GALLERY_THIS_MONTH_HEADER" = "Ce mois-ci";
/* message status for message delivered to their recipient. */
"MESSAGE_STATUS_FAILED" = "Échec d’envoi.";
/* status message for read messages */
"MESSAGE_STATUS_READ" = "Lu";
/* message status while message is sending. */
"MESSAGE_STATUS_SENDING" = "Envoi…";
/* status message for sent messages */
"MESSAGE_STATUS_SENT" = "Envoyé";
/* status message while attachment is uploading */
"MESSAGE_STATUS_UPLOADING" = "Téléversement…";
/* notification title. Embeds {{author name}} and {{group name}} */
"NEW_GROUP_MESSAGE_NOTIFICATION_TITLE" = "%@ à %@";
/* Label for 1:1 conversation with yourself. */
"NOTE_TO_SELF" = "Note à mon intention";
/* Lock screen notification text presented after user powers on their device without unlocking. Embeds {{device model}} (either 'iPad' or 'iPhone') */
"NOTIFICATION_BODY_PHONE_LOCKED_FORMAT" = "Vous avez peut-être reçu des messages alors que votre %@ redémarrait.";
/* No comment provided by engineer. */
"BUTTON_OK" = "Valider";
/* Info Message when {{other user}} disables or doesn't support disappearing messages */
"OTHER_DISABLED_DISAPPEARING_MESSAGES_CONFIGURATION" = "%@ a désactivé les messages éphémères.";
/* Info Message when {{other user}} updates message expiration to {{time amount}}, see the *_TIME_AMOUNT strings for context. */
"OTHER_UPDATED_DISAPPEARING_MESSAGES_CONFIGURATION" = "%@ a défini l’expiration des messages éphémères à %@.";
/* alert title, generic error preventing user from capturing a photo */
"PHOTO_CAPTURE_GENERIC_ERROR" = "Impossible de capturer l’image.";
/* alert title */
"PHOTO_CAPTURE_UNABLE_TO_CAPTURE_IMAGE" = "Impossible de capturer l’image.";
/* alert title */
"PHOTO_CAPTURE_UNABLE_TO_INITIALIZE_CAMERA" = "Échec de configuration de l’appareil photo";
/* label for system photo collections which have no name. */
"PHOTO_PICKER_UNNAMED_COLLECTION" = "Album sans nom";
/* Notification action button title */
"PUSH_MANAGER_MARKREAD" = "Marquer comme lu";
/* Notification action button title */
"PUSH_MANAGER_REPLY" = "Répondre";
/* Description of how and why Session iOS uses Touch ID/Face ID/Phone Passcode to unlock 'screen lock'. */
"SCREEN_LOCK_REASON_UNLOCK_SCREEN_LOCK" = "Authentifiez-vous pour ouvrir Session.";
/* Title for alert indicating that screen lock could not be unlocked. */
"SCREEN_LOCK_UNLOCK_FAILED" = "Échec d’authentification";
/* alert title when user attempts to leave the send media flow when they have an in-progress album */
"SEND_MEDIA_ABANDON_TITLE" = "Abandonner le média ?";
/* alert action, confirming the user wants to exit the media flow and abandon any photos they've taken */
"SEND_MEDIA_CONFIRM_ABANDON_ALBUM" = "Abandonner le média";
/* Format string for the default 'Note' sound. Embeds the system {{sound name}}. */
"SETTINGS_AUDIO_DEFAULT_TONE_LABEL_FORMAT" = "%@ (par défaut)";
/* Label for settings view that allows user to change the notification sound. */
"SETTINGS_ITEM_NOTIFICATION_SOUND" = "Son de message";
/* Label for the 'no sound' option that allows users to disable sounds for notifications, etc. */
"SOUNDS_NONE" = "Aucun";
/* {{number of days}} embedded in strings, e.g. 'Alice updated disappearing messages expiration to {{5 days}}'. See other *_TIME_AMOUNT strings */
"TIME_AMOUNT_DAYS" = "%@ jours";
/* Label text below navbar button, embeds {{number of days}}. Must be very short, like 1 or 2 characters, The space is intentionally omitted between the text and the embedded duration so that we get, e.g. '5d' not '5 d'. See other *_TIME_AMOUNT strings */
"TIME_AMOUNT_DAYS_SHORT_FORMAT" = "%@ j";
/* {{number of hours}} embedded in strings, e.g. 'Alice updated disappearing messages expiration to {{5 hours}}'. See other *_TIME_AMOUNT strings */
"TIME_AMOUNT_HOURS" = "%@ heures";
/* Label text below navbar button, embeds {{number of hours}}. Must be very short, like 1 or 2 characters, The space is intentionally omitted between the text and the embedded duration so that we get, e.g. '5h' not '5 h'. See other *_TIME_AMOUNT strings */
"TIME_AMOUNT_HOURS_SHORT_FORMAT" = "%@ h";
/* {{number of minutes}} embedded in strings, e.g. 'Alice updated disappearing messages expiration to {{5 minutes}}'. See other *_TIME_AMOUNT strings */
"TIME_AMOUNT_MINUTES" = "%@ minutes";
/* Label text below navbar button, embeds {{number of minutes}}. Must be very short, like 1 or 2 characters, The space is intentionally omitted between the text and the embedded duration so that we get, e.g. '5m' not '5 m'. See other *_TIME_AMOUNT strings */
"TIME_AMOUNT_MINUTES_SHORT_FORMAT" = "%@ m";
/* {{number of seconds}} embedded in strings, e.g. 'Alice updated disappearing messages expiration to {{5 seconds}}'. See other *_TIME_AMOUNT strings */
"TIME_AMOUNT_SECONDS" = "%@ secondes";
/* Label text below navbar button, embeds {{number of seconds}}. Must be very short, like 1 or 2 characters, The space is intentionally omitted between the text and the embedded duration so that we get, e.g. '5s' not '5 s'. See other *_TIME_AMOUNT strings */
"TIME_AMOUNT_SECONDS_SHORT_FORMAT" = "%@ s";
/* {{1 day}} embedded in strings, e.g. 'Alice updated disappearing messages expiration to {{1 day}}'. See other *_TIME_AMOUNT strings */
"TIME_AMOUNT_SINGLE_DAY" = "%@ jour";
/* {{1 hour}} embedded in strings, e.g. 'Alice updated disappearing messages expiration to {{1 hour}}'. See other *_TIME_AMOUNT strings */
"TIME_AMOUNT_SINGLE_HOUR" = "%@ heure";
/* {{1 minute}} embedded in strings, e.g. 'Alice updated disappearing messages expiration to {{1 minute}}'. See other *_TIME_AMOUNT strings */
"TIME_AMOUNT_SINGLE_MINUTE" = "%@ minute";
/* {{1 week}} embedded in strings, e.g. 'Alice updated disappearing messages expiration to {{1 week}}'. See other *_TIME_AMOUNT strings */
"TIME_AMOUNT_SINGLE_WEEK" = "%@ semaine";
/* {{number of weeks}}, embedded in strings, e.g. 'Alice updated disappearing messages expiration to {{5 weeks}}'. See other *_TIME_AMOUNT strings */
"TIME_AMOUNT_WEEKS" = "%@ semaines";
/* Label text below navbar button, embeds {{number of weeks}}. Must be very short, like 1 or 2 characters, The space is intentionally omitted between the text and the embedded duration so that we get, e.g. '5w' not '5 w'. See other *_TIME_AMOUNT strings */
"TIME_AMOUNT_WEEKS_SHORT_FORMAT" = "%@ sem";
/* Label for the cancel button in an alert or action sheet. */
"TXT_CANCEL_TITLE" = "Annuler";
/* No comment provided by engineer. */
"TXT_DELETE_TITLE" = "Supprimer";
/* Filename for voice messages. */
"VOICE_MESSAGE_FILE_NAME" = "Message vocal";
/* Message for the alert indicating the 'voice message' needs to be held to be held down to record. */
"VOICE_MESSAGE_TOO_SHORT_ALERT_MESSAGE" = "Touchez et maintenez pour enregistrer un message vocal";
/* Title for the alert indicating the 'voice message' needs to be held to be held down to record. */
"VOICE_MESSAGE_TOO_SHORT_ALERT_TITLE" = "Message vocal";
/* Info Message when you disable disappearing messages */
"YOU_DISABLED_DISAPPEARING_MESSAGES_CONFIGURATION" = "Vous avez désactivé les messages éphémères.";
/* Info message embedding a {{time amount}}, see the *_TIME_AMOUNT strings for context. */
"YOU_UPDATED_DISAPPEARING_MESSAGES_CONFIGURATION" = "Vous avez défini l’expiration des messages éphémères à %@.";
// MARK: - Session
"continue_2" = "Continuer";
"copy" = "Copier";
"invalid_url" = "URL non valide";
"next" = "Suivant";
"share" = "Partager";
"invalid_session_id" = "Session ID non valide";
"cancel" = "Annuler";
"your_session_id" = "Votre Session ID";
"vc_landing_title_2" = "Votre Session débute ici...";
"vc_landing_register_button_title" = "Créer un Session ID";
"vc_landing_restore_button_title" = "Continuez votre Session";
"vc_landing_link_button_title" = "Relier à un compte existant";
"view_fake_chat_bubble_1" = "Qu'est-ce que Session ?";
"view_fake_chat_bubble_2" = "C'est une application de messagerie décentralisée et cryptée";
"view_fake_chat_bubble_3" = "Elle ne recueille donc pas mes informations personnelles ou mes métadonnées de conversations ? Comment ça marche ?";
"view_fake_chat_bubble_4" = "En utilisant une combinaison de technologies avancées de routage anonyme et de chiffrement de bout en bout.";
"view_fake_chat_bubble_5" = "Les vrais amis ne laissent pas leurs amis utiliser des outils de messagerie compromis. De rien.";
"vc_register_title" = "Dites bonjour à votre Session ID";
"vc_register_explanation" = "Votre Session ID est l'identifiant unique que les gens utilisent pour vous contacter dans Session. Sans lien avec votre identité réelle, votre Session ID est complètement anonyme et privé.";
"vc_restore_title" = "Restaurez votre compte";
"vc_restore_explanation" = "Pour restaurer votre compte, veuillez entrer la phrase de récupération qui vous a été fournie lors de la création de votre compte.";
"vc_restore_seed_text_field_hint" = "Saisissez votre phrase de récupération";
"vc_link_device_title" = "Relier un appareil";
"vc_link_device_scan_qr_code_tab_title" = "Scanner un code QR";
"vc_display_name_title_2" = "Choisissez votre nom d'utilisateur";
"vc_display_name_explanation" = "Ce sera votre nom lorsque vous utiliserez Session. Il peut s'agir de votre vrai nom, d'un pseudo ou de ce que vous voulez.";
"vc_display_name_text_field_hint" = "Saisissez un nom d'utilisateur";
"vc_display_name_display_name_missing_error" = "Veuillez choisir un nom d'utilisateur";
"vc_display_name_display_name_too_long_error" = "Veuillez choisir un nom d'utilisateur plus court";
"vc_pn_mode_recommended_option_tag" = "Recommandé";
"vc_pn_mode_no_option_picked_modal_title" = "Veuillez choisir une option";
"vc_home_empty_state_message" = "Vous n'avez pas encore de contacts";
"vc_home_empty_state_button_title" = "Démarrez une Session";
"vc_seed_title" = "Votre phrase de récupération";
"vc_seed_title_2" = "Voici votre phrase de récupération";
"vc_seed_explanation" = "Votre phrase de récupération est la clé principale de votre Session ID - vous pouvez l'utiliser pour restaurer votre Session ID si vous perdez l'accès à votre appareil. Conservez la dans un endroit sûr et ne la donnez à personne.";
"vc_seed_reveal_button_title" = "Appuyer pour révéler";
"view_seed_reminder_subtitle_1" = "Sécurisez votre compte en sauvegardant votre phrase de récupération";
"view_seed_reminder_subtitle_2" = "Appuyez et maintenez les mots masqués pour révéler votre phrase de récupération, puis stockez-la en toute sécurité pour sécuriser votre Session ID.";
"view_seed_reminder_subtitle_3" = "Assurez-vous de conserver votre phrase de récupération dans un endroit sûr";
"vc_path_title" = "Chemin";
"vc_path_explanation" = "Session occulte votre adresse IP en envoyant vos messages via plusieurs nœuds de service dans le réseau décentralisé de Session. Voici les pays par le biais desquels votre connexion est actuellement envoyée :";
"vc_path_device_row_title" = "Vous";
"vc_path_guard_node_row_title" = "Noeud d’entrée";
"vc_path_service_node_row_title" = "Noeud de service";
"vc_path_destination_row_title" = "Destination";
"vc_path_learn_more_button_title" = "En savoir plus";
"vc_create_private_chat_title" = "Nouvelle Session";
"vc_create_private_chat_enter_session_id_tab_title" = "Saisir un Session ID";
"vc_create_private_chat_scan_qr_code_tab_title" = "Scanner un Code QR";
"vc_enter_public_key_explanation" = "Démarrez une nouvelle conversation en saisissant l'ID Session de quelqu'un ou en partageant votre ID Session avec eux.";
"vc_scan_qr_code_camera_access_explanation" = "Session a besoin d'accéder à l'appareil photo pour scanner les codes QR";
"vc_scan_qr_code_grant_camera_access_button_title" = "Autoriser l'accès";
"vc_create_closed_group_title" = "Nouveau groupe privé";
"vc_create_closed_group_text_field_hint" = "Saisissez un nom de groupe";
"vc_create_closed_group_empty_state_message" = "Vous n'avez pas encore de contacts";
"vc_create_closed_group_empty_state_button_title" = "Démarrer une session";
"vc_create_closed_group_group_name_missing_error" = "Veuillez saisir un nom de groupe";
"vc_create_closed_group_group_name_too_long_error" = "Veuillez saisir un nom de groupe plus court";
"vc_create_closed_group_too_many_group_members_error" = "Un groupe privé ne peut pas avoir plus de 100 membres";
"vc_join_public_chat_title" = "Joindre un groupe public";
"vc_join_public_chat_enter_group_url_tab_title" = "URL du groupe public";
"vc_join_public_chat_scan_qr_code_tab_title" = "Scannez le code QR";
"vc_enter_chat_url_text_field_hint" = "Saisissez une URL de groupe public";
"vc_settings_title" = "Paramètres";
"vc_group_settings_title" = "Paramètres de Groupe";
"vc_settings_display_name_missing_error" = "Veuillez choisir un nom d'utilisateur";
"vc_settings_display_name_too_long_error" = "Veuillez choisir un nom d'utilisateur plus court";
"vc_settings_privacy_button_title" = "Confidentialité ";
"vc_settings_notifications_button_title" = "Notifications";
"vc_settings_recovery_phrase_button_title" = "Phrase de récupération";
"vc_settings_clear_all_data_button_title" = "Effacer les données";
"vc_qr_code_title" = "Code QR";
"vc_qr_code_view_my_qr_code_tab_title" = "Afficher mon code QR";
"vc_qr_code_view_scan_qr_code_tab_title" = "Scanner le QR Code";
"vc_qr_code_view_scan_qr_code_explanation" = "Scannez le code QR d'un autre utilisateur pour démarrer une session";
"vc_view_my_qr_code_explanation" = "Ceci est votre code QR. Les autres utilisateurs peuvent le scanner pour démarrer une session avec vous.";
// MARK: - Not Yet Translated
"fast_mode_explanation" = "Vous serez notifiés de nouveaux messages de manière certaine et immédiate en utilisant les serveurs de notification d’Apple.";
"fast_mode" = "Mode rapide";
"slow_mode_explanation" = "Session vérifiera occasionnellement la présence de nouveaux messages en tâche de fond.";
"slow_mode" = "Mode lent";
"vc_pn_mode_title" = "Notifications de message";
"vc_link_device_recovery_phrase_tab_title" = "Phrase de récupération";
"vc_link_device_scan_qr_code_explanation" = "Allez dans paramètre → Phrase de récupération sur votre autre appareil pour afficher votre QR Code.";
"vc_enter_recovery_phrase_title" = "Phrase de récupération";
"vc_enter_recovery_phrase_explanation" = "Pour lier votre appareil, entrez la phrase de récupération qui vous a été donnée lors de la création du compte.";
"vc_enter_public_key_text_field_hint" = "Entrez un ID Session ou un nom ONS";
"admin_group_leave_warning" = "Puisque vous êtes le créateur de ce groupe, il sera supprimé pour tout le monde. Ceci ne peut pas être annulé.";
"vc_join_open_group_suggestions_title" = "Ou rejoignez un de ceux-ci...";
"vc_settings_invite_a_friend_button_title" = "Inviter un ami";
"copied" = "Copié";
"vc_conversation_settings_copy_session_id_button_title" = "Copier l’ID Session";
"vc_conversation_input_prompt" = "Message";
"vc_conversation_voice_message_cancel_message" = "Glisser pour annuler";
"modal_download_attachment_title" = "Faire confiance à %@?";
"modal_download_attachment_explanation" = "Êtes-vous sûr de vouloir télécharger la sélection de %@ ?";
"modal_download_button_title" = "Télécharger";
"modal_open_url_title" = "Ouvrir l'URL?";
"modal_open_url_explanation" = "Êtes-vous sûr de vouloir ouvrir %@?";
"modal_open_url_button_title" = "Ouvrir";
"modal_copy_url_button_title" = "Copier le lien";
"modal_blocked_title" = "Débloquer %@ ?";
"modal_blocked_explanation" = "Confirmez-vous le déblocage de %@ ?";
"modal_blocked_button_title" = "Débloquer";
"modal_link_previews_title" = "Activer les aperçus de lien?";
"modal_link_previews_explanation" = "L'activation des aperçus de lien affichera des aperçus pour les URL que vous envoyez et recevez. Cela peut être utile, mais Session devra contacter les sites Web liés pour générer des aperçus. Vous pouvez toujours désactiver les aperçus de lien dans les paramètres de Session.";
"modal_link_previews_button_title" = "Activer";
"vc_share_title" = "Partager en Session";
"vc_share_loading_message" = "Préparation des pièces jointes ...";
"vc_share_sending_message" = "Envoi...";
"vc_share_link_previews_unsecure" = "Aperçu non chargé pour les liens non sécurisés";
"vc_share_link_previews_error" = "Impossible de charger l'aperçu";
"vc_share_link_previews_disabled_title" = "Aperçu des Liens Désactivé";
"vc_share_link_previews_disabled_explanation" = "L'activation des aperçus de lien affichera des aperçus pour les URL que vous partagez. Cela peut être utile, mais Session devra contacter les sites Web liés pour générer des aperçus.\n\nVous pouvez toujours activer les aperçus de lien dans les paramètres de Session.";
"view_open_group_invitation_description" = "Invitation à un groupe ouvert";
"vc_conversation_settings_invite_button_title" = "Ajouter des membres";
"modal_send_seed_title" = "Attention";
"modal_send_seed_explanation" = "Voici votre phrase de récupération. Si vous l'envoyez à quelqu'un, cette personne aura un accès complet à votre compte.";
"modal_send_seed_send_button_title" = "Envoyer";
"vc_conversation_settings_notify_for_mentions_only_title" = "Activer les notifications que sur mention";
"vc_conversation_settings_notify_for_mentions_only_explanation" = "Quand activé, vous recevrez uniquement les notifications des messages vous mentionnant.";
"view_conversation_title_notify_for_mentions_only" = "Me notifier que si je suis mentionné(e)";
"message_deleted" = "Ce message a été supprimé";
"delete_message_for_me" = "Supprimer pour moi uniquement";
"delete_message_for_everyone" = "Supprimer pour tout le monde";
"delete_message_for_me_and_recipient" = "Supprimer pour moi et %@";
"context_menu_info" = "Info";
"context_menu_reply" = "Répondre";
"context_menu_save" = "Enregistrer";
"context_menu_ban_user" = "Bannir l'utilisateur";
"context_menu_ban_and_delete_all" = "Bannir et supprimer tout";
"context_menu_ban_user_error_alert_message" = "Impossible de bannir l'utilisateur";
"accessibility_expanding_attachments_button" = "Ajouter une pièce jointe";
"accessibility_gif_button" = "Gif";
"accessibility_document_button" = "Document";
"accessibility_library_button" = "Bibliothèque photos";
"accessibility_camera_button" = "Caméra";
"accessibility_main_button_collapse" = "Réduire les options de pièces jointes";
"invalid_recovery_phrase" = "Phrase de récupération incorrecte";
"DISMISS_BUTTON_TEXT" = "Fermer";
/* Button text which opens the settings app */
"OPEN_SETTINGS_BUTTON" = "Paramètres";
"call_outgoing" = "Vous avez appelé %@";
"call_incoming" = "%@ vous a appelé";
"call_missed" = "Appel manqué de %@";
"APN_Message" = "Vous avez un nouveau message.";
"APN_Collapsed_Messages" = "Vous avez %@ nouveaux messages.";
"PIN_BUTTON_TEXT" = "Épingler";
"UNPIN_BUTTON_TEXT" = "Désépingler";
"modal_call_missed_tips_title" = "Appel manqué";
"modal_call_missed_tips_explanation" = "Appel manqué de '%@' car vous devez activer la permission 'Appels vocaux et vidéo' dans les paramètres de confidentialité.";
"media_saved" = "%@ a enregistré le média.";
"screenshot_taken" = "%@ a pris une capture d'écran.";
"SEARCH_SECTION_CONTACTS" = "Contacts et Groupes";
"SEARCH_SECTION_MESSAGES" = "Messages";
"MESSAGE_REQUESTS_TITLE" = "Demandes de message";
"MESSAGE_REQUESTS_EMPTY_TEXT" = "Aucune demande de message en attente";
"MESSAGE_REQUESTS_CLEAR_ALL" = "Effacer tous";
"MESSAGE_REQUESTS_CLEAR_ALL_CONFIRMATION_TITLE" = "Êtes-vous sûr de vouloir supprimer toutes les demandes de messages ?";
"MESSAGE_REQUESTS_CLEAR_ALL_CONFIRMATION_ACTON" = "Effacer";
"MESSAGE_REQUESTS_DELETE_CONFIRMATION_ACTON" = "Êtes-vous sûr de vouloir supprimer cette demande de message ?";
"MESSAGE_REQUESTS_BLOCK_CONFIRMATION_ACTON" = "Êtes-vous sûr de vouloir bloquer ce contact ?";
"MESSAGE_REQUESTS_INFO" = "Envoyer un message à cet utilisateur acceptera automatiquement sa demande de message.";
"MESSAGE_REQUESTS_ACCEPTED" = "Votre demande de message a été réceptionnée.";
"MESSAGE_REQUESTS_NOTIFICATION" = "Vous avez une nouvelle demande de message";
"TXT_HIDE_TITLE" = "Masquer";
"TXT_DELETE_ACCEPT" = "Accepter";
"TXT_DECLINE_TITLE" = "Refuser";
"TXT_BLOCK_USER_TITLE" = "Bloquer Utilisateur";
"ALERT_ERROR_TITLE" = "Erreur";
"modal_call_permission_request_title" = "Autorisation d'appel requise";
"modal_call_permission_request_explanation" = "Vous pouvez activer la permission \"Appels vocaux et vidéo\" dans les paramètres de confidentialité.";
"DEFAULT_OPEN_GROUP_LOAD_ERROR_TITLE" = "Oups, une erreur est survenue";
"DEFAULT_OPEN_GROUP_LOAD_ERROR_SUBTITLE" = "Veuillez réessayer plus tard";
"LOADING_CONVERSATIONS" = "Chargement des conversations...";
"DATABASE_MIGRATION_FAILED" = "Une erreur est survenue pendant l'optimisation de la base de données\n\nVous pouvez exporter votre journal d'application pour le partager et aider à régler le problème ou vous pouvez restaurer votre appareil\n\nAttention : restaurer votre appareil résultera en une perte des données des deux dernières semaines";
"RECOVERY_PHASE_ERROR_GENERIC" = "Quelque chose s'est mal passé. Vérifiez votre phrase de récupération et réessayez s'il vous plaît.";
"RECOVERY_PHASE_ERROR_LENGTH" = "Il semble que vous n'avez pas saisi tous les mots. Vérifiez votre phrase de récupération et réessayez s'il vous plaît.";
"RECOVERY_PHASE_ERROR_LAST_WORD" = "Il semble qu'il vous manque le dernier mot de votre phrase de récupération. Vérifiez votre saisie et réessayez s'il vous plaît.";
"RECOVERY_PHASE_ERROR_INVALID_WORD" = "Il semble qu'il y a un mot invalide dans votre phrase de récupération. Vérifiez votre saisie et réessayez s'il vous plaît.";
"RECOVERY_PHASE_ERROR_FAILED" = "Votre phrase de récupération n'a pas pu être validée. Vérifiez votre saisie et réessayez s'il vous plaît.";
/* Indicates that an unknown error occurred while using Touch ID/Face ID/Phone Passcode. */
"SCREEN_LOCK_ENABLE_UNKNOWN_ERROR" = "L'authentification a échoué.";
/* Indicates that Touch ID/Face ID/Phone Passcode authentication failed. */
"SCREEN_LOCK_ERROR_LOCAL_AUTHENTICATION_FAILED" = "Échec d’authentification";
/* Indicates that Touch ID/Face ID/Phone Passcode is 'locked out' on this device due to authentication failures. */
"SCREEN_LOCK_ERROR_LOCAL_AUTHENTICATION_LOCKOUT" = "Trop d’essais infructueux d’authentification. Veuillez réessayer plus tard.";
/* Indicates that Touch ID/Face ID/Phone Passcode are not available on this device. */
"SCREEN_LOCK_ERROR_LOCAL_AUTHENTICATION_NOT_AVAILABLE" = "Vous devez activer un code dans vos réglages iOS pour utiliser le verrou d’écran.";
/* Indicates that Touch ID/Face ID/Phone Passcode is not configured on this device. */
"SCREEN_LOCK_ERROR_LOCAL_AUTHENTICATION_NOT_ENROLLED" = "Vous devez activer un code dans vos réglages iOS pour utiliser le verrou d’écran.";
/* Indicates that Touch ID/Face ID/Phone Passcode passcode is not set. */
"SCREEN_LOCK_ERROR_LOCAL_AUTHENTICATION_PASSCODE_NOT_SET" = "Vous devez activer un code dans vos réglages iOS pour utiliser le verrou d’écran.";
/* Label for the button to send a message */
"SEND_BUTTON_TITLE" = "Envoyer";
/* Generic text for button that retries whatever the last action was. */
"RETRY_BUTTON_TEXT" = "Réessayer";
/* notification action */
"SHOW_THREAD_BUTTON_TITLE" = "Montrer Discussion";
/* notification body */
"SEND_FAILED_NOTIFICATION_BODY" = "Échec d'envoi de votre message.";
"INVALID_SESSION_ID_MESSAGE" = "Veuillez vérifier l'ID Session et réessayez.";
"INVALID_RECOVERY_PHRASE_MESSAGE" = "Veuillez vérifier la phrase de récupération et réessayez.";
"QUOTED_MESSAGE_NOT_FOUND" = "Message original non trouvé.";
"MEDIA_TAB_TITLE" = "Média";
"DOCUMENT_TAB_TITLE" = "Documents";
"DOCUMENT_TILES_EMPTY_DOCUMENT" = "Vous n'avez aucun document dans cette conversation.";
"DOCUMENT_TILES_LOADING_MORE_RECENT_LABEL" = "Chargement des documents les plus récents…";
"DOCUMENT_TILES_LOADING_OLDER_LABEL" = "Chargement des documents les plus anciens…";
/* The name for the emoji category 'Activities' */
"EMOJI_CATEGORY_ACTIVITIES_NAME" = "Activités";
/* The name for the emoji category 'Animals & Nature' */
"EMOJI_CATEGORY_ANIMALS_NAME" = "Animaux & Nature";
/* The name for the emoji category 'Flags' */
"EMOJI_CATEGORY_FLAGS_NAME" = "Drapeaux";
/* The name for the emoji category 'Food & Drink' */
"EMOJI_CATEGORY_FOOD_NAME" = "Nourriture & Boissons";
/* The name for the emoji category 'Objects' */
"EMOJI_CATEGORY_OBJECTS_NAME" = "Objets";
/* The name for the emoji category 'Recents' */
"EMOJI_CATEGORY_RECENTS_NAME" = "Récents";
/* The name for the emoji category 'Smileys & People' */
"EMOJI_CATEGORY_SMILEYSANDPEOPLE_NAME" = "Smileys & Personnes";
/* The name for the emoji category 'Symbols' */
"EMOJI_CATEGORY_SYMBOLS_NAME" = "Symboles";
/* The name for the emoji category 'Travel & Places' */
"EMOJI_CATEGORY_TRAVEL_NAME" = "Voyages et Lieux";
"EMOJI_REACTS_NOTIFICATION" = "%@ a réagi au message de %@.";
"EMOJI_REACTS_MORE_REACTORS_ONE" = "et 1 autre personne a réagi %@ à ce message.";
"EMOJI_REACTS_MORE_REACTORS_MUTIPLE" = "et %@ autres personnes ont réagi %@ à ce message.";
"EMOJI_REACTS_SHOW_LESS" = "Moins";
"EMOJI_REACTS_RATE_LIMIT_TOAST" = "Ralentissez ! Vous avez envoyé trop de réactions Emojis. Réessayez un peu plus tard.";
/* New conversation screen*/
"vc_new_conversation_title" = "Nouvelle Conversation";
"CREATE_GROUP_BUTTON_TITLE" = "Créer";
"JOIN_COMMUNITY_BUTTON_TITLE" = "Rejoindre";
"PRIVACY_TITLE" = "Confidentialité";
"PRIVACY_SECTION_SCREEN_SECURITY" = "Sécurité de l’écran";
"PRIVACY_SCREEN_SECURITY_LOCK_SESSION_TITLE" = "Verrouiller Session";
"PRIVACY_SCREEN_SECURITY_LOCK_SESSION_DESCRIPTION" = "Requiert Touch ID, Face ID ou votre code pour déverrouiller Session.";
"PRIVACY_SECTION_READ_RECEIPTS" = "Accusés de lecture";
"PRIVACY_READ_RECEIPTS_TITLE" = "Accusés de lecture";
"PRIVACY_READ_RECEIPTS_DESCRIPTION" = "Envoyer un accusé réception dans les conversations 1 à 1.";
"PRIVACY_SECTION_TYPING_INDICATORS" = "Indicateurs de saisie";
"PRIVACY_TYPING_INDICATORS_TITLE" = "Indicateurs de saisie";
"PRIVACY_TYPING_INDICATORS_DESCRIPTION" = "Voir et partager l'indicateur de saisie dans les conversions 1 à 1.";
"PRIVACY_SECTION_LINK_PREVIEWS" = "Aperçus des liens";
"PRIVACY_LINK_PREVIEWS_TITLE" = "Envoyer des aperçus de liens.";
"PRIVACY_LINK_PREVIEWS_DESCRIPTION" = "Générer un lien d'aperçu pour les URL supportées.";
"PRIVACY_SECTION_CALLS" = "Appels (Béta)";
"PRIVACY_CALLS_TITLE" = "Appels audio et vidéo";
"PRIVACY_CALLS_DESCRIPTION" = "Active les appels voix et vidéos de et vers d'autres utilisateurs.";
"PRIVACY_CALLS_WARNING_TITLE" = "Appels voix et vidéo (Béta)";
"PRIVACY_CALLS_WARNING_DESCRIPTION" = "Votre adresse IP est visible de votre partenaire d'appel et d'un serveur de Oxen Foundation pendant l'utilisation d'un appel. Êtes-vous certain de vouloir activer les appels voix et vidéo ?";
"NOTIFICATIONS_TITLE" = "Notifications";
"NOTIFICATIONS_SECTION_STRATEGY" = "Stratégie de notification";
"NOTIFICATIONS_STRATEGY_FAST_MODE_TITLE" = "Utiliser le mode rapide";
"NOTIFICATIONS_STRATEGY_FAST_MODE_DESCRIPTION" = "Vous serez notifiés des nouveaux messages de manière fiable et rapide en utilisant les serveurs de notifications d'Apple.";
"NOTIFICATIONS_STRATEGY_FAST_MODE_ACTION" = "Aller aux paramètres de notification";
"NOTIFICATIONS_SECTION_STYLE" = "Style de notification";
"NOTIFICATIONS_STYLE_SOUND_TITLE" = "Son";
"NOTIFICATIONS_STYLE_SOUND_WHEN_OPEN_TITLE" = "Son quand l'application est ouverte";
"NOTIFICATIONS_STYLE_CONTENT_TITLE" = "Contenu des notifications";
"NOTIFICATIONS_STYLE_CONTENT_DESCRIPTION" = "L'information qui apparaît dans les notifications.";
"NOTIFICATIONS_STYLE_CONTENT_OPTION_NAME_AND_CONTENT" = "Nom et contenu";
"NOTIFICATIONS_STYLE_CONTENT_OPTION_NAME_ONLY" = "Nom seulement";
"NOTIFICATIONS_STYLE_CONTENT_OPTION_NO_NAME_OR_CONTENT" = "Ni nom ni contenu";
"CONVERSATION_SETTINGS_TITLE" = "Conversations";
"CONVERSATION_SETTINGS_SECTION_MESSAGE_TRIMMING" = "Épuration des messages";
"CONVERSATION_SETTINGS_MESSAGE_TRIMMING_TITLE" = "Épuration des communautés";
"CONVERSATION_SETTINGS_MESSAGE_TRIMMING_DESCRIPTION" = "Supprimer les messages datant de plus de 6 mois dans les communautés ayant plus de 2000 messages.";
"CONVERSATION_SETTINGS_SECTION_AUDIO_MESSAGES" = "Messages audio";
"CONVERSATION_SETTINGS_AUDIO_MESSAGES_AUTOPLAY_TITLE" = "Jouer automatiquement les messages audio";
"CONVERSATION_SETTINGS_AUDIO_MESSAGES_AUTOPLAY_DESCRIPTION" = "Jouer automatiquement les messages audio de manière consécutive.";
"CONVERSATION_SETTINGS_BLOCKED_CONTACTS_TITLE" = "Contacts bloqués";
"CONVERSATION_SETTINGS_BLOCKED_CONTACTS_EMPTY_STATE" = "Vous n'avez aucun contact bloqué.";
"CONVERSATION_SETTINGS_BLOCKED_CONTACTS_UNBLOCK" = "Débloquer";
"CONVERSATION_SETTINGS_BLOCKED_CONTACTS_UNBLOCK_CONFIRMATION_TITLE_SINGLE" = "Êtes-vous sûr de vouloir débloquer %@?";
"CONVERSATION_SETTINGS_BLOCKED_CONTACTS_UNBLOCK_CONFIRMATION_TITLE_FALLBACK" = "Ce contact";
"CONVERSATION_SETTINGS_BLOCKED_CONTACTS_UNBLOCK_CONFIRMATION_TITLE_MULTIPLE_1" = "Êtes-vous sûr de vouloir débloquer %@";
"CONVERSATION_SETTINGS_BLOCKED_CONTACTS_UNBLOCK_CONFIRMATION_TITLE_MULTIPLE_2_SINGLE" = "et %@?";
"CONVERSATION_SETTINGS_BLOCKED_CONTACTS_UNBLOCK_CONFIRMATION_TITLE_MULTIPLE_3" = "et %d autres?";
"CONVERSATION_SETTINGS_BLOCKED_CONTACTS_UNBLOCK_CONFIRMATION_ACTON" = "Débloquer";
"APPEARANCE_TITLE" = "Apparence";
"APPEARANCE_THEMES_TITLE" = "Thèmes";
"APPEARANCE_PRIMARY_COLOR_TITLE" = "Couleur primaire";
"APPEARANCE_PRIMARY_COLOR_PREVIEW_INC_QUOTE" = "Comment allez-vous ?";
"APPEARANCE_PRIMARY_COLOR_PREVIEW_INC_MESSAGE" = "Je vais bien, et vous ?";
"APPEARANCE_PRIMARY_COLOR_PREVIEW_OUT_MESSAGE" = "Je vais très bien. Merci.";
"APPEARANCE_NIGHT_MODE_TITLE" = "Mode nuit automatique";
"APPEARANCE_NIGHT_MODE_TOGGLE" = "Se conformer aux paramètres système";
"HELP_TITLE" = "Aide";
"HELP_REPORT_BUG_TITLE" = "Rapporter un bogue";
"HELP_REPORT_BUG_DESCRIPTION" = "Exporter votre journal d'application et téléverser le fichier via le support Session.";
"HELP_REPORT_BUG_ACTION_TITLE" = "Exporter Journal";
"HELP_TRANSLATE_TITLE" = "Traduire Session";
"HELP_FEEDBACK_TITLE" = "Nous aimerions votre retour d'expérience";
"HELP_FAQ_TITLE" = "FAQ";
"HELP_SUPPORT_TITLE" = "Support";
"modal_clear_all_data_title" = "Effacer toutes les données";
"modal_clear_all_data_explanation" = "Ceci supprimera de manière permanente vos messages et contacts. Voulez-vous effacer vos données sur cet appareil seulement ou sur le réseau aussi ?";
"modal_clear_all_data_explanation_2" = "Êtes-vous sûr de vouloir effacer les données sur le réseau ? Si vous continuez, vous ne pourrez restaurer ni vos messages ni vos contacts.";
"modal_clear_all_data_device_only_button_title" = "Effacer sur l'appareil seulement";
"modal_clear_all_data_entire_account_button_title" = "Effacer sur l'appareil et le réseau";
"dialog_clear_all_data_deletion_failed_1" = "Les données n’ont pas été supprimées sur un nœud de service. ID du nœud de service : %@.";
"dialog_clear_all_data_deletion_failed_2" = "Les données n’ont pas été supprimées sur %@ nœuds de service. ID des nœuds de service : %@.";
"modal_clear_all_data_confirm" = "Effacer";
"modal_seed_title" = "Votre phrase de récupération";
"modal_seed_explanation" = "Vous pouvez utiliser votre phrase de récupération pour restaurer votre compte ou pour lier un autre appareil.";
"modal_permission_explanation" = "Session a besoin de l'accès %@ pour pouvoir continuer. Vous pouvez donner cet accès depuis les paramètres iOS.";
"modal_permission_settings_title" = "Paramètres";
"modal_permission_camera" = "caméra";
"modal_permission_microphone" = "microphone";
"modal_permission_library" = "disque";
"DISAPPEARING_MESSAGES_OFF" = "Éteint";
"DISAPPEARING_MESSAGES_SUBTITLE_OFF" = "Éteint";
"DISAPPEARING_MESSAGES_SUBTITLE_DISAPPEAR_AFTER" = "Disparaît après : %@";
"COPY_GROUP_URL" = "Copier l'URL de Groupe";
"NEW_CONVERSATION_CONTACTS_SECTION_TITLE" = "Contacts";
<<<<<<< HEAD
"GROUP_ERROR_NO_MEMBER_SELECTION" = "Please pick at least 1 group member";
"GROUP_CREATION_PLEASE_WAIT" = "Please wait while the group is created...";
"GROUP_CREATION_ERROR_TITLE" = "Couldn't Create Group";
"GROUP_CREATION_ERROR_MESSAGE" = "Please check your internet connection and try again.";
"GROUP_UPDATE_ERROR_TITLE" = "Couldn't Update Group";
"GROUP_UPDATE_ERROR_MESSAGE" = "Can't leave while adding or removing other members.";
"GROUP_ACTION_REMOVE" = "Remove";
"GROUP_TITLE_MEMBERS" = "Members";
"GROUP_TITLE_FALLBACK" = "Group";
"DM_ERROR_DIRECT_BLINDED_ID" = "You can only send messages to Blinded IDs from within a Community";
"DM_ERROR_INVALID" = "Please check the Session ID or ONS name and try again";
"COMMUNITY_ERROR_INVALID_URL" = "Please check the URL you entered and try again.";
"COMMUNITY_ERROR_GENERIC" = "Couldn't Join";
"DISAPPERING_MESSAGES_TITLE" = "Disappearing Messages";
"DISAPPERING_MESSAGES_TYPE_TITLE" = "Delete Type";
"DISAPPERING_MESSAGES_TYPE_AFTER_READ_TITLE" = "Disappear After Read";
"DISAPPERING_MESSAGES_TYPE_AFTER_READ_DESCRIPTION" = "Messages delete after they have been read.";
"DISAPPERING_MESSAGES_TYPE_AFTER_SEND_TITLE" = "Disappear After Send";
"DISAPPERING_MESSAGES_TYPE_AFTER_SEND_DESCRIPTION" = "Messages delete after they have been sent.";
"DISAPPERING_MESSAGES_TIMER_TITLE" = "Timer";
"DISAPPERING_MESSAGES_SAVE_TITLE" = "Set";
"DISAPPERING_MESSAGES_GROUP_WARNING" = "This setting applies to everyone in this conversation.";
"DISAPPERING_MESSAGES_GROUP_WARNING_ADMIN_ONLY" = "This setting applies to everyone in this conversation. Only group admins can change this setting.";
"DISAPPERING_MESSAGES_SUMMARY" = "Disappear After %@ - %@";
"DISAPPERING_MESSAGES_INFO_ENABLE" = "%@ has set messages to disappear %@ after they have been %@";
"DISAPPERING_MESSAGES_INFO_UPDATE" = "%@ has changed messages to disappear %@ after they have been %@";
"DISAPPERING_MESSAGES_INFO_DISABLE" = "%@ has turned off disappearing messages";
"MESSAGE_STATE_READ" = "Read";
"MESSAGE_STATE_SENT" = "Sent";
"MESSAGE_REQUEST_PENDING_APPROVAL_INFO" = "You will be able to send voice messages and attachments once the recipient has approved this message request";
"MESSAGE_DELIVERY_STATUS_SENDING" = "Sending";
"MESSAGE_DELIVERY_STATUS_SENT" = "Sent";
"MESSAGE_DELIVERY_STATUS_READ" = "Read";
"MESSAGE_DELIVERY_STATUS_FAILED" = "Failed to send";
"MESSAGE_INFO_SENT" = "Sent";
"MESSAGE_INFO_RECEIVED" = "Received";
"MESSAGE_INFO_FROM" = "From";
"ATTACHMENT_INFO_FILE_ID" = "File ID";
"ATTACHMENT_INFO_FILE_TYPE" = "File Type";
"ATTACHMENT_INFO_FILE_SIZE" = "File Size";
"ATTACHMENT_INFO_RESOLUTION" = "Resolution";
"ATTACHMENT_INFO_DURATION" = "Duration";
"MESSAGE_DELIVERY_STATUS_FAILED_SYNC" = "Failed to sync";
"MESSAGE_DELIVERY_STATUS_SYNCING" = "Syncing";
"MESSAGE_DELIVERY_FAILED_TITLE" = "Failed to send message";
"MESSAGE_DELIVERY_FAILED_SYNC_TITLE" = "Failed to sync message to your other devices";
"delete_message_for_me_and_my_devices" = "Delete from all of my devices";
"context_menu_resend" = "Resend";
"context_menu_resync" = "Resync";
"GIPHY_PERMISSION_TITLE" = "Search GIFs?";
"GIPHY_PERMISSION_MESSAGE" = "Session will connect to Giphy to provide search results. You will not have full metadata protection when sending GIFs.";
"message_info_title" = "Message Info";
"mute_button_text" = "Mute";
"unmute_button_text" = "Unmute";
"mark_read_button_text" = "Mark read";
"mark_unread_button_text" = "Mark unread";
"leave_group_confirmation_alert_title" = "Leave Group";
"leave_community_confirmation_alert_title" = "Leave Community";
"leave_community_confirmation_alert_message" = "Are you sure you want to leave %@?";
"group_you_leaving" = "Leaving...";
"group_leave_error" = "Failed to leave Group!";
"group_unable_to_leave" = "Unable to leave the Group, please try again";
"delete_conversation_confirmation_alert_message" = "Are you sure you want to delete your conversation with %@?";
"delete_conversation_confirmation_alert_title" = "Delete Conversation";
"update_profile_modal_title" = "Set Display Picture";
"update_profile_modal_upload" = "Upload";
"update_profile_modal_remove" = "Remove";
=======
"GROUP_ERROR_NO_MEMBER_SELECTION" = "Veuillez choisir au moins 1 membre de groupe";
"GROUP_CREATION_PLEASE_WAIT" = "Veuillez patienter pendant la création du groupe...";
"GROUP_CREATION_ERROR_TITLE" = "Impossible de créer le groupe";
"GROUP_CREATION_ERROR_MESSAGE" = "Veuillez vérifier votre connexion internet et réessayez.";
"GROUP_UPDATE_ERROR_TITLE" = "Impossible de mettre à jour le groupe";
"GROUP_UPDATE_ERROR_MESSAGE" = "Impossible de quitter pendant l'ajout ou la suppression d'un autre membre.";
"GROUP_ACTION_REMOVE" = "Retirer";
"GROUP_TITLE_MEMBERS" = "Membres";
"GROUP_TITLE_FALLBACK" = "Groupe";
"DM_ERROR_DIRECT_BLINDED_ID" = "Vous pouvez seulement envoyer des messages à des IDs anonymes depuis une communauté";
"DM_ERROR_INVALID" = "Veuillez vérifier l'ID Session ou l'ONS et réessayez";
"COMMUNITY_ERROR_INVALID_URL" = "Veuillez vérifier l'URL et réessayez";
"COMMUNITY_ERROR_GENERIC" = "Impossible de rejoindre";
"DISAPPERING_MESSAGES_TITLE" = "Messages éphémères";
"DISAPPERING_MESSAGES_TYPE_TITLE" = "Type de suppression";
"DISAPPERING_MESSAGES_TYPE_AFTER_READ_TITLE" = "Disparaît après lecture";
"DISAPPERING_MESSAGES_TYPE_AFTER_READ_DESCRIPTION" = "Les messages disparaissent une fois lus.";
"DISAPPERING_MESSAGES_TYPE_AFTER_SEND_TITLE" = "Disparaît après envoi";
"DISAPPERING_MESSAGES_TYPE_AFTER_SEND_DESCRIPTION" = "Les messages disparaissent une fois envoyés.";
"DISAPPERING_MESSAGES_TIMER_TITLE" = "Compteur";
"DISAPPERING_MESSAGES_SAVE_TITLE" = "Sauver";
"DISAPPERING_MESSAGES_GROUP_WARNING" = "Ce paramètre s'applique à toutes les personnes de cette conversation.";
"DISAPPERING_MESSAGES_GROUP_WARNING_ADMIN_ONLY" = "Ce paramètre s'applique à toutes les personnes de cette conversation. Seuls les administrateurs du groupe peuvent changer ce paramètre.";
"DISAPPERING_MESSAGES_SUMMARY" = "Disparaît après %@ - %@";
"DISAPPERING_MESSAGES_INFO_ENABLE" = "%@ a paramétré les messages pour qu'ils disparaissent %@ après avoir été %@";
"DISAPPERING_MESSAGES_INFO_UPDATE" = "%@ a paramétré les messages pour qu'ils disparaissent %@ après avoir été %@";
"DISAPPERING_MESSAGES_INFO_DISABLE" = "%@ a désactivé les messages éphémères.";
"MESSAGE_STATE_READ" = "Lu";
"MESSAGE_STATE_SENT" = "Envoyé";
"MESSAGE_REQUEST_PENDING_APPROVAL_INFO" = "Vous pourrez envoyer des messages et des pièces jointes une fois que le destinataire aura approuvé votre demande.";
"MESSAGE_DELIVERY_STATUS_SENDING" = "Envoi";
"MESSAGE_DELIVERY_STATUS_SENT" = "Envoyé";
"MESSAGE_DELIVERY_STATUS_READ" = "Lu";
"MESSAGE_DELIVERY_STATUS_FAILED" = "Échec de l'envoi";
"MESSAGE_INFO_SENT" = "Envoyé";
"MESSAGE_INFO_RECEIVED" = "Reçu";
"MESSAGE_INFO_FROM" = "De";
"ATTACHMENT_INFO_FILE_ID" = "ID Fichier";
"ATTACHMENT_INFO_FILE_TYPE" = "Type Fichier";
"ATTACHMENT_INFO_FILE_SIZE" = "Taille Fichier";
"ATTACHMENT_INFO_RESOLUTION" = "Résolution";
"ATTACHMENT_INFO_DURATION" = "Durée";
"MESSAGE_DELIVERY_STATUS_FAILED_SYNC" = "Échec de synchronisation";
"MESSAGE_DELIVERY_STATUS_SYNCING" = "Synchronisation";
"MESSAGE_DELIVERY_FAILED_TITLE" = "Échec d'envoi du message";
"MESSAGE_DELIVERY_FAILED_SYNC_TITLE" = "Échec de synchronisation vers vos autres appareils";
"delete_message_for_me_and_my_devices" = "Effacer sur mes autres appareils";
"context_menu_resend" = "Réenvoyer";
"context_menu_resync" = "Resynchroniser";
"GIPHY_PERMISSION_TITLE" = "Rechercher GIFs?";
"GIPHY_PERMISSION_MESSAGE" = "Session va se connecter à Giphy. Envoyer des GIFs empêchera la protection de vos métadonnées.";
"message_info_title" = "Info Message";
"mute_button_text" = "Silence";
"unmute_button_text" = "Actif";
"mark_read_button_text" = "Marquer comme lu";
"mark_unread_button_text" = "Marquer comme non lu";
"leave_group_confirmation_alert_title" = "Quitter le groupe";
"leave_community_confirmation_alert_title" = "Quitter la communauté";
"leave_community_confirmation_alert_message" = "Êtes-vous sûr de vouloir quitter %@?";
"group_you_leaving" = "Quitter...";
"group_leave_error" = "Impossible de quitter le groupe!";
"group_unable_to_leave" = "Impossible de quitter le groupe, veuillez réessayer";
"delete_conversation_confirmation_alert_message" = "Êtes-vous sûr de vouloir supprimer votre conversation avec %@ ?";
"delete_conversation_confirmation_alert_title" = "Supprimer conversation";
>>>>>>> cd5dd1e3
<|MERGE_RESOLUTION|>--- conflicted
+++ resolved
@@ -559,75 +559,6 @@
 "DISAPPEARING_MESSAGES_SUBTITLE_DISAPPEAR_AFTER" = "Disparaît après : %@";
 "COPY_GROUP_URL" = "Copier l'URL de Groupe";
 "NEW_CONVERSATION_CONTACTS_SECTION_TITLE" = "Contacts";
-<<<<<<< HEAD
-"GROUP_ERROR_NO_MEMBER_SELECTION" = "Please pick at least 1 group member";
-"GROUP_CREATION_PLEASE_WAIT" = "Please wait while the group is created...";
-"GROUP_CREATION_ERROR_TITLE" = "Couldn't Create Group";
-"GROUP_CREATION_ERROR_MESSAGE" = "Please check your internet connection and try again.";
-"GROUP_UPDATE_ERROR_TITLE" = "Couldn't Update Group";
-"GROUP_UPDATE_ERROR_MESSAGE" = "Can't leave while adding or removing other members.";
-"GROUP_ACTION_REMOVE" = "Remove";
-"GROUP_TITLE_MEMBERS" = "Members";
-"GROUP_TITLE_FALLBACK" = "Group";
-"DM_ERROR_DIRECT_BLINDED_ID" = "You can only send messages to Blinded IDs from within a Community";
-"DM_ERROR_INVALID" = "Please check the Session ID or ONS name and try again";
-"COMMUNITY_ERROR_INVALID_URL" = "Please check the URL you entered and try again.";
-"COMMUNITY_ERROR_GENERIC" = "Couldn't Join";
-"DISAPPERING_MESSAGES_TITLE" = "Disappearing Messages";
-"DISAPPERING_MESSAGES_TYPE_TITLE" = "Delete Type";
-"DISAPPERING_MESSAGES_TYPE_AFTER_READ_TITLE" = "Disappear After Read";
-"DISAPPERING_MESSAGES_TYPE_AFTER_READ_DESCRIPTION" = "Messages delete after they have been read.";
-"DISAPPERING_MESSAGES_TYPE_AFTER_SEND_TITLE" = "Disappear After Send";
-"DISAPPERING_MESSAGES_TYPE_AFTER_SEND_DESCRIPTION" = "Messages delete after they have been sent.";
-"DISAPPERING_MESSAGES_TIMER_TITLE" = "Timer";
-"DISAPPERING_MESSAGES_SAVE_TITLE" = "Set";
-"DISAPPERING_MESSAGES_GROUP_WARNING" = "This setting applies to everyone in this conversation.";
-"DISAPPERING_MESSAGES_GROUP_WARNING_ADMIN_ONLY" = "This setting applies to everyone in this conversation. Only group admins can change this setting.";
-"DISAPPERING_MESSAGES_SUMMARY" = "Disappear After %@ - %@";
-"DISAPPERING_MESSAGES_INFO_ENABLE" = "%@ has set messages to disappear %@ after they have been %@";
-"DISAPPERING_MESSAGES_INFO_UPDATE" = "%@ has changed messages to disappear %@ after they have been %@";
-"DISAPPERING_MESSAGES_INFO_DISABLE" = "%@ has turned off disappearing messages";
-"MESSAGE_STATE_READ" = "Read";
-"MESSAGE_STATE_SENT" = "Sent";
-"MESSAGE_REQUEST_PENDING_APPROVAL_INFO" = "You will be able to send voice messages and attachments once the recipient has approved this message request";
-"MESSAGE_DELIVERY_STATUS_SENDING" = "Sending";
-"MESSAGE_DELIVERY_STATUS_SENT" = "Sent";
-"MESSAGE_DELIVERY_STATUS_READ" = "Read";
-"MESSAGE_DELIVERY_STATUS_FAILED" = "Failed to send";
-"MESSAGE_INFO_SENT" = "Sent";
-"MESSAGE_INFO_RECEIVED" = "Received";
-"MESSAGE_INFO_FROM" = "From";
-"ATTACHMENT_INFO_FILE_ID" = "File ID";
-"ATTACHMENT_INFO_FILE_TYPE" = "File Type";
-"ATTACHMENT_INFO_FILE_SIZE" = "File Size";
-"ATTACHMENT_INFO_RESOLUTION" = "Resolution";
-"ATTACHMENT_INFO_DURATION" = "Duration";
-"MESSAGE_DELIVERY_STATUS_FAILED_SYNC" = "Failed to sync";
-"MESSAGE_DELIVERY_STATUS_SYNCING" = "Syncing";
-"MESSAGE_DELIVERY_FAILED_TITLE" = "Failed to send message";
-"MESSAGE_DELIVERY_FAILED_SYNC_TITLE" = "Failed to sync message to your other devices";
-"delete_message_for_me_and_my_devices" = "Delete from all of my devices";
-"context_menu_resend" = "Resend";
-"context_menu_resync" = "Resync";
-"GIPHY_PERMISSION_TITLE" = "Search GIFs?";
-"GIPHY_PERMISSION_MESSAGE" = "Session will connect to Giphy to provide search results. You will not have full metadata protection when sending GIFs.";
-"message_info_title" = "Message Info";
-"mute_button_text" = "Mute";
-"unmute_button_text" = "Unmute";
-"mark_read_button_text" = "Mark read";
-"mark_unread_button_text" = "Mark unread";
-"leave_group_confirmation_alert_title" = "Leave Group";
-"leave_community_confirmation_alert_title" = "Leave Community";
-"leave_community_confirmation_alert_message" = "Are you sure you want to leave %@?";
-"group_you_leaving" = "Leaving...";
-"group_leave_error" = "Failed to leave Group!";
-"group_unable_to_leave" = "Unable to leave the Group, please try again";
-"delete_conversation_confirmation_alert_message" = "Are you sure you want to delete your conversation with %@?";
-"delete_conversation_confirmation_alert_title" = "Delete Conversation";
-"update_profile_modal_title" = "Set Display Picture";
-"update_profile_modal_upload" = "Upload";
-"update_profile_modal_remove" = "Remove";
-=======
 "GROUP_ERROR_NO_MEMBER_SELECTION" = "Veuillez choisir au moins 1 membre de groupe";
 "GROUP_CREATION_PLEASE_WAIT" = "Veuillez patienter pendant la création du groupe...";
 "GROUP_CREATION_ERROR_TITLE" = "Impossible de créer le groupe";
@@ -692,4 +623,6 @@
 "group_unable_to_leave" = "Impossible de quitter le groupe, veuillez réessayer";
 "delete_conversation_confirmation_alert_message" = "Êtes-vous sûr de vouloir supprimer votre conversation avec %@ ?";
 "delete_conversation_confirmation_alert_title" = "Supprimer conversation";
->>>>>>> cd5dd1e3
+"update_profile_modal_title" = "Set Display Picture";
+"update_profile_modal_upload" = "Upload";
+"update_profile_modal_remove" = "Remove";