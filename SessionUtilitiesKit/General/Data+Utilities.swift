--- conflicted
+++ resolved
@@ -5,27 +5,6 @@
 import Foundation
 
 public extension Data {
-    func decoded<T: Decodable>(as type: T.Type, using dependencies: Dependencies = Dependencies()) throws -> T {
-<<<<<<< HEAD
-        do { return try JSONDecoder(using: dependencies).decode(type, from: self) }
-        catch { throw HTTPError.parsingFailed }
-=======
-        do {
-            let decoder: JSONDecoder = JSONDecoder()
-            decoder.userInfo = [ Dependencies.userInfoKey: dependencies ]
-            
-            return try decoder.decode(type, from: self)
-        }
-        catch { throw NetworkError.parsingFailed }
-    }
-
-    func removingIdPrefixIfNeeded() -> Data {
-        var result = self
-        if result.count == 33 && (try? SessionId.Prefix(from: result.toHexString())) != nil { result.removeFirst() }
-        return result
->>>>>>> 304423f3
-    }
-    
     func appending(_ other: Data) -> Data {
         var mutableData: Data = Data()
         mutableData.append(self)
@@ -41,16 +20,4 @@
         
         return mutableData
     }
-<<<<<<< HEAD
-=======
-}
-
-@objc public extension NSData {
-    
-    @objc func removingIdPrefixIfNeeded() -> NSData {
-        var result = self as Data
-        if result.count == 33 && (try? SessionId.Prefix(from: result.toHexString())) != nil { result.removeFirst() }
-        return result as NSData
-    }
->>>>>>> 304423f3
 }