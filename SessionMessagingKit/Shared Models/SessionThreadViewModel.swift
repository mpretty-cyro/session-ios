// Copyright © 2022 Rangeproof Pty Ltd. All rights reserved.
//
// stringlint:disable

import Foundation
import GRDB
import Sodium
import DifferenceKit
import SessionUtilitiesKit

fileprivate typealias ViewModel = SessionThreadViewModel

/// This type is used to populate the `ConversationCell` in the `HomeVC`, `MessageRequestsViewController` and the
/// `GlobalSearchViewController`, it has a number of query methods which can be used to retrieve the relevant data for each
/// screen in a single location in an attempt to avoid spreading out _almost_ duplicated code in multiple places
///
/// **Note:** When updating the UI make sure to check the actual queries being run as some fields will have incorrect default values
/// in order to optimise their queries to only include the required data
public struct SessionThreadViewModel: FetchableRecordWithRowId, Decodable, Equatable, Hashable, Identifiable, Differentiable, ColumnExpressible {
    public typealias Columns = CodingKeys
    public enum CodingKeys: String, CodingKey, ColumnExpression, CaseIterable {
        case rowId
        case threadId
        case threadVariant
        case threadCreationDateTimestamp
        case threadMemberNames
        
        case threadIsNoteToSelf
        case contactLastKnownClientVersion
        case threadIsMessageRequest
        case threadRequiresApproval
        case threadShouldBeVisible
        case threadPinnedPriority
        case threadIsBlocked
        case threadMutedUntilTimestamp
        case threadOnlyNotifyForMentions
        case threadMessageDraft
        
        case threadContactIsTyping
        case threadWasMarkedUnread
        case threadUnreadCount
        case threadUnreadMentionCount
        case threadHasUnreadMessagesOfAnyKind
        
        // Thread display info
        
        case disappearingMessagesConfiguration
        
        case contactLastKnownClientVersion
        case contactProfile
        case closedGroupProfileFront
        case closedGroupProfileBack
        case closedGroupProfileBackFallback
        case closedGroupName
        case closedGroupUserCount
        case currentUserIsClosedGroupMember
        case currentUserIsClosedGroupAdmin
        case openGroupName
        case openGroupServer
        case openGroupRoomToken
        case openGroupPublicKey
        case openGroupProfilePictureData
        case openGroupUserCount
        case openGroupPermissions
        
        // Interaction display info
        
        case interactionId
        case interactionVariant
        case interactionTimestampMs
        case interactionBody
        case interactionState
        case interactionHasAtLeastOneReadReceipt
        case interactionIsOpenGroupInvitation
        case interactionAttachmentDescriptionInfo
        case interactionAttachmentCount
        
        case authorId
        case threadContactNameInternal
        case authorNameInternal
        case currentUserPublicKey
        case currentUserBlinded15PublicKey
        case currentUserBlinded25PublicKey
        case recentReactionEmoji
    }
    
    public var differenceIdentifier: String { threadId }
    public var id: String { threadId }
    
    public let rowId: Int64
    public let threadId: String
    public let threadVariant: SessionThread.Variant
    private let threadCreationDateTimestamp: TimeInterval
    public let threadMemberNames: String?
    
    public let threadIsNoteToSelf: Bool
    
    public let contactLastKnownClientVersion: FeatureVersion?
    
    /// This flag indicates whether the thread is an outgoing message request
    public let threadIsMessageRequest: Bool?
    
    /// This flag indicates whether the thread is an incoming message request
    public let threadRequiresApproval: Bool?
    public let threadShouldBeVisible: Bool?
    public let threadPinnedPriority: Int32
    public let threadIsBlocked: Bool?
    public let threadMutedUntilTimestamp: TimeInterval?
    public let threadOnlyNotifyForMentions: Bool?
    public let threadMessageDraft: String?
    
    public let threadContactIsTyping: Bool?
    public let threadWasMarkedUnread: Bool?
    public let threadUnreadCount: UInt?
    public let threadUnreadMentionCount: UInt?
    public let threadHasUnreadMessagesOfAnyKind: Bool?
    
    public var canWrite: Bool {
        switch threadVariant {
            case .contact:
                guard threadIsMessageRequest == true else { return true }
                
                return (profile?.blocksCommunityMessageRequests != true)
                
            case .legacyGroup, .group:
                return (
                    currentUserIsClosedGroupMember == true &&
                    interactionVariant?.isGroupLeavingStatus != true
                )
                
            case .community:
                return (openGroupPermissions?.contains(.write) ?? false)
        }
    }
    
    // Thread display info
    
    public let disappearingMessagesConfiguration: DisappearingMessagesConfiguration?
    
    public let contactLastKnownClientVersion: FeatureVersion?
    private let contactProfile: Profile?
    private let closedGroupProfileFront: Profile?
    private let closedGroupProfileBack: Profile?
    private let closedGroupProfileBackFallback: Profile?
    public let closedGroupName: String?
    private let closedGroupUserCount: Int?
    public let currentUserIsClosedGroupMember: Bool?
    public let currentUserIsClosedGroupAdmin: Bool?
    public let openGroupName: String?
    public let openGroupServer: String?
    public let openGroupRoomToken: String?
    public let openGroupPublicKey: String?
    public let openGroupProfilePictureData: Data?
    private let openGroupUserCount: Int?
    private let openGroupPermissions: OpenGroup.Permissions?
    
    // Interaction display info
    
    public let interactionId: Int64?
    public let interactionVariant: Interaction.Variant?
    public let interactionTimestampMs: Int64?
    public let interactionBody: String?
    public let interactionState: RecipientState.State?
    public let interactionHasAtLeastOneReadReceipt: Bool?
    public let interactionIsOpenGroupInvitation: Bool?
    public let interactionAttachmentDescriptionInfo: Attachment.DescriptionInfo?
    public let interactionAttachmentCount: Int?
    
    public let authorId: String?
    private let threadContactNameInternal: String?
    private let authorNameInternal: String?
    public let currentUserPublicKey: String
    public let currentUserBlinded15PublicKey: String?
    public let currentUserBlinded25PublicKey: String?
    public let recentReactionEmoji: [String]?
    
    // UI specific logic
    
    public var displayName: String {
        return SessionThread.displayName(
            threadId: threadId,
            variant: threadVariant,
            closedGroupName: closedGroupName,
            openGroupName: openGroupName,
            isNoteToSelf: threadIsNoteToSelf,
            profile: profile
        )
    }
    
    public var profile: Profile? {
        switch threadVariant {
            case .contact: return contactProfile
            case .legacyGroup, .group:
                return (closedGroupProfileBack ?? closedGroupProfileBackFallback)
            case .community: return nil
        }
    }
    
    public var additionalProfile: Profile? {
        switch threadVariant {
            case .legacyGroup, .group: return closedGroupProfileFront
            default: return nil
        }
    }
    
    public var lastInteractionDate: Date {
        guard let interactionTimestampMs: Int64 = interactionTimestampMs else {
            return Date(timeIntervalSince1970: threadCreationDateTimestamp)
        }
                        
        return Date(timeIntervalSince1970: (TimeInterval(interactionTimestampMs) / 1000))
    }
    
    public var enabledMessageTypes: MessageInputTypes {
        guard !threadIsNoteToSelf else { return .all }
        
        return (threadRequiresApproval == false && threadIsMessageRequest == false ?
            .all :
            .textOnly
        )
    }
    
    public var userCount: Int? {
        switch threadVariant {
            case .contact: return nil
            case .legacyGroup, .group: return closedGroupUserCount
            case .community: return openGroupUserCount
        }
    }
    
    /// This function returns the thread contact profile name formatted for the specific type of thread provided
    ///
    /// **Note:** The 'threadVariant' parameter is used for profile context but in the search results we actually want this
    /// to always behave as the `contact` variant which is why this needs to be a function instead of just using the provided
    /// parameter
    public func threadContactName() -> String {
        return Profile.displayName(
            for: .contact,
            id: threadId,
            name: threadContactNameInternal,
            nickname: nil,  // Folded into 'threadContactNameInternal' within the Query
            customFallback: "Anonymous"
        )
    }
    
    /// This function returns the profile name formatted for the specific type of thread provided
    ///
    /// **Note:** The 'threadVariant' parameter is used for profile context but in the search results we actually want this
    /// to always behave as the `contact` variant which is why this needs to be a function instead of just using the provided
    /// parameter
    public func authorName(for threadVariant: SessionThread.Variant) -> String {
        return Profile.displayName(
            for: threadVariant,
            id: (authorId ?? threadId),
            name: authorNameInternal,
            nickname: nil,  // Folded into 'authorName' within the Query
            customFallback: (threadVariant == .contact ?
                "Anonymous" :
                nil
            )
        )
    }
    
    // MARK: - Marking as Read
    
    public enum ReadTarget {
        /// Only the thread should be marked as read
        case thread
        
        /// Both the thread and interactions should be marked as read, if no interaction id is provided then all interactions for the
        /// thread will be marked as read
        case threadAndInteractions(interactionsBeforeInclusive: Int64?)
    }
    
    /// This method marks a thread as read and depending on the target may also update the interactions within a thread as read
    public func markAsRead(target: ReadTarget, using dependencies: Dependencies = Dependencies()) {
        // Store the logic to mark a thread as read (to paths need to run this)
        let threadId: String = self.threadId
        let threadWasMarkedUnread: Bool? = self.threadWasMarkedUnread
        let markThreadAsReadIfNeeded: (Dependencies) -> () = { dependencies in
            // Only make this change if needed (want to avoid triggering a thread update
            // if not needed)
            guard threadWasMarkedUnread == true else { return }
            
            dependencies[singleton: .storage].writeAsync { db in
                try SessionThread
                    .filter(id: threadId)
                    .updateAllAndConfig(
                        db,
                        SessionThread.Columns.markedAsUnread.set(to: false),
                        using: dependencies
                    )
            }
        }
        
        // Determine what we want to mark as read
        switch target {
            // Only mark the thread as read
            case .thread: markThreadAsReadIfNeeded(dependencies)
            
            // We want to mark both the thread and interactions as read
            case .threadAndInteractions(let interactionId):
                guard
                    self.threadHasUnreadMessagesOfAnyKind == true,
                    let targetInteractionId: Int64 = (interactionId ?? self.interactionId)
                else {
                    // No unread interactions so just mark the thread as read if needed
                    markThreadAsReadIfNeeded(dependencies)
                    return
                }
                
                let threadId: String = self.threadId
                let threadVariant: SessionThread.Variant = self.threadVariant
                let threadIsBlocked: Bool? = self.threadIsBlocked
                let threadIsMessageRequest: Bool? = self.threadIsMessageRequest
                
                dependencies[singleton: .storage].writeAsync { db in
                    markThreadAsReadIfNeeded(dependencies)
                    
                    try Interaction.markAsRead(
                        db,
                        interactionId: targetInteractionId,
                        threadId: threadId,
                        threadVariant: threadVariant,
                        includingOlder: true,
                        trySendReadReceipt: try SessionThread.canSendReadReceipt(
                            db,
                            threadId: threadId,
                            threadVariant: threadVariant,
                            isBlocked: threadIsBlocked,
                            isMessageRequest: threadIsMessageRequest
                        ),
                        using: dependencies
                    )
                }
        }
    }
    
    /// This method will mark a thread as read
    public func markAsUnread(using dependencies: Dependencies = Dependencies()) {
        guard self.threadWasMarkedUnread != true else { return }
        
        let threadId: String = self.threadId
        
        dependencies[singleton: .storage].writeAsync { db in
            try SessionThread
                .filter(id: threadId)
                .updateAllAndConfig(
                    db,
                    SessionThread.Columns.markedAsUnread.set(to: true),
                    using: dependencies
                )
        }
    }
}

// MARK: - Convenience Initialization

public extension SessionThreadViewModel {
    static let invalidId: String = "INVALID_THREAD_ID"
    static let messageRequestsSectionId: String = "MESSAGE_REQUESTS_SECTION_INVALID_THREAD_ID"
    
    // Note: This init method is only used system-created cells or empty states
    init(
        threadId: String,
        threadVariant: SessionThread.Variant? = nil,
        threadIsNoteToSelf: Bool = false,
        threadIsBlocked: Bool? = nil,
        contactProfile: Profile? = nil,
        currentUserIsClosedGroupMember: Bool? = nil,
        openGroupPermissions: OpenGroup.Permissions? = nil,
        unreadCount: UInt = 0,
        hasUnreadMessagesOfAnyKind: Bool = false,
        disappearingMessagesConfiguration: DisappearingMessagesConfiguration? = nil
    ) {
        self.rowId = -1
        self.threadId = threadId
        self.threadVariant = (threadVariant ?? .contact)
        self.threadCreationDateTimestamp = 0
        self.threadMemberNames = nil
        
        self.threadIsNoteToSelf = threadIsNoteToSelf
        self.contactLastKnownClientVersion = nil
        self.threadIsMessageRequest = false
        self.threadRequiresApproval = false
        self.threadShouldBeVisible = false
        self.threadPinnedPriority = 0
        self.threadIsBlocked = threadIsBlocked
        self.threadMutedUntilTimestamp = nil
        self.threadOnlyNotifyForMentions = nil
        self.threadMessageDraft = nil
        
        self.threadContactIsTyping = nil
        self.threadWasMarkedUnread = nil
        self.threadUnreadCount = unreadCount
        self.threadUnreadMentionCount = nil
        self.threadHasUnreadMessagesOfAnyKind = hasUnreadMessagesOfAnyKind
        
        // Thread display info
        
        self.disappearingMessagesConfiguration = disappearingMessagesConfiguration
        
        self.contactLastKnownClientVersion = nil
        self.contactProfile = contactProfile
        self.closedGroupProfileFront = nil
        self.closedGroupProfileBack = nil
        self.closedGroupProfileBackFallback = nil
        self.closedGroupName = nil
        self.closedGroupUserCount = nil
        self.currentUserIsClosedGroupMember = currentUserIsClosedGroupMember
        self.currentUserIsClosedGroupAdmin = nil
        self.openGroupName = nil
        self.openGroupServer = nil
        self.openGroupRoomToken = nil
        self.openGroupPublicKey = nil
        self.openGroupProfilePictureData = nil
        self.openGroupUserCount = nil
        self.openGroupPermissions = openGroupPermissions
        
        // Interaction display info
        
        self.interactionId = nil
        self.interactionVariant = nil
        self.interactionTimestampMs = nil
        self.interactionBody = nil
        self.interactionState = nil
        self.interactionHasAtLeastOneReadReceipt = nil
        self.interactionIsOpenGroupInvitation = nil
        self.interactionAttachmentDescriptionInfo = nil
        self.interactionAttachmentCount = nil
        
        self.authorId = nil
        self.threadContactNameInternal = nil
        self.authorNameInternal = nil
        self.currentUserPublicKey = getUserHexEncodedPublicKey()
        self.currentUserBlinded15PublicKey = nil
        self.currentUserBlinded25PublicKey = nil
        self.recentReactionEmoji = nil
    }
}

// MARK: - Mutation

public extension SessionThreadViewModel {
    func with(
        recentReactionEmoji: [String]? = nil
    ) -> SessionThreadViewModel {
        return SessionThreadViewModel(
            rowId: self.rowId,
            threadId: self.threadId,
            threadVariant: self.threadVariant,
            threadCreationDateTimestamp: self.threadCreationDateTimestamp,
            threadMemberNames: self.threadMemberNames,
            threadIsNoteToSelf: self.threadIsNoteToSelf,
            contactLastKnownClientVersion: self.contactLastKnownClientVersion,
            threadIsMessageRequest: self.threadIsMessageRequest,
            threadRequiresApproval: self.threadRequiresApproval,
            threadShouldBeVisible: self.threadShouldBeVisible,
            threadPinnedPriority: self.threadPinnedPriority,
            threadIsBlocked: self.threadIsBlocked,
            threadMutedUntilTimestamp: self.threadMutedUntilTimestamp,
            threadOnlyNotifyForMentions: self.threadOnlyNotifyForMentions,
            threadMessageDraft: self.threadMessageDraft,
            threadContactIsTyping: self.threadContactIsTyping,
            threadWasMarkedUnread: self.threadWasMarkedUnread,
            threadUnreadCount: self.threadUnreadCount,
            threadUnreadMentionCount: self.threadUnreadMentionCount,
            threadHasUnreadMessagesOfAnyKind: self.threadHasUnreadMessagesOfAnyKind,
            disappearingMessagesConfiguration: self.disappearingMessagesConfiguration,
            contactLastKnownClientVersion: self.contactLastKnownClientVersion,
            contactProfile: self.contactProfile,
            closedGroupProfileFront: self.closedGroupProfileFront,
            closedGroupProfileBack: self.closedGroupProfileBack,
            closedGroupProfileBackFallback: self.closedGroupProfileBackFallback,
            closedGroupName: self.closedGroupName,
            closedGroupUserCount: self.closedGroupUserCount,
            currentUserIsClosedGroupMember: self.currentUserIsClosedGroupMember,
            currentUserIsClosedGroupAdmin: self.currentUserIsClosedGroupAdmin,
            openGroupName: self.openGroupName,
            openGroupServer: self.openGroupServer,
            openGroupRoomToken: self.openGroupRoomToken,
            openGroupPublicKey: self.openGroupPublicKey,
            openGroupProfilePictureData: self.openGroupProfilePictureData,
            openGroupUserCount: self.openGroupUserCount,
            openGroupPermissions: self.openGroupPermissions,
            interactionId: self.interactionId,
            interactionVariant: self.interactionVariant,
            interactionTimestampMs: self.interactionTimestampMs,
            interactionBody: self.interactionBody,
            interactionState: self.interactionState,
            interactionHasAtLeastOneReadReceipt: self.interactionHasAtLeastOneReadReceipt,
            interactionIsOpenGroupInvitation: self.interactionIsOpenGroupInvitation,
            interactionAttachmentDescriptionInfo: self.interactionAttachmentDescriptionInfo,
            interactionAttachmentCount: self.interactionAttachmentCount,
            authorId: self.authorId,
            threadContactNameInternal: self.threadContactNameInternal,
            authorNameInternal: self.authorNameInternal,
            currentUserPublicKey: self.currentUserPublicKey,
            currentUserBlinded15PublicKey: self.currentUserBlinded15PublicKey,
            currentUserBlinded25PublicKey: self.currentUserBlinded25PublicKey,
            recentReactionEmoji: (recentReactionEmoji ?? self.recentReactionEmoji)
        )
    }
    
    func populatingCurrentUserBlindedKeys(
        _ db: Database? = nil,
        currentUserBlinded15PublicKeyForThisThread: String? = nil,
        currentUserBlinded25PublicKeyForThisThread: String? = nil
    ) -> SessionThreadViewModel {
        return SessionThreadViewModel(
            rowId: self.rowId,
            threadId: self.threadId,
            threadVariant: self.threadVariant,
            threadCreationDateTimestamp: self.threadCreationDateTimestamp,
            threadMemberNames: self.threadMemberNames,
            threadIsNoteToSelf: self.threadIsNoteToSelf,
            contactLastKnownClientVersion: self.contactLastKnownClientVersion,
            threadIsMessageRequest: self.threadIsMessageRequest,
            threadRequiresApproval: self.threadRequiresApproval,
            threadShouldBeVisible: self.threadShouldBeVisible,
            threadPinnedPriority: self.threadPinnedPriority,
            threadIsBlocked: self.threadIsBlocked,
            threadMutedUntilTimestamp: self.threadMutedUntilTimestamp,
            threadOnlyNotifyForMentions: self.threadOnlyNotifyForMentions,
            threadMessageDraft: self.threadMessageDraft,
            threadContactIsTyping: self.threadContactIsTyping,
            threadWasMarkedUnread: self.threadWasMarkedUnread,
            threadUnreadCount: self.threadUnreadCount,
            threadUnreadMentionCount: self.threadUnreadMentionCount,
            threadHasUnreadMessagesOfAnyKind: self.threadHasUnreadMessagesOfAnyKind,
            disappearingMessagesConfiguration: self.disappearingMessagesConfiguration,
            contactLastKnownClientVersion: self.contactLastKnownClientVersion,
            contactProfile: self.contactProfile,
            closedGroupProfileFront: self.closedGroupProfileFront,
            closedGroupProfileBack: self.closedGroupProfileBack,
            closedGroupProfileBackFallback: self.closedGroupProfileBackFallback,
            closedGroupName: self.closedGroupName,
            closedGroupUserCount: self.closedGroupUserCount,
            currentUserIsClosedGroupMember: self.currentUserIsClosedGroupMember,
            currentUserIsClosedGroupAdmin: self.currentUserIsClosedGroupAdmin,
            openGroupName: self.openGroupName,
            openGroupServer: self.openGroupServer,
            openGroupRoomToken: self.openGroupRoomToken,
            openGroupPublicKey: self.openGroupPublicKey,
            openGroupProfilePictureData: self.openGroupProfilePictureData,
            openGroupUserCount: self.openGroupUserCount,
            openGroupPermissions: self.openGroupPermissions,
            interactionId: self.interactionId,
            interactionVariant: self.interactionVariant,
            interactionTimestampMs: self.interactionTimestampMs,
            interactionBody: self.interactionBody,
            interactionState: self.interactionState,
            interactionHasAtLeastOneReadReceipt: self.interactionHasAtLeastOneReadReceipt,
            interactionIsOpenGroupInvitation: self.interactionIsOpenGroupInvitation,
            interactionAttachmentDescriptionInfo: self.interactionAttachmentDescriptionInfo,
            interactionAttachmentCount: self.interactionAttachmentCount,
            authorId: self.authorId,
            threadContactNameInternal: self.threadContactNameInternal,
            authorNameInternal: self.authorNameInternal,
            currentUserPublicKey: self.currentUserPublicKey,
            currentUserBlinded15PublicKey: (
                currentUserBlinded15PublicKeyForThisThread ??
                SessionThread.getUserHexEncodedBlindedKey(
                    db,
                    threadId: self.threadId,
                    threadVariant: self.threadVariant,
                    blindingPrefix: .blinded15
                )
            ),
            currentUserBlinded25PublicKey: (
                currentUserBlinded25PublicKeyForThisThread ??
                SessionThread.getUserHexEncodedBlindedKey(
                    db,
                    threadId: self.threadId,
                    threadVariant: self.threadVariant,
                    blindingPrefix: .blinded25
                )
            ),
            recentReactionEmoji: self.recentReactionEmoji
        )
    }
}

// MARK: - AggregateInteraction

private struct AggregateInteraction: Decodable, ColumnExpressible {
    public typealias Columns = CodingKeys
    public enum CodingKeys: String, CodingKey, ColumnExpression, CaseIterable {
        case interactionId
        case threadId
        case interactionTimestampMs
        case threadUnreadCount
        case threadUnreadMentionCount
        case threadHasUnreadMessagesOfAnyKind
    }
    
    let interactionId: Int64
    let threadId: String
    let interactionTimestampMs: Int64
    let threadUnreadCount: UInt?
    let threadUnreadMentionCount: UInt?
<<<<<<< HEAD
    let threadHasUnreadMessagesOfAnyKind: Bool?
=======
    let threadHasUnreadMessagesOfAnyKind: Bool
>>>>>>> 5b7c9d86
}

// MARK: - ClosedGroupUserCount

private struct ClosedGroupUserCount: Decodable, ColumnExpressible {
    public typealias Columns = CodingKeys
    public enum CodingKeys: String, CodingKey, ColumnExpression, CaseIterable {
        case groupId
        case closedGroupUserCount
    }
    
    let groupId: String
    let closedGroupUserCount: Int
}

// MARK: - GroupMemberInfo

private struct GroupMemberInfo: Decodable, ColumnExpressible {
    public typealias Columns = CodingKeys
    public enum CodingKeys: String, CodingKey, ColumnExpression, CaseIterable {
        case groupId
        case threadMemberNames
    }
    
    let groupId: String
    let threadMemberNames: String
}

// MARK: - HomeVC & MessageRequestsViewController

// MARK: --SessionThreadViewModel

public extension SessionThreadViewModel {
    /// **Note:** This query **will not** include deleted incoming messages in it's unread count (they should never be marked as unread
    /// but including this warning just in case there is a discrepancy)
    static func baseQuery(
        userPublicKey: String,
        groupSQL: SQL,
        orderSQL: SQL
    ) -> (([Int64]) -> AdaptedFetchRequest<SQLRequest<SessionThreadViewModel>>) {
        return { rowIds -> AdaptedFetchRequest<SQLRequest<ViewModel>> in
            let thread: TypedTableAlias<SessionThread> = TypedTableAlias()
            let contact: TypedTableAlias<Contact> = TypedTableAlias()
            let typingIndicator: TypedTableAlias<ThreadTypingIndicator> = TypedTableAlias()
            let aggregateInteraction: TypedTableAlias<AggregateInteraction> = TypedTableAlias(name: "aggregateInteraction")
            let interaction: TypedTableAlias<Interaction> = TypedTableAlias()
            let recipientState: TypedTableAlias<RecipientState> = TypedTableAlias()
            let readReceipt: TypedTableAlias<RecipientState> = TypedTableAlias(name: "readReceipt")
            let linkPreview: TypedTableAlias<LinkPreview> = TypedTableAlias()
            let firstInteractionAttachment: TypedTableAlias<InteractionAttachment> = TypedTableAlias(name: "firstInteractionAttachment")
            let attachment: TypedTableAlias<Attachment> = TypedTableAlias()
            let interactionAttachment: TypedTableAlias<InteractionAttachment> = TypedTableAlias()
            let profile: TypedTableAlias<Profile> = TypedTableAlias()
            let contactProfile: TypedTableAlias<Profile> = TypedTableAlias(ViewModel.self, column: .contactProfile)
            let closedGroup: TypedTableAlias<ClosedGroup> = TypedTableAlias()
            let closedGroupProfileFront: TypedTableAlias<Profile> = TypedTableAlias(ViewModel.self, column: .closedGroupProfileFront)
            let closedGroupProfileBack: TypedTableAlias<Profile> = TypedTableAlias(ViewModel.self, column: .closedGroupProfileBack)
            let closedGroupProfileBackFallback: TypedTableAlias<Profile> = TypedTableAlias(ViewModel.self, column: .closedGroupProfileBackFallback)
            let groupMember: TypedTableAlias<GroupMember> = TypedTableAlias()
            let openGroup: TypedTableAlias<OpenGroup> = TypedTableAlias()
            
            /// **Note:** The `numColumnsBeforeProfiles` value **MUST** match the number of fields before
            /// the `contactProfile` entry below otherwise the query will fail to parse and might throw
            ///
            /// Explicitly set default values for the fields ignored for search results
            let numColumnsBeforeProfiles: Int = 15
            let numColumnsBetweenProfilesAndAttachmentInfo: Int = 12 // The attachment info columns will be combined
            let request: SQLRequest<ViewModel> = """
                SELECT
                    \(thread[.rowId]) AS \(ViewModel.Columns.rowId),
                    \(thread[.id]) AS \(ViewModel.Columns.threadId),
                    \(thread[.variant]) AS \(ViewModel.Columns.threadVariant),
                    \(thread[.creationDateTimestamp]) AS \(ViewModel.Columns.threadCreationDateTimestamp),

                    (\(SQL("\(thread[.id]) = \(userPublicKey)"))) AS \(ViewModel.Columns.threadIsNoteToSelf),
                    IFNULL(\(thread[.pinnedPriority]), 0) AS \(ViewModel.Columns.threadPinnedPriority),
                    \(contact[.isBlocked]) AS \(ViewModel.Columns.threadIsBlocked),
                    \(thread[.mutedUntilTimestamp]) AS \(ViewModel.Columns.threadMutedUntilTimestamp),
                    \(thread[.onlyNotifyForMentions]) AS \(ViewModel.Columns.threadOnlyNotifyForMentions),
                    (
                        \(SQL("\(thread[.variant]) = \(SessionThread.Variant.contact)")) AND
                        \(SQL("\(thread[.id]) != \(userPublicKey)")) AND
                        IFNULL(\(contact[.isApproved]), false) = false
                    ) AS \(ViewModel.Columns.threadIsMessageRequest),
                    
                    (\(typingIndicator[.threadId]) IS NOT NULL) AS \(ViewModel.Columns.threadContactIsTyping),
                    \(thread[.markedAsUnread]) AS \(ViewModel.Columns.threadWasMarkedUnread),
                    \(aggregateInteraction[.threadUnreadCount]),
                    \(aggregateInteraction[.threadUnreadMentionCount]),
                    \(aggregateInteraction[.threadHasUnreadMessagesOfAnyKind]),

                    \(contactProfile.allColumns),
                    \(closedGroupProfileFront.allColumns),
                    \(closedGroupProfileBack.allColumns),
                    \(closedGroupProfileBackFallback.allColumns),
                    \(closedGroup[.name]) AS \(ViewModel.Columns.closedGroupName),

                    EXISTS (
                        SELECT 1
                        FROM \(GroupMember.self)
                        WHERE (
                            \(groupMember[.groupId]) = \(closedGroup[.threadId]) AND
                            \(SQL("\(groupMember[.role]) != \(GroupMember.Role.zombie)")) AND
                            \(SQL("\(groupMember[.profileId]) = \(userPublicKey)"))
                        )
                    ) AS \(ViewModel.Columns.currentUserIsClosedGroupMember),

                    EXISTS (
                        SELECT 1
                        FROM \(GroupMember.self)
                        WHERE (
                            \(groupMember[.groupId]) = \(closedGroup[.threadId]) AND
                            \(SQL("\(groupMember[.role]) = \(GroupMember.Role.admin)")) AND
                            \(SQL("\(groupMember[.profileId]) = \(userPublicKey)"))
                        )
                    ) AS \(ViewModel.Columns.currentUserIsClosedGroupAdmin),

                    \(openGroup[.name]) AS \(ViewModel.Columns.openGroupName),
                    \(openGroup[.imageData]) AS \(ViewModel.Columns.openGroupProfilePictureData),

                    \(interaction[.id]) AS \(ViewModel.Columns.interactionId),
                    \(interaction[.variant]) AS \(ViewModel.Columns.interactionVariant),
                    \(interaction[.timestampMs]) AS \(ViewModel.Columns.interactionTimestampMs),
                    \(interaction[.body]) AS \(ViewModel.Columns.interactionBody),

                    -- Default to 'sending' assuming non-processed interaction when null
                    IFNULL((
                        SELECT \(recipientState[.state])
                        FROM \(RecipientState.self)
                        WHERE (
                            \(recipientState[.interactionId]) = \(interaction[.id]) AND
                            -- Ignore 'skipped' states
                            \(SQL("\(recipientState[.state]) != \(RecipientState.State.skipped)"))
                        )
                        LIMIT 1
                    ), \(SQL("\(RecipientState.State.sending)"))) AS \(ViewModel.Columns.interactionState),
                    
                    (\(readReceipt[.readTimestampMs]) IS NOT NULL) AS \(ViewModel.Columns.interactionHasAtLeastOneReadReceipt),
                    (\(linkPreview[.url]) IS NOT NULL) AS \(ViewModel.Columns.interactionIsOpenGroupInvitation),

                    -- These 4 properties will be combined into 'Attachment.DescriptionInfo'
                    \(attachment[.id]),
                    \(attachment[.variant]),
                    \(attachment[.contentType]),
                    \(attachment[.sourceFilename]),
                    COUNT(\(interactionAttachment[.interactionId])) AS \(ViewModel.Columns.interactionAttachmentCount),

                    \(interaction[.authorId]),
                    IFNULL(\(contactProfile[.nickname]), \(contactProfile[.name])) AS \(ViewModel.Columns.threadContactNameInternal),
                    IFNULL(\(profile[.nickname]), \(profile[.name])) AS \(ViewModel.Columns.authorNameInternal),
                    \(SQL("\(userPublicKey)")) AS \(ViewModel.Columns.currentUserPublicKey)

                FROM \(SessionThread.self)
                LEFT JOIN \(Contact.self) ON \(contact[.id]) = \(thread[.id])
                LEFT JOIN \(ThreadTypingIndicator.self) ON \(typingIndicator[.threadId]) = \(thread[.id])

                LEFT JOIN (
                    SELECT
                        \(interaction[.id]) AS \(AggregateInteraction.Columns.interactionId),
                        \(interaction[.threadId]) AS \(AggregateInteraction.Columns.threadId),
                        MAX(\(interaction[.timestampMs])) AS \(AggregateInteraction.Columns.interactionTimestampMs),
                        SUM(\(interaction[.wasRead]) = false) AS \(AggregateInteraction.Columns.threadUnreadCount),
                        SUM(\(interaction[.wasRead]) = false AND \(interaction[.hasMention]) = true) AS \(AggregateInteraction.Columns.threadUnreadMentionCount),
                        (SUM(\(interaction[.wasRead]) = false) > 0) AS \(AggregateInteraction.Columns.threadHasUnreadMessagesOfAnyKind)
<<<<<<< HEAD
            
=======
>>>>>>> 5b7c9d86
                    FROM \(Interaction.self)
                    WHERE \(SQL("\(interaction[.variant]) != \(Interaction.Variant.standardIncomingDeleted)"))
                    GROUP BY \(interaction[.threadId])
                ) AS \(aggregateInteraction) ON \(aggregateInteraction[.threadId]) = \(thread[.id])
                
                LEFT JOIN \(Interaction.self) ON (
                    \(interaction[.threadId]) = \(thread[.id]) AND
                    \(interaction[.id]) = \(aggregateInteraction[.interactionId])
                )

                LEFT JOIN \(readReceipt) ON (
                    \(interaction[.id]) = \(readReceipt[.interactionId]) AND
                    \(readReceipt[.readTimestampMs]) IS NOT NULL
                )
                LEFT JOIN \(LinkPreview.self) ON (
                    \(linkPreview[.url]) = \(interaction[.linkPreviewUrl]) AND
                    \(Interaction.linkPreviewFilterLiteral()) AND
                    \(SQL("\(linkPreview[.variant]) = \(LinkPreview.Variant.openGroupInvitation)"))
                )
                LEFT JOIN \(firstInteractionAttachment) ON (
                    \(firstInteractionAttachment[.interactionId]) = \(interaction[.id]) AND
                    \(firstInteractionAttachment[.albumIndex]) = 0
                )
                LEFT JOIN \(Attachment.self) ON \(attachment[.id]) = \(firstInteractionAttachment[.attachmentId])
                LEFT JOIN \(InteractionAttachment.self) ON \(interactionAttachment[.interactionId]) = \(interaction[.id])
                LEFT JOIN \(Profile.self) ON \(profile[.id]) = \(interaction[.authorId])

                -- Thread naming & avatar content

                LEFT JOIN \(contactProfile) ON \(contactProfile[.id]) = \(thread[.id])
                LEFT JOIN \(OpenGroup.self) ON \(openGroup[.threadId]) = \(thread[.id])
                LEFT JOIN \(ClosedGroup.self) ON \(closedGroup[.threadId]) = \(thread[.id])

                LEFT JOIN \(closedGroupProfileFront) ON (
                    \(closedGroupProfileFront[.id]) = (
                        SELECT MIN(\(groupMember[.profileId]))
                        FROM \(GroupMember.self)
                        JOIN \(Profile.self) ON \(profile[.id]) = \(groupMember[.profileId])
                        WHERE (
                            \(groupMember[.groupId]) = \(closedGroup[.threadId]) AND
                            \(SQL("\(groupMember[.role]) = \(GroupMember.Role.standard)")) AND
                            \(SQL("\(groupMember[.profileId]) != \(userPublicKey)"))
                        )
                    )
                )
                LEFT JOIN \(closedGroupProfileBack) ON (
                    \(closedGroupProfileBack[.id]) != \(closedGroupProfileFront[.id]) AND
                    \(closedGroupProfileBack[.id]) = (
                        SELECT MAX(\(groupMember[.profileId]))
                        FROM \(GroupMember.self)
                        JOIN \(Profile.self) ON \(profile[.id]) = \(groupMember[.profileId])
                        WHERE (
                            \(groupMember[.groupId]) = \(closedGroup[.threadId]) AND
                            \(SQL("\(groupMember[.role]) = \(GroupMember.Role.standard)")) AND
                            \(SQL("\(groupMember[.profileId]) != \(userPublicKey)"))
                        )
                    )
                )
                LEFT JOIN \(closedGroupProfileBackFallback) ON (
                    \(closedGroup[.threadId]) IS NOT NULL AND
                    \(closedGroupProfileBack[.id]) IS NULL AND
                    \(closedGroupProfileBackFallback[.id]) = \(SQL("\(userPublicKey)"))
                )

                WHERE \(thread[.rowId]) IN \(rowIds)
                \(groupSQL)
                ORDER BY \(orderSQL)
            """
            
            return request.adapted { db in
                let adapters = try splittingRowAdapters(columnCounts: [
                    numColumnsBeforeProfiles,
                    Profile.numberOfSelectedColumns(db),
                    Profile.numberOfSelectedColumns(db),
                    Profile.numberOfSelectedColumns(db),
                    Profile.numberOfSelectedColumns(db),
                    numColumnsBetweenProfilesAndAttachmentInfo,
                    Attachment.DescriptionInfo.numberOfSelectedColumns()
                ])
                
                return ScopeAdapter.with(ViewModel.self, [
                    .contactProfile: adapters[1],
                    .closedGroupProfileFront: adapters[2],
                    .closedGroupProfileBack: adapters[3],
                    .closedGroupProfileBackFallback: adapters[4],
                    .interactionAttachmentDescriptionInfo: adapters[6]
                ])
            }
        }
    }
    
    static var optimisedJoinSQL: SQL = {
        let thread: TypedTableAlias<SessionThread> = TypedTableAlias()
        let contact: TypedTableAlias<Contact> = TypedTableAlias()
        let interaction: TypedTableAlias<Interaction> = TypedTableAlias()
        
        let timestampMsColumnLiteral: SQL = SQL(stringLiteral: Interaction.Columns.timestampMs.name)
        
        return """
            LEFT JOIN \(Contact.self) ON \(contact[.id]) = \(thread[.id])
            LEFT JOIN (
                SELECT
                    \(interaction[.threadId]),
                    MAX(\(interaction[.timestampMs])) AS \(timestampMsColumnLiteral)
                FROM \(Interaction.self)
                WHERE \(SQL("\(interaction[.variant]) != \(Interaction.Variant.standardIncomingDeleted)"))
                GROUP BY \(interaction[.threadId])
            ) AS \(Interaction.self) ON \(interaction[.threadId]) = \(thread[.id])
        """
    }()
    
    static func homeFilterSQL(userPublicKey: String) -> SQL {
        let thread: TypedTableAlias<SessionThread> = TypedTableAlias()
        let contact: TypedTableAlias<Contact> = TypedTableAlias()
        
        return """
            \(thread[.shouldBeVisible]) = true AND (
                -- Is not a message request
                \(SQL("\(thread[.variant]) != \(SessionThread.Variant.contact)")) OR
                \(SQL("\(thread[.id]) = \(userPublicKey)")) OR
                \(contact[.isApproved]) = true
            )
        """
    }
    
    static func messageRequestsFilterSQL(userPublicKey: String) -> SQL {
        let thread: TypedTableAlias<SessionThread> = TypedTableAlias()
        let contact: TypedTableAlias<Contact> = TypedTableAlias()
        
        return """
            \(thread[.shouldBeVisible]) = true AND (
                -- Is a message request
                \(SQL("\(thread[.variant]) = \(SessionThread.Variant.contact)")) AND
                \(SQL("\(thread[.id]) != \(userPublicKey)")) AND
                IFNULL(\(contact[.isApproved]), false) = false
            )
        """
    }
    
    static let groupSQL: SQL = {
        let thread: TypedTableAlias<SessionThread> = TypedTableAlias()
        
        return SQL("GROUP BY \(thread[.id])")
    }()
    
    static let homeOrderSQL: SQL = {
        let thread: TypedTableAlias<SessionThread> = TypedTableAlias()
        let interaction: TypedTableAlias<Interaction> = TypedTableAlias()
        
        return SQL("""
            (IFNULL(\(thread[.pinnedPriority]), 0) > 0) DESC,
            IFNULL(\(interaction[.timestampMs]), (\(thread[.creationDateTimestamp]) * 1000)) DESC
        """)
    }()
    
    static let messageRequetsOrderSQL: SQL = {
        let thread: TypedTableAlias<SessionThread> = TypedTableAlias()
        let interaction: TypedTableAlias<Interaction> = TypedTableAlias()
        
        return SQL("IFNULL(\(interaction[.timestampMs]), (\(thread[.creationDateTimestamp]) * 1000)) DESC")
    }()
}

// MARK: - ConversationVC

public extension SessionThreadViewModel {
    /// **Note:** This query **will** include deleted incoming messages in it's unread count (they should never be marked as unread
    /// but including this warning just in case there is a discrepancy)
    static func conversationQuery(threadId: String, userPublicKey: String) -> AdaptedFetchRequest<SQLRequest<SessionThreadViewModel>> {
        let thread: TypedTableAlias<SessionThread> = TypedTableAlias()
        let disappearingMessagesConfiguration: TypedTableAlias<DisappearingMessagesConfiguration> = TypedTableAlias()
        let contact: TypedTableAlias<Contact> = TypedTableAlias()
        let contactProfile: TypedTableAlias<Profile> = TypedTableAlias(ViewModel.self, column: .contactProfile)
        let closedGroup: TypedTableAlias<ClosedGroup> = TypedTableAlias()
        let groupMember: TypedTableAlias<GroupMember> = TypedTableAlias()
        let openGroup: TypedTableAlias<OpenGroup> = TypedTableAlias()
        let aggregateInteraction: TypedTableAlias<AggregateInteraction> = TypedTableAlias(name: "aggregateInteraction")
        let interaction: TypedTableAlias<Interaction> = TypedTableAlias()
        let closedGroupUserCount: TypedTableAlias<ClosedGroupUserCount> = TypedTableAlias(name: "closedGroupUserCount")
        
        /// **Note:** The `numColumnsBeforeProfiles` value **MUST** match the number of fields before
        /// the `disappearingMessageSConfiguration` entry below otherwise the query will fail to parse and might throw
        ///
        /// Explicitly set default values for the fields ignored for search results
<<<<<<< HEAD
        let numColumnsBeforeProfiles: Int = 16
=======
        let numColumnsBeforeProfiles: Int = 17
>>>>>>> 5b7c9d86
        let request: SQLRequest<ViewModel> = """
            SELECT
                \(thread[.rowId]) AS \(ViewModel.Columns.rowId),
                \(thread[.id]) AS \(ViewModel.Columns.threadId),
                \(thread[.variant]) AS \(ViewModel.Columns.threadVariant),
                \(thread[.creationDateTimestamp]) AS \(ViewModel.Columns.threadCreationDateTimestamp),
                
                (\(SQL("\(thread[.id]) = \(userPublicKey)"))) AS \(ViewModel.Columns.threadIsNoteToSelf),
                \(contact[.lastKnownClientVersion]) AS \(ViewModel.Columns.contactLastKnownClientVersion),
                (
                    \(SQL("\(thread[.variant]) = \(SessionThread.Variant.contact)")) AND
                    \(SQL("\(thread[.id]) != \(userPublicKey)")) AND
                    IFNULL(\(contact[.isApproved]), false) = false
                ) AS \(ViewModel.Columns.threadIsMessageRequest),
                (
                    \(SQL("\(thread[.variant]) = \(SessionThread.Variant.contact)")) AND
                    IFNULL(\(contact[.didApproveMe]), false) = false
                ) AS \(ViewModel.Columns.threadRequiresApproval),
                \(thread[.shouldBeVisible]) AS \(ViewModel.Columns.threadShouldBeVisible),
        
                IFNULL(\(thread[.pinnedPriority]), 0) AS \(ViewModel.Columns.threadPinnedPriority),
                \(contact[.isBlocked]) AS \(ViewModel.Columns.threadIsBlocked),
                \(thread[.mutedUntilTimestamp]) AS \(ViewModel.Columns.threadMutedUntilTimestamp),
                \(thread[.onlyNotifyForMentions]) AS \(ViewModel.Columns.threadOnlyNotifyForMentions),
                \(thread[.messageDraft]) AS \(ViewModel.Columns.threadMessageDraft),
                
                \(thread[.markedAsUnread]) AS \(ViewModel.Columns.threadWasMarkedUnread),
                \(aggregateInteraction[.threadUnreadCount]),
                \(aggregateInteraction[.threadHasUnreadMessagesOfAnyKind]),
        
                \(disappearingMessagesConfiguration.allColumns),
                \(contactProfile.allColumns),
                \(contact[.lastKnownClientVersion]) AS \(ViewModel.Columns.contactLastKnownClientVersion),
                \(closedGroup[.name]) AS \(ViewModel.Columns.closedGroupName),
                \(closedGroupUserCount[.closedGroupUserCount]),
                
                EXISTS (
                    SELECT 1
                    FROM \(GroupMember.self)
                    WHERE (
                        \(groupMember[.groupId]) = \(closedGroup[.threadId]) AND
                        \(SQL("\(groupMember[.role]) != \(GroupMember.Role.zombie)")) AND
                        \(SQL("\(groupMember[.profileId]) = \(userPublicKey)"))
                    )
                ) AS \(ViewModel.Columns.currentUserIsClosedGroupMember),
                
                \(openGroup[.name]) AS \(ViewModel.Columns.openGroupName),
                \(openGroup[.server]) AS \(ViewModel.Columns.openGroupServer),
                \(openGroup[.roomToken]) AS \(ViewModel.Columns.openGroupRoomToken),
                \(openGroup[.publicKey]) AS \(ViewModel.Columns.openGroupPublicKey),
                \(openGroup[.userCount]) AS \(ViewModel.Columns.openGroupUserCount),
                \(openGroup[.permissions]) AS \(ViewModel.Columns.openGroupPermissions),
        
                \(aggregateInteraction[.interactionId]),
                \(aggregateInteraction[.interactionTimestampMs]),
            
                \(SQL("\(userPublicKey)")) AS \(ViewModel.Columns.currentUserPublicKey)
            
            FROM \(SessionThread.self)
            LEFT JOIN \(DisappearingMessagesConfiguration.self) ON \(disappearingMessagesConfiguration[.threadId]) = \(thread[.id])
            LEFT JOIN \(Contact.self) ON \(contact[.id]) = \(thread[.id])
            LEFT JOIN (
                SELECT
                    \(interaction[.id]) AS \(AggregateInteraction.Columns.interactionId),
                    \(interaction[.threadId]) AS \(AggregateInteraction.Columns.threadId),
                    MAX(\(interaction[.timestampMs])) AS \(AggregateInteraction.Columns.interactionTimestampMs),
                    SUM(\(interaction[.wasRead]) = false) AS \(AggregateInteraction.Columns.threadUnreadCount),
                    0 AS \(AggregateInteraction.Columns.threadUnreadMentionCount),
                    (SUM(\(interaction[.wasRead]) = false) > 0) AS \(AggregateInteraction.Columns.threadHasUnreadMessagesOfAnyKind)
                FROM \(Interaction.self)
                WHERE (
                    \(SQL("\(interaction[.threadId]) = \(threadId)")) AND
                    \(SQL("\(interaction[.variant]) != \(Interaction.Variant.standardIncomingDeleted)"))
                )
            ) AS \(aggregateInteraction) ON \(aggregateInteraction[.threadId]) = \(thread[.id])
            
            LEFT JOIN \(contactProfile) ON \(contactProfile[.id]) = \(thread[.id])
            LEFT JOIN \(OpenGroup.self) ON \(openGroup[.threadId]) = \(thread[.id])
            LEFT JOIN \(ClosedGroup.self) ON \(closedGroup[.threadId]) = \(thread[.id])
            LEFT JOIN (
                SELECT
                    \(groupMember[.groupId]),
                    COUNT(\(groupMember[.rowId])) AS \(ClosedGroupUserCount.Columns.closedGroupUserCount)
                FROM \(GroupMember.self)
                WHERE (
                    \(SQL("\(groupMember[.groupId]) = \(threadId)")) AND
                    \(SQL("\(groupMember[.role]) = \(GroupMember.Role.standard)"))
                )
            ) AS \(closedGroupUserCount) ON \(SQL("\(closedGroupUserCount[.groupId]) = \(threadId)"))
            
            WHERE \(SQL("\(thread[.id]) = \(threadId)"))
        """
        
        return request.adapted { db in
            let adapters = try splittingRowAdapters(columnCounts: [
                numColumnsBeforeProfiles,
                DisappearingMessagesConfiguration.numberOfSelectedColumns(db),
                Profile.numberOfSelectedColumns(db)
            ])
            
            return ScopeAdapter.with(ViewModel.self, [
                .disappearingMessagesConfiguration: adapters[1],
                .contactProfile: adapters[2]
            ])
        }
    }
    
    static func conversationSettingsQuery(threadId: String, userPublicKey: String) -> AdaptedFetchRequest<SQLRequest<SessionThreadViewModel>> {
        let thread: TypedTableAlias<SessionThread> = TypedTableAlias()
        let contact: TypedTableAlias<Contact> = TypedTableAlias()
        let contactProfile: TypedTableAlias<Profile> = TypedTableAlias(ViewModel.self, column: .contactProfile)
        let closedGroup: TypedTableAlias<ClosedGroup> = TypedTableAlias()
        let closedGroupProfileFront: TypedTableAlias<Profile> = TypedTableAlias(ViewModel.self, column: .closedGroupProfileFront)
        let closedGroupProfileBack: TypedTableAlias<Profile> = TypedTableAlias(ViewModel.self, column: .closedGroupProfileBack)
        let closedGroupProfileBackFallback: TypedTableAlias<Profile> = TypedTableAlias(ViewModel.self, column: .closedGroupProfileBackFallback)
        let groupMember: TypedTableAlias<GroupMember> = TypedTableAlias()
        let openGroup: TypedTableAlias<OpenGroup> = TypedTableAlias()
        let profile: TypedTableAlias<Profile> = TypedTableAlias()
        
        /// **Note:** The `numColumnsBeforeProfiles` value **MUST** match the number of fields before
        /// the `contactProfile` entry below otherwise the query will fail to parse and might throw
        ///
        /// Explicitly set default values for the fields ignored for search results
        let numColumnsBeforeProfiles: Int = 9
        let request: SQLRequest<ViewModel> = """
            SELECT
                \(thread[.rowId]) AS \(ViewModel.Columns.rowId),
                \(thread[.id]) AS \(ViewModel.Columns.threadId),
                \(thread[.variant]) AS \(ViewModel.Columns.threadVariant),
                \(thread[.creationDateTimestamp]) AS \(ViewModel.Columns.threadCreationDateTimestamp),
                
                (\(SQL("\(thread[.id]) = \(userPublicKey)"))) AS \(ViewModel.Columns.threadIsNoteToSelf),
                
                IFNULL(\(thread[.pinnedPriority]), 0) AS \(ViewModel.Columns.threadPinnedPriority),
                \(contact[.isBlocked]) AS \(ViewModel.Columns.threadIsBlocked),
                \(thread[.mutedUntilTimestamp]) AS \(ViewModel.Columns.threadMutedUntilTimestamp),
                \(thread[.onlyNotifyForMentions]) AS \(ViewModel.Columns.threadOnlyNotifyForMentions),
        
                \(contactProfile.allColumns),
                \(closedGroupProfileFront.allColumns),
                \(closedGroupProfileBack.allColumns),
                \(closedGroupProfileBackFallback.allColumns),
                \(closedGroup[.name]) AS \(ViewModel.Columns.closedGroupName),
                
                EXISTS (
                    SELECT 1
                    FROM \(GroupMember.self)
                    WHERE (
                        \(groupMember[.groupId]) = \(closedGroup[.threadId]) AND
                        \(SQL("\(groupMember[.role]) != \(GroupMember.Role.zombie)")) AND
                        \(SQL("\(groupMember[.profileId]) = \(userPublicKey)"))
                    )
                ) AS \(ViewModel.Columns.currentUserIsClosedGroupMember),

                EXISTS (
                    SELECT 1
                    FROM \(GroupMember.self)
                    WHERE (
                        \(groupMember[.groupId]) = \(closedGroup[.threadId]) AND
                        \(SQL("\(groupMember[.role]) = \(GroupMember.Role.admin)")) AND
                        \(SQL("\(groupMember[.profileId]) = \(userPublicKey)"))
                    )
                ) AS \(ViewModel.Columns.currentUserIsClosedGroupAdmin),
        
                \(openGroup[.name]) AS \(ViewModel.Columns.openGroupName),
                \(openGroup[.server]) AS \(ViewModel.Columns.openGroupServer),
                \(openGroup[.roomToken]) AS \(ViewModel.Columns.openGroupRoomToken),
                \(openGroup[.publicKey]) AS \(ViewModel.Columns.openGroupPublicKey),
                \(openGroup[.imageData]) AS \(ViewModel.Columns.openGroupProfilePictureData),
                    
                \(SQL("\(userPublicKey)")) AS \(ViewModel.Columns.currentUserPublicKey)
            
            FROM \(SessionThread.self)
            LEFT JOIN \(Contact.self) ON \(contact[.id]) = \(thread[.id])
            LEFT JOIN \(contactProfile) ON \(contactProfile[.id]) = \(thread[.id])
            LEFT JOIN \(OpenGroup.self) ON \(openGroup[.threadId]) = \(thread[.id])
            LEFT JOIN \(ClosedGroup.self) ON \(closedGroup[.threadId]) = \(thread[.id])
        
            LEFT JOIN \(closedGroupProfileFront) ON (
                \(closedGroupProfileFront[.id]) = (
                    SELECT MIN(\(groupMember[.profileId]))
                    FROM \(GroupMember.self)
                    JOIN \(Profile.self) ON \(profile[.id]) = \(groupMember[.profileId])
                    WHERE (
                        \(groupMember[.groupId]) = \(closedGroup[.threadId]) AND
                        \(SQL("\(groupMember[.role]) = \(GroupMember.Role.standard)")) AND
                        \(SQL("\(groupMember[.profileId]) != \(userPublicKey)"))
                    )
                )
            )
            LEFT JOIN \(closedGroupProfileBack) ON (
                \(closedGroupProfileBack[.id]) != \(closedGroupProfileFront[.id]) AND
                \(closedGroupProfileBack[.id]) = (
                    SELECT MAX(\(groupMember[.profileId]))
                    FROM \(GroupMember.self)
                    JOIN \(Profile.self) ON \(profile[.id]) = \(groupMember[.profileId])
                    WHERE (
                        \(groupMember[.groupId]) = \(closedGroup[.threadId]) AND
                        \(SQL("\(groupMember[.role]) = \(GroupMember.Role.standard)")) AND
                        \(SQL("\(groupMember[.profileId]) != \(userPublicKey)"))
                    )
                )
            )
            LEFT JOIN \(closedGroupProfileBackFallback) ON (
                \(closedGroup[.threadId]) IS NOT NULL AND
                \(closedGroupProfileBack[.id]) IS NULL AND
                \(closedGroupProfileBackFallback[.id]) = \(SQL("\(userPublicKey)"))
            )
            
            WHERE \(SQL("\(thread[.id]) = \(threadId)"))
        """
        
        return request.adapted { db in
            let adapters = try splittingRowAdapters(columnCounts: [
                numColumnsBeforeProfiles,
                Profile.numberOfSelectedColumns(db),
                Profile.numberOfSelectedColumns(db),
                Profile.numberOfSelectedColumns(db),
                Profile.numberOfSelectedColumns(db)
            ])
            
            return ScopeAdapter.with(ViewModel.self, [
                .contactProfile: adapters[1],
                .closedGroupProfileFront: adapters[2],
                .closedGroupProfileBack: adapters[3],
                .closedGroupProfileBackFallback: adapters[4]
            ])
        }
    }
}

// MARK: - Search Queries

public extension SessionThreadViewModel {
    static let searchResultsLimit: Int = 500
    
    /// FTS will fail or try to process characters outside of `[A-Za-z0-9]` are included directly in a search
    /// term, in order to resolve this the term needs to be wrapped in quotation marks so the eventual SQL
    /// is `MATCH '"{term}"'` or `MATCH '"{term}"*'`
    static func searchSafeTerm(_ term: String) -> String {
        return "\"\(term)\""
    }
    
    static func searchTermParts(_ searchTerm: String) -> [String] {
        /// Process the search term in order to extract the parts of the search pattern we want
        ///
        /// Step 1 - Keep any "quoted" sections as stand-alone search
        /// Step 2 - Separate any words outside of quotes
        /// Step 3 - Join the different search term parts with 'OR" (include results for each individual term)
        /// Step 4 - Append a wild-card character to the final word (as long as the last word doesn't end in a quote)
        let normalisedTerm: String = standardQuotes(searchTerm)
        
        guard let regex = try? NSRegularExpression(pattern: "[^\\s\"']+|\"([^\"]*)\"") else {
            // Fallback to removing the quotes and just splitting on spaces
            return normalisedTerm
                .replacingOccurrences(of: "\"", with: "")
                .split(separator: " ")
                .map { "\"\($0)\"" }
                .filter { !$0.isEmpty }
        }
            
        return regex
            .matches(in: normalisedTerm, range: NSRange(location: 0, length: normalisedTerm.count))
            .compactMap { Range($0.range, in: normalisedTerm) }
            .map { normalisedTerm[$0].trimmingCharacters(in: CharacterSet(charactersIn: "\"")) }
            .map { "\"\($0)\"" }
    }
    
    static func standardQuotes(_ term: String) -> String {
        // Apple like to use the special '”“' quote characters when typing so replace them with normal ones
        return term
            .replacingOccurrences(of: "”", with: "\"")
            .replacingOccurrences(of: "“", with: "\"")
    }
    
    static func pattern(_ db: Database, searchTerm: String) throws -> FTS5Pattern {
        return try pattern(db, searchTerm: searchTerm, forTable: Interaction.self)
    }
    
    static func pattern<T>(_ db: Database, searchTerm: String, forTable table: T.Type) throws -> FTS5Pattern where T: TableRecord, T: ColumnExpressible {
        // Note: FTS doesn't support both prefix/suffix wild cards so don't bother trying to
        // add a prefix one
        let rawPattern: String = {
            let result: String = searchTermParts(searchTerm)
                .joined(separator: " OR ")
            
            // If the last character is a quotation mark then assume the user doesn't want to append
            // a wildcard character
            guard !standardQuotes(searchTerm).hasSuffix("\"") else { return result }
            
            return "\(result)*"
        }()
        let fallbackTerm: String = "\(searchSafeTerm(searchTerm))*"
        
        /// There are cases where creating a pattern can fail, we want to try and recover from those cases
        /// by failling back to simpler patterns if needed
        return try {
            if let pattern: FTS5Pattern = try? db.makeFTS5Pattern(rawPattern: rawPattern, forTable: table) {
                return pattern
            }
            
            if let pattern: FTS5Pattern = try? db.makeFTS5Pattern(rawPattern: fallbackTerm, forTable: table) {
                return pattern
            }
            
            return try FTS5Pattern(matchingAnyTokenIn: fallbackTerm) ?? { throw StorageError.invalidSearchPattern }()
        }()
    }
    
    static func messagesQuery(userPublicKey: String, pattern: FTS5Pattern) -> AdaptedFetchRequest<SQLRequest<SessionThreadViewModel>> {
        let interaction: TypedTableAlias<Interaction> = TypedTableAlias()
        let thread: TypedTableAlias<SessionThread> = TypedTableAlias()
        let profile: TypedTableAlias<Profile> = TypedTableAlias()
        let contactProfile: TypedTableAlias<Profile> = TypedTableAlias(ViewModel.self, column: .contactProfile)
        let closedGroup: TypedTableAlias<ClosedGroup> = TypedTableAlias()
        let closedGroupProfileFront: TypedTableAlias<Profile> = TypedTableAlias(ViewModel.self, column: .closedGroupProfileFront)
        let closedGroupProfileBack: TypedTableAlias<Profile> = TypedTableAlias(ViewModel.self, column: .closedGroupProfileBack)
        let closedGroupProfileBackFallback: TypedTableAlias<Profile> = TypedTableAlias(ViewModel.self, column: .closedGroupProfileBackFallback)
        let groupMember: TypedTableAlias<GroupMember> = TypedTableAlias()
        let openGroup: TypedTableAlias<OpenGroup> = TypedTableAlias()
        let interactionFullTextSearch: TypedTableAlias<Interaction.FullTextSearch> = TypedTableAlias(name: Interaction.fullTextSearchTableName)
        
        /// **Note:** The `numColumnsBeforeProfiles` value **MUST** match the number of fields before
        /// the `ViewModel.contactProfileKey` entry below otherwise the query will fail to
        /// parse and might throw
        ///
        /// Explicitly set default values for the fields ignored for search results
        let numColumnsBeforeProfiles: Int = 6
        let request: SQLRequest<ViewModel> = """
            SELECT
                \(interaction[.rowId]) AS \(ViewModel.Columns.rowId),
                \(thread[.id]) AS \(ViewModel.Columns.threadId),
                \(thread[.variant]) AS \(ViewModel.Columns.threadVariant),
                \(thread[.creationDateTimestamp]) AS \(ViewModel.Columns.threadCreationDateTimestamp),
                
                (\(SQL("\(thread[.id]) = \(userPublicKey)"))) AS \(ViewModel.Columns.threadIsNoteToSelf),
                IFNULL(\(thread[.pinnedPriority]), 0) AS \(ViewModel.Columns.threadPinnedPriority),
                
                \(contactProfile.allColumns),
                \(closedGroupProfileFront.allColumns),
                \(closedGroupProfileBack.allColumns),
                \(closedGroupProfileBackFallback.allColumns),
                \(closedGroup[.name]) AS \(ViewModel.Columns.closedGroupName),
                \(openGroup[.name]) AS \(ViewModel.Columns.openGroupName),
                \(openGroup[.imageData]) AS \(ViewModel.Columns.openGroupProfilePictureData),
            
                \(interaction[.id]) AS \(ViewModel.Columns.interactionId),
                \(interaction[.variant]) AS \(ViewModel.Columns.interactionVariant),
                \(interaction[.timestampMs]) AS \(ViewModel.Columns.interactionTimestampMs),
                snippet(\(interactionFullTextSearch), -1, '', '', '...', 6) AS \(ViewModel.Columns.interactionBody),
        
                \(interaction[.authorId]),
                IFNULL(\(profile[.nickname]), \(profile[.name])) AS \(ViewModel.Columns.authorNameInternal),
                \(SQL("\(userPublicKey)")) AS \(ViewModel.Columns.currentUserPublicKey)
            
            FROM \(Interaction.self)
            JOIN \(interactionFullTextSearch) ON (
                \(interactionFullTextSearch[.rowId]) = \(interaction[.rowId]) AND
                \(interactionFullTextSearch[.body]) MATCH \(pattern)
            )
            JOIN \(SessionThread.self) ON \(thread[.id]) = \(interaction[.threadId])
            JOIN \(Profile.self) ON \(profile[.id]) = \(interaction[.authorId])
            LEFT JOIN \(contactProfile) ON \(contactProfile[.id]) = \(interaction[.threadId])
            LEFT JOIN \(ClosedGroup.self) ON \(closedGroup[.threadId]) = \(interaction[.threadId])
            LEFT JOIN \(OpenGroup.self) ON \(openGroup[.threadId]) = \(interaction[.threadId])
        
            LEFT JOIN \(closedGroupProfileFront) ON (
                \(closedGroupProfileFront[.id]) = (
                    SELECT MIN(\(groupMember[.profileId]))
                    FROM \(GroupMember.self)
                    JOIN \(Profile.self) ON \(profile[.id]) = \(groupMember[.profileId])
                    WHERE (
                        \(SQL("\(groupMember[.role]) = \(GroupMember.Role.standard)")) AND
                        \(groupMember[.groupId]) = \(closedGroup[.threadId]) AND
                        \(groupMember[.profileId]) != \(userPublicKey)
                    )
                )
            )
            LEFT JOIN \(closedGroupProfileBack) ON (
                \(closedGroupProfileBack[.id]) != \(closedGroupProfileFront[.id]) AND
                \(closedGroupProfileBack[.id]) = (
                    SELECT MAX(\(groupMember[.profileId]))
                    FROM \(GroupMember.self)
                    JOIN \(Profile.self) ON \(profile[.id]) = \(groupMember[.profileId])
                    WHERE (
                        \(SQL("\(groupMember[.role]) = \(GroupMember.Role.standard)")) AND
                        \(groupMember[.groupId]) = \(closedGroup[.threadId]) AND
                        \(groupMember[.profileId]) != \(userPublicKey)
                    )
                )
            )
            LEFT JOIN \(closedGroupProfileBackFallback) ON (
                \(closedGroup[.threadId]) IS NOT NULL AND
                \(closedGroupProfileBack[.id]) IS NULL AND
                \(closedGroupProfileBackFallback[.id]) = \(userPublicKey)
            )
        
            ORDER BY \(Column.rank), \(interaction[.timestampMs].desc)
            LIMIT \(SQL("\(SessionThreadViewModel.searchResultsLimit)"))
        """
        
        return request.adapted { db in
            let adapters = try splittingRowAdapters(columnCounts: [
                numColumnsBeforeProfiles,
                Profile.numberOfSelectedColumns(db),
                Profile.numberOfSelectedColumns(db),
                Profile.numberOfSelectedColumns(db),
                Profile.numberOfSelectedColumns(db)
            ])
            
            return ScopeAdapter.with(ViewModel.self, [
                .contactProfile: adapters[1],
                .closedGroupProfileFront: adapters[2],
                .closedGroupProfileBack: adapters[3],
                .closedGroupProfileBackFallback: adapters[4]
            ])
        }
    }
    
    /// This method does an FTS search against threads and their contacts to find any which contain the pattern
    ///
    /// **Note:** Unfortunately the FTS search only allows for a single pattern match per query which means we
    /// need to combine the results of **all** of the following potential matches as unioned queries:
    /// - Contact thread contact nickname
    /// - Contact thread contact name
    /// - Closed group name
    /// - Closed group member nickname
    /// - Closed group member name
    /// - Open group name
    /// - "Note to self" text match
    /// - Hidden contact nickname
    /// - Hidden contact name
    ///
    /// **Note 2:** Since the "Hidden Contact" records don't have associated threads the `rowId` value in the
    /// returned results will always be `-1` for those results
    static func contactsAndGroupsQuery(userPublicKey: String, pattern: FTS5Pattern, searchTerm: String) -> AdaptedFetchRequest<SQLRequest<SessionThreadViewModel>> {
        let thread: TypedTableAlias<SessionThread> = TypedTableAlias()
        let contactProfile: TypedTableAlias<Profile> = TypedTableAlias(ViewModel.self, column: .contactProfile)
        let closedGroup: TypedTableAlias<ClosedGroup> = TypedTableAlias()
        let closedGroupProfileFront: TypedTableAlias<Profile> = TypedTableAlias(ViewModel.self, column: .closedGroupProfileFront)
        let closedGroupProfileBack: TypedTableAlias<Profile> = TypedTableAlias(ViewModel.self, column: .closedGroupProfileBack)
        let closedGroupProfileBackFallback: TypedTableAlias<Profile> = TypedTableAlias(ViewModel.self, column: .closedGroupProfileBackFallback)
        let groupMember: TypedTableAlias<GroupMember> = TypedTableAlias()
        let groupMemberProfile: TypedTableAlias<Profile> = TypedTableAlias(name: "groupMemberProfile")
        let openGroup: TypedTableAlias<OpenGroup> = TypedTableAlias()
        let groupMemberInfo: TypedTableAlias<GroupMemberInfo> = TypedTableAlias(name: "groupMemberInfo")
        let profile: TypedTableAlias<Profile> = TypedTableAlias()
        let contact: TypedTableAlias<Contact> = TypedTableAlias()
        let profileFullTextSearch: TypedTableAlias<Profile.FullTextSearch> = TypedTableAlias(name: Profile.fullTextSearchTableName)
        let closedGroupFullTextSearch: TypedTableAlias<ClosedGroup.FullTextSearch> = TypedTableAlias(name: ClosedGroup.fullTextSearchTableName)
        let openGroupFullTextSearch: TypedTableAlias<OpenGroup.FullTextSearch> = TypedTableAlias(name: OpenGroup.fullTextSearchTableName)
        
        let noteToSelfLiteral: SQL = SQL(stringLiteral: "NOTE_TO_SELF".localized().lowercased())
        let searchTermLiteral: SQL = SQL(stringLiteral: searchTerm.lowercased())
        
        /// **Note:** The `numColumnsBeforeProfiles` value **MUST** match the number of fields before
        /// the `contactProfile` entry below otherwise the query will fail to parse and might throw
        ///
        /// We use `IFNULL(rank, 100)` because the custom `Note to Self` like comparison will get a null
        /// `rank` value which ends up as the first result, by defaulting to `100` it will always be ranked last compared
        /// to any relevance-based results
        let numColumnsBeforeProfiles: Int = 8
        var sqlQuery: SQL = ""
        let selectQuery: SQL = """
            SELECT
                IFNULL(\(Column.rank), 100) AS \(Column.rank),
                
                \(thread[.rowId]) AS \(ViewModel.Columns.rowId),
                \(thread[.id]) AS \(ViewModel.Columns.threadId),
                \(thread[.variant]) AS \(ViewModel.Columns.threadVariant),
                \(thread[.creationDateTimestamp]) AS \(ViewModel.Columns.threadCreationDateTimestamp),
                \(groupMemberInfo[.threadMemberNames]),
                
                (\(SQL("\(thread[.id]) = \(userPublicKey)"))) AS \(ViewModel.Columns.threadIsNoteToSelf),
                IFNULL(\(thread[.pinnedPriority]), 0) AS \(ViewModel.Columns.threadPinnedPriority),
                
                \(contactProfile.allColumns),
                \(closedGroupProfileFront.allColumns),
                \(closedGroupProfileBack.allColumns),
                \(closedGroupProfileBackFallback.allColumns),
                \(closedGroup[.name]) AS \(ViewModel.Columns.closedGroupName),
                \(openGroup[.name]) AS \(ViewModel.Columns.openGroupName),
                \(openGroup[.imageData]) AS \(ViewModel.Columns.openGroupProfilePictureData),
                
                \(SQL("\(userPublicKey)")) AS \(ViewModel.Columns.currentUserPublicKey)

            FROM \(SessionThread.self)
        
        """
        
        // MARK: --Contact Threads
        let contactQueryCommonJoinFilterGroup: SQL = """
            JOIN \(contactProfile) ON \(contactProfile[.id]) = \(thread[.id])
            LEFT JOIN \(closedGroupProfileFront.never)
            LEFT JOIN \(closedGroupProfileBack.never)
            LEFT JOIN \(closedGroupProfileBackFallback.never)
            LEFT JOIN \(closedGroup.never)
            LEFT JOIN \(openGroup.never)
            LEFT JOIN \(groupMemberInfo.never)
        
            WHERE
                \(SQL("\(thread[.variant]) = \(SessionThread.Variant.contact)")) AND
                \(SQL("\(thread[.id]) != \(userPublicKey)"))
            GROUP BY \(thread[.id])
        """
        
        // Contact thread nickname searching (ignoring note to self - handled separately)
        sqlQuery += selectQuery
        sqlQuery += """
            JOIN \(profileFullTextSearch) ON (
                \(profileFullTextSearch[.rowId]) = \(contactProfile[.rowId]) AND
                \(profileFullTextSearch[.nickname]) MATCH \(pattern)
            )
        """
        sqlQuery += contactQueryCommonJoinFilterGroup
        
        // Contact thread name searching (ignoring note to self - handled separately)
        sqlQuery += """
        
            UNION ALL
        
        """
        sqlQuery += selectQuery
        sqlQuery += """
            JOIN \(profileFullTextSearch) ON (
                \(profileFullTextSearch[.rowId]) = \(contactProfile[.rowId]) AND
                \(profileFullTextSearch[.name]) MATCH \(pattern)
            )
        """
        sqlQuery += contactQueryCommonJoinFilterGroup
        
        // MARK: --Closed Group Threads
        let closedGroupQueryCommonJoinFilterGroup: SQL = """
            JOIN \(ClosedGroup.self) ON \(closedGroup[.threadId]) = \(thread[.id])
            JOIN \(GroupMember.self) ON (
                \(SQL("\(groupMember[.role]) = \(GroupMember.Role.standard)")) AND
                \(groupMember[.groupId]) = \(thread[.id])
            )
            LEFT JOIN (
                SELECT
                    \(groupMember[.groupId]),
                    GROUP_CONCAT(IFNULL(\(profile[.nickname]), \(profile[.name])), ', ') AS \(GroupMemberInfo.Columns.threadMemberNames)
                FROM \(GroupMember.self)
                JOIN \(Profile.self) ON \(profile[.id]) = \(groupMember[.profileId])
                WHERE \(SQL("\(groupMember[.role]) = \(GroupMember.Role.standard)"))
                GROUP BY \(groupMember[.groupId])
            ) AS \(groupMemberInfo) ON \(groupMemberInfo[.groupId]) = \(closedGroup[.threadId])
            LEFT JOIN \(closedGroupProfileFront) ON (
                \(closedGroupProfileFront[.id]) = (
                    SELECT MIN(\(groupMember[.profileId]))
                    FROM \(GroupMember.self)
                    JOIN \(Profile.self) ON \(profile[.id]) = \(groupMember[.profileId])
                    WHERE (
                        \(SQL("\(groupMember[.role]) = \(GroupMember.Role.standard)")) AND
                        \(groupMember[.groupId]) = \(closedGroup[.threadId]) AND
                        \(groupMember[.profileId]) != \(userPublicKey)
                    )
                )
            )
            LEFT JOIN \(closedGroupProfileBack) ON (
                \(closedGroupProfileBack[.id]) != \(closedGroupProfileFront[.id]) AND
                \(closedGroupProfileBack[.id]) = (
                    SELECT MAX(\(groupMember[.profileId]))
                    FROM \(GroupMember.self)
                    JOIN \(Profile.self) ON \(profile[.id]) = \(groupMember[.profileId])
                    WHERE (
                        \(SQL("\(groupMember[.role]) = \(GroupMember.Role.standard)")) AND
                        \(groupMember[.groupId]) = \(closedGroup[.threadId]) AND
                        \(groupMember[.profileId]) != \(userPublicKey)
                    )
                )
            )
            LEFT JOIN \(closedGroupProfileBackFallback) ON (
                \(closedGroupProfileBack[.id]) IS NULL AND
                \(closedGroupProfileBackFallback[.id]) = \(userPublicKey)
            )
        
            LEFT JOIN \(contactProfile.never)
            LEFT JOIN \(openGroup.never)
        
            WHERE (
                \(SQL("\(thread[.variant]) = \(SessionThread.Variant.legacyGroup)")) OR
                \(SQL("\(thread[.variant]) = \(SessionThread.Variant.group)"))
            )
            GROUP BY \(thread[.id])
        """
        
        // Closed group thread name searching
        sqlQuery += """
        
            UNION ALL
        
        """
        sqlQuery += selectQuery
        sqlQuery += """
            JOIN \(closedGroupFullTextSearch) ON (
                \(closedGroupFullTextSearch[.rowId]) = \(closedGroup[.rowId]) AND
                \(closedGroupFullTextSearch[.name]) MATCH \(pattern)
            )
        """
        sqlQuery += closedGroupQueryCommonJoinFilterGroup
        
        // Closed group member nickname searching
        sqlQuery += """
        
            UNION ALL
        
        """
        sqlQuery += selectQuery
        sqlQuery += """
            JOIN \(groupMemberProfile) ON \(groupMemberProfile[.id]) = \(groupMember[.profileId])
            JOIN \(profileFullTextSearch) ON (
                \(profileFullTextSearch[.rowId]) = \(groupMemberProfile[.rowId]) AND
                \(profileFullTextSearch[.nickname]) MATCH \(pattern)
            )
        """
        sqlQuery += closedGroupQueryCommonJoinFilterGroup
        
        // Closed group member name searching
        sqlQuery += """
        
            UNION ALL
        
        """
        sqlQuery += selectQuery
        sqlQuery += """
            JOIN \(groupMemberProfile) ON \(groupMemberProfile[.id]) = \(groupMember[.profileId])
            JOIN \(profileFullTextSearch) ON (
                \(profileFullTextSearch[.rowId]) = \(groupMemberProfile[.rowId]) AND
                \(profileFullTextSearch[.name]) MATCH \(pattern)
            )
        """
        sqlQuery += closedGroupQueryCommonJoinFilterGroup
        
        // MARK: --Open Group Threads
        // Open group thread name searching
        sqlQuery += """
        
            UNION ALL
        
        """
        sqlQuery += selectQuery
        sqlQuery += """
            JOIN \(OpenGroup.self) ON \(openGroup[.threadId]) = \(thread[.id])
            JOIN \(openGroupFullTextSearch) ON (
                \(openGroupFullTextSearch[.rowId]) = \(openGroup[.rowId]) AND
                \(openGroupFullTextSearch[.name]) MATCH \(pattern)
            )
            LEFT JOIN \(contactProfile.never)
            LEFT JOIN \(closedGroupProfileFront.never)
            LEFT JOIN \(closedGroupProfileBack.never)
            LEFT JOIN \(closedGroupProfileBackFallback.never)
            LEFT JOIN \(closedGroup.never)
            LEFT JOIN \(groupMemberInfo.never)
        
            WHERE
                \(SQL("\(thread[.variant]) = \(SessionThread.Variant.community)")) AND
                \(SQL("\(thread[.id]) != \(userPublicKey)"))
            GROUP BY \(thread[.id])
        """
        
        // MARK: --Note to Self Thread
        let noteToSelfQueryCommonJoins: SQL = """
            JOIN \(contactProfile) ON \(contactProfile[.id]) = \(thread[.id])
            LEFT JOIN \(closedGroupProfileFront.never)
            LEFT JOIN \(closedGroupProfileBack.never)
            LEFT JOIN \(closedGroupProfileBackFallback.never)
            LEFT JOIN \(openGroup.never)
            LEFT JOIN \(closedGroup.never)
            LEFT JOIN \(groupMemberInfo.never)
        """
        
        // Note to self thread searching for 'Note to Self' (need to join an FTS table to
        // ensure there is a 'rank' column)
        sqlQuery += """
        
            UNION ALL
        
        """
        sqlQuery += selectQuery
        sqlQuery += """
        
            LEFT JOIN \(profileFullTextSearch) ON false
        """
        sqlQuery += noteToSelfQueryCommonJoins
        sqlQuery += """
        
            WHERE
                \(SQL("\(thread[.id]) = \(userPublicKey)")) AND
                '\(noteToSelfLiteral)' LIKE '%\(searchTermLiteral)%'
        """
        
        // Note to self thread nickname searching
        sqlQuery += """
        
            UNION ALL
        
        """
        sqlQuery += selectQuery
        sqlQuery += """
        
            JOIN \(profileFullTextSearch) ON (
                \(profileFullTextSearch[.rowId]) = \(contactProfile[.rowId]) AND
                \(profileFullTextSearch[.nickname]) MATCH \(pattern)
            )
        """
        sqlQuery += noteToSelfQueryCommonJoins
        sqlQuery += """
        
            WHERE \(SQL("\(thread[.id]) = \(userPublicKey)"))
        """
        
        // Note to self thread name searching
        sqlQuery += """
        
            UNION ALL
        
        """
        sqlQuery += selectQuery
        sqlQuery += """
        
            JOIN \(profileFullTextSearch) ON (
                \(profileFullTextSearch[.rowId]) = \(contactProfile[.rowId]) AND
                \(profileFullTextSearch[.name]) MATCH \(pattern)
            )
        """
        sqlQuery += noteToSelfQueryCommonJoins
        sqlQuery += """
        
            WHERE \(SQL("\(thread[.id]) = \(userPublicKey)"))
        """
        
        // MARK: --Contacts without threads
        let hiddenContactQuery: SQL = """
            SELECT
                IFNULL(\(Column.rank), 100) AS \(Column.rank),
                
                -1 AS \(ViewModel.Columns.rowId),
                \(contact[.id]) AS \(ViewModel.Columns.threadId),
                \(SQL("\(SessionThread.Variant.contact)")) AS \(ViewModel.Columns.threadVariant),
                0 AS \(ViewModel.Columns.threadCreationDateTimestamp),
                \(groupMemberInfo[.threadMemberNames]),
                
                false AS \(ViewModel.Columns.threadIsNoteToSelf),
                -1 AS \(ViewModel.Columns.threadPinnedPriority),
                
                \(contactProfile.allColumns),
                \(closedGroupProfileFront.allColumns),
                \(closedGroupProfileBack.allColumns),
                \(closedGroupProfileBackFallback.allColumns),
                \(closedGroup[.name]) AS \(ViewModel.Columns.closedGroupName),
                \(openGroup[.name]) AS \(ViewModel.Columns.openGroupName),
                \(openGroup[.imageData]) AS \(ViewModel.Columns.openGroupProfilePictureData),
                
                \(SQL("\(userPublicKey)")) AS \(ViewModel.Columns.currentUserPublicKey)

            FROM \(Contact.self)
        """
        let hiddenContactQueryCommonJoins: SQL = """
            JOIN \(contactProfile) ON \(contactProfile[.id]) = \(contact[.id])
            LEFT JOIN \(SessionThread.self) ON \(thread[.id]) = \(contact[.id])
            LEFT JOIN \(closedGroupProfileFront.never)
            LEFT JOIN \(closedGroupProfileBack.never)
            LEFT JOIN \(closedGroupProfileBackFallback.never)
            LEFT JOIN \(closedGroup.never)
            LEFT JOIN \(openGroup.never)
            LEFT JOIN \(groupMemberInfo.never)
        
            WHERE \(thread[.id]) IS NULL
            GROUP BY \(contact[.id])
        """
        
        // Hidden contact by nickname
        sqlQuery += """
        
            UNION ALL
        
        """
        sqlQuery += hiddenContactQuery
        sqlQuery += """
        
            JOIN \(profileFullTextSearch) ON (
                \(profileFullTextSearch[.rowId]) = \(contactProfile[.rowId]) AND
                \(profileFullTextSearch[.nickname]) MATCH \(pattern)
            )
        """
        sqlQuery += hiddenContactQueryCommonJoins
        
        // Hidden contact by name
        sqlQuery += """
        
            UNION ALL
        
        """
        sqlQuery += hiddenContactQuery
        sqlQuery += """
        
            JOIN \(profileFullTextSearch) ON (
                \(profileFullTextSearch[.rowId]) = \(contactProfile[.rowId]) AND
                \(profileFullTextSearch[.name]) MATCH \(pattern)
            )
        """
        sqlQuery += hiddenContactQueryCommonJoins
        
        // Group everything by 'threadId' (the same thread can be found in multiple queries due
        // to seaerching both nickname and name), then order everything by 'rank' (relevance)
        // first, 'Note to Self' second (want it to appear at the bottom of threads unless it
        // has relevance) adn then try to group and sort based on thread type and names
        let finalQuery: SQL = """
            SELECT *
            FROM (
                \(sqlQuery)
            )
        
            GROUP BY \(ViewModel.Columns.threadId)
            ORDER BY
                \(Column.rank),
                \(ViewModel.Columns.threadIsNoteToSelf),
                \(ViewModel.Columns.closedGroupName),
                \(ViewModel.Columns.openGroupName),
                \(ViewModel.Columns.threadId)
            LIMIT \(SQL("\(SessionThreadViewModel.searchResultsLimit)"))
        """
        
        // Construct the actual request
        let request: SQLRequest<ViewModel> = SQLRequest(
            literal: finalQuery,
            adapter: RenameColumnAdapter { column in
                // Note: The query automatically adds a suffix to the various profile columns
                // to make them easier to distinguish (ie. 'id' -> 'id:1') - this breaks the
                // decoding so we need to strip the information after the colon
                guard column.contains(":") else { return column }
                
                return String(column.split(separator: ":")[0])
            },
            cached: false
        )
        
        // Add adapters which will group the various 'Profile' columns so they can be decoded
        // as instances of 'Profile' types
        return request.adapted { db in
            let adapters = try splittingRowAdapters(columnCounts: [
                numColumnsBeforeProfiles,
                Profile.numberOfSelectedColumns(db),
                Profile.numberOfSelectedColumns(db),
                Profile.numberOfSelectedColumns(db),
                Profile.numberOfSelectedColumns(db)
            ])

            return ScopeAdapter.with(ViewModel.self, [
                .contactProfile: adapters[1],
                .closedGroupProfileFront: adapters[2],
                .closedGroupProfileBack: adapters[3],
                .closedGroupProfileBackFallback: adapters[4]
            ])
        }
    }
    
    /// This method returns only the 'Note to Self' thread in the structure of a search result conversation
    static func noteToSelfOnlyQuery(userPublicKey: String) -> AdaptedFetchRequest<SQLRequest<SessionThreadViewModel>> {
        let thread: TypedTableAlias<SessionThread> = TypedTableAlias()
        let contactProfile: TypedTableAlias<Profile> = TypedTableAlias(ViewModel.self, column: .contactProfile)
        
        /// **Note:** The `numColumnsBeforeProfiles` value **MUST** match the number of fields before
        /// the `contactProfile` entry below otherwise the query will fail to parse and might throw
        let numColumnsBeforeProfiles: Int = 8
        let request: SQLRequest<ViewModel> = """
            SELECT
                100 AS \(Column.rank),
                
                \(thread[.rowId]) AS \(ViewModel.Columns.rowId),
                \(thread[.id]) AS \(ViewModel.Columns.threadId),
                \(thread[.variant]) AS \(ViewModel.Columns.threadVariant),
                \(thread[.creationDateTimestamp]) AS \(ViewModel.Columns.threadCreationDateTimestamp),
                '' AS \(ViewModel.Columns.threadMemberNames),
                
                true AS \(ViewModel.Columns.threadIsNoteToSelf),
                IFNULL(\(thread[.pinnedPriority]), 0) AS \(ViewModel.Columns.threadPinnedPriority),
                
                \(contactProfile.allColumns),
                
                \(SQL("\(userPublicKey)")) AS \(ViewModel.Columns.currentUserPublicKey)

            FROM \(SessionThread.self)
            JOIN \(contactProfile) ON \(contactProfile[.id]) = \(thread[.id])
        
            WHERE \(SQL("\(thread[.id]) = \(userPublicKey)"))
        """
        
        // Add adapters which will group the various 'Profile' columns so they can be decoded
        // as instances of 'Profile' types
        return request.adapted { db in
            let adapters = try splittingRowAdapters(columnCounts: [
                numColumnsBeforeProfiles,
                Profile.numberOfSelectedColumns(db)
            ])

            return ScopeAdapter.with(ViewModel.self, [
                .contactProfile: adapters[1]
            ])
        }
    }
}

// MARK: - Share Extension

public extension SessionThreadViewModel {
    static func shareQuery(userPublicKey: String) -> AdaptedFetchRequest<SQLRequest<SessionThreadViewModel>> {
        let thread: TypedTableAlias<SessionThread> = TypedTableAlias()
        let contact: TypedTableAlias<Contact> = TypedTableAlias()
        let contactProfile: TypedTableAlias<Profile> = TypedTableAlias(ViewModel.self, column: .contactProfile)
        let closedGroup: TypedTableAlias<ClosedGroup> = TypedTableAlias()
        let closedGroupProfileFront: TypedTableAlias<Profile> = TypedTableAlias(ViewModel.self, column: .closedGroupProfileFront)
        let closedGroupProfileBack: TypedTableAlias<Profile> = TypedTableAlias(ViewModel.self, column: .closedGroupProfileBack)
        let closedGroupProfileBackFallback: TypedTableAlias<Profile> = TypedTableAlias(ViewModel.self, column: .closedGroupProfileBackFallback)
        let groupMember: TypedTableAlias<GroupMember> = TypedTableAlias()
        let openGroup: TypedTableAlias<OpenGroup> = TypedTableAlias()
        let profile: TypedTableAlias<Profile> = TypedTableAlias()
        let aggregateInteraction: TypedTableAlias<AggregateInteraction> = TypedTableAlias(name: "aggregateInteraction")
        let interaction: TypedTableAlias<Interaction> = TypedTableAlias()
        
        /// **Note:** The `numColumnsBeforeProfiles` value **MUST** match the number of fields before
        /// the `contactProfile` entry below otherwise the query will fail to parse and might throw
        ///
        /// Explicitly set default values for the fields ignored for search results
        let numColumnsBeforeProfiles: Int = 8
        
        let request: SQLRequest<ViewModel> = """
            SELECT
                \(thread[.rowId]) AS \(ViewModel.Columns.rowId),
                \(thread[.id]) AS \(ViewModel.Columns.threadId),
                \(thread[.variant]) AS \(ViewModel.Columns.threadVariant),
                \(thread[.creationDateTimestamp]) AS \(ViewModel.Columns.threadCreationDateTimestamp),
                
                (\(SQL("\(thread[.id]) = \(userPublicKey)"))) AS \(ViewModel.Columns.threadIsNoteToSelf),
                (
                    \(SQL("\(thread[.variant]) = \(SessionThread.Variant.contact)")) AND
                    \(SQL("\(thread[.id]) != \(userPublicKey)")) AND
                    IFNULL(\(contact[.isApproved]), false) = false
                ) AS \(ViewModel.Columns.threadIsMessageRequest),
                
                IFNULL(\(thread[.pinnedPriority]), 0) AS \(ViewModel.Columns.threadPinnedPriority),
                \(contact[.isBlocked]) AS \(ViewModel.Columns.threadIsBlocked),
        
                \(contactProfile.allColumns),
                \(closedGroupProfileFront.allColumns),
                \(closedGroupProfileBack.allColumns),
                \(closedGroupProfileBackFallback.allColumns),
                \(closedGroup[.name]) AS \(ViewModel.Columns.closedGroupName),
        
                EXISTS (
                    SELECT 1
                    FROM \(GroupMember.self)
                    WHERE (
                        \(groupMember[.groupId]) = \(closedGroup[.threadId]) AND
                        \(SQL("\(groupMember[.role]) != \(GroupMember.Role.zombie)")) AND
                        \(SQL("\(groupMember[.profileId]) = \(userPublicKey)"))
                    )
                ) AS \(ViewModel.Columns.currentUserIsClosedGroupMember),
        
                \(openGroup[.name]) AS \(ViewModel.Columns.openGroupName),
                \(openGroup[.imageData]) AS \(ViewModel.Columns.openGroupProfilePictureData),
                \(openGroup[.permissions]) AS \(ViewModel.Columns.openGroupPermissions),
        
                \(interaction[.id]) AS \(ViewModel.Columns.interactionId),
                \(interaction[.variant]) AS \(ViewModel.Columns.interactionVariant),
        
                \(SQL("\(userPublicKey)")) AS \(ViewModel.Columns.currentUserPublicKey)
            
            FROM \(SessionThread.self)
            LEFT JOIN \(Contact.self) ON \(contact[.id]) = \(thread[.id])
            
            LEFT JOIN (
                SELECT
                    \(interaction[.id]) AS \(AggregateInteraction.Columns.interactionId),
                    \(interaction[.threadId]) AS \(AggregateInteraction.Columns.threadId),
                    MAX(\(interaction[.timestampMs])) AS \(AggregateInteraction.Columns.interactionTimestampMs),
                    0 AS \(AggregateInteraction.Columns.threadUnreadCount),
                    0 AS \(AggregateInteraction.Columns.threadUnreadMentionCount)
                FROM \(Interaction.self)
                WHERE \(SQL("\(interaction[.variant]) != \(Interaction.Variant.standardIncomingDeleted)"))
                GROUP BY \(interaction[.threadId])
            ) AS \(aggregateInteraction) ON \(aggregateInteraction[.threadId]) = \(thread[.id])
            LEFT JOIN \(Interaction.self) ON (
                \(interaction[.threadId]) = \(thread[.id]) AND
                \(interaction[.id]) = \(aggregateInteraction[.interactionId])
            )
        
            LEFT JOIN \(contactProfile) ON \(contactProfile[.id]) = \(thread[.id])
            LEFT JOIN \(ClosedGroup.self) ON \(closedGroup[.threadId]) = \(thread[.id])
            LEFT JOIN \(OpenGroup.self) ON \(openGroup[.threadId]) = \(thread[.id])
        
            LEFT JOIN \(closedGroupProfileFront) ON (
                \(closedGroupProfileFront[.id]) = (
                    SELECT MIN(\(groupMember[.profileId]))
                    FROM \(GroupMember.self)
                    JOIN \(Profile.self) ON \(profile[.id]) = \(groupMember[.profileId])
                    WHERE (
                        \(SQL("\(groupMember[.role]) = \(GroupMember.Role.standard)")) AND
                        \(groupMember[.groupId]) = \(closedGroup[.threadId]) AND
                        \(SQL("\(groupMember[.profileId]) != \(userPublicKey)"))
                    )
                )
            )
            LEFT JOIN \(closedGroupProfileBack) ON (
                \(closedGroupProfileBack[.id]) != \(closedGroupProfileFront[.id]) AND
                \(closedGroupProfileBack[.id]) = (
                    SELECT MAX(\(groupMember[.profileId]))
                    FROM \(GroupMember.self)
                    JOIN \(Profile.self) ON \(profile[.id]) = \(groupMember[.profileId])
                    WHERE (
                        \(SQL("\(groupMember[.role]) = \(GroupMember.Role.standard)")) AND
                        \(groupMember[.groupId]) = \(closedGroup[.threadId]) AND
                        \(SQL("\(groupMember[.profileId]) != \(userPublicKey)"))
                    )
                )
            )
            LEFT JOIN \(closedGroupProfileBackFallback) ON (
                \(closedGroup[.threadId]) IS NOT NULL AND
                \(closedGroupProfileBack[.id]) IS NULL AND
                \(closedGroupProfileBackFallback[.id]) = \(SQL("\(userPublicKey)"))
            )
            
            WHERE (
                \(thread[.shouldBeVisible]) = true AND (
                    -- Is not a message request
                    \(SQL("\(thread[.variant]) != \(SessionThread.Variant.contact)")) OR
                    \(SQL("\(thread[.id]) = \(userPublicKey)")) OR
                    \(contact[.isApproved]) = true
                )
                -- Always show the 'Note to Self' thread when sharing
                OR \(SQL("\(thread[.id]) = \(userPublicKey)"))
            )
        
            GROUP BY \(thread[.id])
            -- 'Note to Self', then by most recent message
            ORDER BY \(SQL("\(thread[.id]) = \(userPublicKey)")) DESC, IFNULL(\(interaction[.timestampMs]), (\(thread[.creationDateTimestamp]) * 1000)) DESC
        """
        
        return request.adapted { db in
            let adapters = try splittingRowAdapters(columnCounts: [
                numColumnsBeforeProfiles,
                Profile.numberOfSelectedColumns(db),
                Profile.numberOfSelectedColumns(db),
                Profile.numberOfSelectedColumns(db),
                Profile.numberOfSelectedColumns(db)
            ])
            
            return ScopeAdapter.with(ViewModel.self, [
                .contactProfile: adapters[1],
                .closedGroupProfileFront: adapters[2],
                .closedGroupProfileBack: adapters[3],
                .closedGroupProfileBackFallback: adapters[4]
            ])
        }
    }
}<|MERGE_RESOLUTION|>--- conflicted
+++ resolved
@@ -94,8 +94,6 @@
     public let threadMemberNames: String?
     
     public let threadIsNoteToSelf: Bool
-    
-    public let contactLastKnownClientVersion: FeatureVersion?
     
     /// This flag indicates whether the thread is an outgoing message request
     public let threadIsMessageRequest: Bool?
@@ -380,7 +378,6 @@
         self.threadMemberNames = nil
         
         self.threadIsNoteToSelf = threadIsNoteToSelf
-        self.contactLastKnownClientVersion = nil
         self.threadIsMessageRequest = false
         self.threadRequiresApproval = false
         self.threadShouldBeVisible = false
@@ -452,7 +449,6 @@
             threadCreationDateTimestamp: self.threadCreationDateTimestamp,
             threadMemberNames: self.threadMemberNames,
             threadIsNoteToSelf: self.threadIsNoteToSelf,
-            contactLastKnownClientVersion: self.contactLastKnownClientVersion,
             threadIsMessageRequest: self.threadIsMessageRequest,
             threadRequiresApproval: self.threadRequiresApproval,
             threadShouldBeVisible: self.threadShouldBeVisible,
@@ -514,7 +510,6 @@
             threadCreationDateTimestamp: self.threadCreationDateTimestamp,
             threadMemberNames: self.threadMemberNames,
             threadIsNoteToSelf: self.threadIsNoteToSelf,
-            contactLastKnownClientVersion: self.contactLastKnownClientVersion,
             threadIsMessageRequest: self.threadIsMessageRequest,
             threadRequiresApproval: self.threadRequiresApproval,
             threadShouldBeVisible: self.threadShouldBeVisible,
@@ -599,11 +594,7 @@
     let interactionTimestampMs: Int64
     let threadUnreadCount: UInt?
     let threadUnreadMentionCount: UInt?
-<<<<<<< HEAD
     let threadHasUnreadMessagesOfAnyKind: Bool?
-=======
-    let threadHasUnreadMessagesOfAnyKind: Bool
->>>>>>> 5b7c9d86
 }
 
 // MARK: - ClosedGroupUserCount
@@ -768,10 +759,7 @@
                         SUM(\(interaction[.wasRead]) = false) AS \(AggregateInteraction.Columns.threadUnreadCount),
                         SUM(\(interaction[.wasRead]) = false AND \(interaction[.hasMention]) = true) AS \(AggregateInteraction.Columns.threadUnreadMentionCount),
                         (SUM(\(interaction[.wasRead]) = false) > 0) AS \(AggregateInteraction.Columns.threadHasUnreadMessagesOfAnyKind)
-<<<<<<< HEAD
-            
-=======
->>>>>>> 5b7c9d86
+            
                     FROM \(Interaction.self)
                     WHERE \(SQL("\(interaction[.variant]) != \(Interaction.Variant.standardIncomingDeleted)"))
                     GROUP BY \(interaction[.threadId])
@@ -956,11 +944,7 @@
         /// the `disappearingMessageSConfiguration` entry below otherwise the query will fail to parse and might throw
         ///
         /// Explicitly set default values for the fields ignored for search results
-<<<<<<< HEAD
         let numColumnsBeforeProfiles: Int = 16
-=======
-        let numColumnsBeforeProfiles: Int = 17
->>>>>>> 5b7c9d86
         let request: SQLRequest<ViewModel> = """
             SELECT
                 \(thread[.rowId]) AS \(ViewModel.Columns.rowId),
@@ -969,7 +953,6 @@
                 \(thread[.creationDateTimestamp]) AS \(ViewModel.Columns.threadCreationDateTimestamp),
                 
                 (\(SQL("\(thread[.id]) = \(userPublicKey)"))) AS \(ViewModel.Columns.threadIsNoteToSelf),
-                \(contact[.lastKnownClientVersion]) AS \(ViewModel.Columns.contactLastKnownClientVersion),
                 (
                     \(SQL("\(thread[.variant]) = \(SessionThread.Variant.contact)")) AND
                     \(SQL("\(thread[.id]) != \(userPublicKey)")) AND
@@ -1103,6 +1086,7 @@
                 \(closedGroupProfileFront.allColumns),
                 \(closedGroupProfileBack.allColumns),
                 \(closedGroupProfileBackFallback.allColumns),
+        
                 \(closedGroup[.name]) AS \(ViewModel.Columns.closedGroupName),
                 
                 EXISTS (
