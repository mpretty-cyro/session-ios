// Copyright © 2023 Rangeproof Pty Ltd. All rights reserved.

import Foundation
import GRDB
import SessionUtil
import SessionUtilitiesKit

// MARK: - Size Restrictions

public extension SessionUtil {
    static var libSessionMaxNameByteLength: Int { CONTACT_MAX_NAME_LENGTH }
    static var libSessionMaxNicknameByteLength: Int { CONTACT_MAX_NAME_LENGTH }
    static var libSessionMaxProfileUrlByteLength: Int { PROFILE_PIC_MAX_URL_LENGTH }
}

// MARK: - Contacts Handling

internal extension SessionUtil {
    static let columnsRelatedToContacts: [ColumnExpression] = [
        Contact.Columns.isApproved,
        Contact.Columns.isBlocked,
        Contact.Columns.didApproveMe,
        Profile.Columns.name,
        Profile.Columns.nickname,
        Profile.Columns.profilePictureUrl,
        Profile.Columns.profileEncryptionKey,
        DisappearingMessagesConfiguration.Columns.isEnabled,
        DisappearingMessagesConfiguration.Columns.type,
        DisappearingMessagesConfiguration.Columns.durationSeconds
    ]
    
    // MARK: - Incoming Changes
    
    static func handleContactsUpdate(
        _ db: Database,
        in conf: UnsafeMutablePointer<config_object>?,
        mergeNeedsDump: Bool,
        latestConfigSentTimestampMs: Int64
    ) throws {
<<<<<<< HEAD
        typealias ContactData = [
            String: (
                contact: Contact,
                profile: Profile,
                config: DisappearingMessagesConfiguration,
                priority: Int32,
                created: TimeInterval
            )
        ]
        
        guard mergeNeedsDump else { return }
        guard conf != nil else { throw SessionUtilError.nilConfigObject }
        
        var contactData: ContactData = [:]
        var contact: contacts_contact = contacts_contact()
        let contactIterator: UnsafeMutablePointer<contacts_iterator> = contacts_iterator_new(conf)
        
        while !contacts_iterator_done(contactIterator, &contact) {
            let contactId: String = String(cString: withUnsafeBytes(of: contact.session_id) { [UInt8]($0) }
                .map { CChar($0) }
                .nullTerminated()
            )
            let contactResult: Contact = Contact(
                id: contactId,
                isApproved: contact.approved,
                isBlocked: contact.blocked,
                didApproveMe: contact.approved_me
            )
            let profilePictureUrl: String? = String(libSessionVal: contact.profile_pic.url, nullIfEmpty: true)
            let profileResult: Profile = Profile(
                id: contactId,
                name: String(libSessionVal: contact.name),
                lastNameUpdate: (TimeInterval(latestConfigSentTimestampMs) / 1000),
                nickname: String(libSessionVal: contact.nickname, nullIfEmpty: true),
                profilePictureUrl: profilePictureUrl,
                profileEncryptionKey: (profilePictureUrl == nil ? nil :
                    Data(
                        libSessionVal: contact.profile_pic.key,
                        count: ProfileManager.avatarAES256KeyByteLength
                    )
                ),
                lastProfilePictureUpdate: (TimeInterval(latestConfigSentTimestampMs) / 1000)
            )
            let configResult: DisappearingMessagesConfiguration = DisappearingMessagesConfiguration(
                threadId: contactId,
                isEnabled: contact.exp_seconds > 0,
                durationSeconds: TimeInterval(contact.exp_seconds),
                type: DisappearingMessagesConfiguration.DisappearingMessageType(sessionUtilType: contact.exp_mode),
                lastChangeTimestampMs: latestConfigSentTimestampMs
            )
            
            contactData[contactId] = (
                contactResult,
                profileResult,
                configResult,
                contact.priority,
                TimeInterval(contact.created)
            )
            contacts_iterator_advance(contactIterator)
        }
        contacts_iterator_free(contactIterator) // Need to free the iterator
        
=======
        guard mergeNeedsDump else { return }
        guard conf != nil else { throw SessionUtilError.nilConfigObject }
        
>>>>>>> d2c82cb9
        // The current users contact data is handled separately so exclude it if it's present (as that's
        // actually a bug)
        let userPublicKey: String = getUserHexEncodedPublicKey(db)
        let targetContactData: [String: ContactData] = extractContacts(
            from: conf,
            latestConfigSentTimestampMs: latestConfigSentTimestampMs
        ).filter { $0.key != userPublicKey }
        
        // Since we don't sync 100% of the data stored against the contact and profile objects we
        // need to only update the data we do have to ensure we don't overwrite anything that doesn't
        // get synced
        try targetContactData
            .forEach { sessionId, data in
                // Note: We only update the contact and profile records if the data has actually changed
                // in order to avoid triggering UI updates for every thread on the home screen (the DB
                // observation system can't differ between update calls which do and don't change anything)
                let contact: Contact = Contact.fetchOrCreate(db, id: sessionId)
                let profile: Profile = Profile.fetchOrCreate(db, id: sessionId)
                let profileNameShouldBeUpdated: Bool = (
                    !data.profile.name.isEmpty &&
                    profile.name != data.profile.name &&
                    profile.lastNameUpdate < data.profile.lastNameUpdate
                )
                let profilePictureShouldBeUpdated: Bool = (
                    (
                        profile.profilePictureUrl != data.profile.profilePictureUrl ||
                        profile.profileEncryptionKey != data.profile.profileEncryptionKey
                    ) &&
                    profile.lastProfilePictureUpdate < data.profile.lastProfilePictureUpdate
                )
                
                if
                    profileNameShouldBeUpdated ||
                    profile.nickname != data.profile.nickname ||
                    profilePictureShouldBeUpdated
                {
                    try profile.save(db)
                    try Profile
                        .filter(id: sessionId)
                        .updateAll( // Handling a config update so don't use `updateAllAndConfig`
                            db,
                            [
                                (!profileNameShouldBeUpdated ? nil :
                                    Profile.Columns.name.set(to: data.profile.name)
                                ),
                                (!profileNameShouldBeUpdated ? nil :
                                    Profile.Columns.lastNameUpdate.set(to: data.profile.lastNameUpdate)
                                ),
                                (profile.nickname == data.profile.nickname ? nil :
                                    Profile.Columns.nickname.set(to: data.profile.nickname)
                                ),
                                (profile.profilePictureUrl != data.profile.profilePictureUrl ? nil :
                                    Profile.Columns.profilePictureUrl.set(to: data.profile.profilePictureUrl)
                                ),
                                (profile.profileEncryptionKey != data.profile.profileEncryptionKey ? nil :
                                    Profile.Columns.profileEncryptionKey.set(to: data.profile.profileEncryptionKey)
                                ),
                                (!profilePictureShouldBeUpdated ? nil :
                                    Profile.Columns.lastProfilePictureUpdate.set(to: data.profile.lastProfilePictureUpdate)
                                )
                            ].compactMap { $0 }
                        )
                }
                
                /// Since message requests have no reverse, we should only handle setting `isApproved`
                /// and `didApproveMe` to `true`. This may prevent some weird edge cases where a config message
                /// swapping `isApproved` and `didApproveMe` to `false`
                if
                    (contact.isApproved != data.contact.isApproved) ||
                    (contact.isBlocked != data.contact.isBlocked) ||
                    (contact.didApproveMe != data.contact.didApproveMe)
                {
                    try contact.save(db)
                    try Contact
                        .filter(id: sessionId)
                        .updateAll( // Handling a config update so don't use `updateAllAndConfig`
                            db,
                            [
                                (!data.contact.isApproved || contact.isApproved == data.contact.isApproved ? nil :
                                    Contact.Columns.isApproved.set(to: true)
                                ),
                                (contact.isBlocked == data.contact.isBlocked ? nil :
                                    Contact.Columns.isBlocked.set(to: data.contact.isBlocked)
                                ),
                                (!data.contact.didApproveMe || contact.didApproveMe == data.contact.didApproveMe ? nil :
                                    Contact.Columns.didApproveMe.set(to: true)
                                )
                            ].compactMap { $0 }
                        )
                }
                
                /// If the contact's `hidden` flag doesn't match the visibility of their conversation then create/delete the
                /// associated contact conversation accordingly
                let threadInfo: PriorityVisibilityInfo? = try? SessionThread
                    .filter(id: sessionId)
                    .select(.id, .variant, .pinnedPriority, .shouldBeVisible)
                    .asRequest(of: PriorityVisibilityInfo.self)
                    .fetchOne(db)
                let threadExists: Bool = (threadInfo != nil)
                let updatedShouldBeVisible: Bool = SessionUtil.shouldBeVisible(priority: data.priority)

                switch (updatedShouldBeVisible, threadExists) {
                    case (false, true):
                        SessionUtil.kickFromConversationUIIfNeeded(removedThreadIds: [sessionId])
                        
                        try SessionThread
                            .deleteOrLeave(
                                db,
                                threadId: sessionId,
                                threadVariant: .contact,
                                groupLeaveType: .forced,
                                calledFromConfigHandling: true
                            )
                        
                    case (true, false):
                        try SessionThread(
                            id: sessionId,
                            variant: .contact,
                            creationDateTimestamp: data.created,
                            shouldBeVisible: true,
                            pinnedPriority: data.priority
                        ).save(db)
                        
                    case (true, true):
                        let changes: [ConfigColumnAssignment] = [
                            (threadInfo?.shouldBeVisible == updatedShouldBeVisible ? nil :
                                SessionThread.Columns.shouldBeVisible.set(to: updatedShouldBeVisible)
                            ),
                            (threadInfo?.pinnedPriority == data.priority ? nil :
                                SessionThread.Columns.pinnedPriority.set(to: data.priority)
                            )
                        ].compactMap { $0 }
                        
                        try SessionThread
                            .filter(id: sessionId)
                            .updateAll( // Handling a config update so don't use `updateAllAndConfig`
                                db,
                                changes
                            )
                        
                    case (false, false): break
                }
                
                // Update disappearing messages configuration if needed
                let localConfig: DisappearingMessagesConfiguration = try DisappearingMessagesConfiguration
                    .fetchOne(db, id: sessionId)
                    .defaulting(to: DisappearingMessagesConfiguration.defaultWith(sessionId))
                
                if
                    let remoteLastChangeTimestampMs = data.config.lastChangeTimestampMs,
                    let localLastChangeTimestampMs = localConfig.lastChangeTimestampMs,
                    remoteLastChangeTimestampMs > localLastChangeTimestampMs
                {
                    _ = try localConfig.with(
                        isEnabled: data.config.isEnabled,
                        durationSeconds: data.config.durationSeconds,
                        type: data.config.type,
                        lastChangeTimestampMs: data.config.lastChangeTimestampMs
                    ).save(db)
                }
            }
        
        /// Delete any contact/thread records which aren't in the config message
        let syncedContactIds: [String] = targetContactData
            .map { $0.key }
            .appending(userPublicKey)
        let contactIdsToRemove: [String] = try Contact
            .filter(!syncedContactIds.contains(Contact.Columns.id))
            .select(.id)
            .asRequest(of: String.self)
            .fetchAll(db)
        let threadIdsToRemove: [String] = try SessionThread
            .filter(!syncedContactIds.contains(SessionThread.Columns.id))
            .filter(SessionThread.Columns.variant == SessionThread.Variant.contact)
            .filter(!SessionThread.Columns.id.like("\(SessionId.Prefix.blinded.rawValue)%"))
            .select(.id)
            .asRequest(of: String.self)
            .fetchAll(db)
        
        /// When the user opens a brand new conversation this creates a "draft conversation" which has a hidden thread but no
        /// contact record, when we receive a contact update this "draft conversation" would be included in the
        /// `threadIdsToRemove` which would result in the user getting kicked from the screen and the thread removed, we
        /// want to avoid this (as it's essentially a bug) so find any conversations in this state and remove them from the list that
        /// will be pruned
        let threadT: TypedTableAlias<SessionThread> = TypedTableAlias()
        let contactT: TypedTableAlias<Contact> = TypedTableAlias()
        let draftConversationIds: [String] = try SQLRequest<String>("""
            SELECT \(threadT[.id])
            FROM \(SessionThread.self)
            LEFT JOIN \(Contact.self) ON \(contactT[.id]) = \(threadT[.id])
            WHERE (
                \(SQL("\(threadT[.id]) IN \(threadIdsToRemove)")) AND
                \(contactT[.id]) IS NULL
            )
        """).fetchAll(db)
        
        /// Consolidate the ids which should be removed
        let combinedIds: [String] = contactIdsToRemove
            .appending(contentsOf: threadIdsToRemove)
            .filter { !draftConversationIds.contains($0) }
        
        if !combinedIds.isEmpty {
            SessionUtil.kickFromConversationUIIfNeeded(removedThreadIds: combinedIds)
            
            try Contact
                .filter(ids: combinedIds)
                .deleteAll(db)
            
            // Also need to remove any 'nickname' values since they are associated to contact data
            try Profile
                .filter(ids: combinedIds)
                .updateAll(
                    db,
                    Profile.Columns.nickname.set(to: nil)
                )
            
            // Delete the one-to-one conversations associated to the contact
            try SessionThread
                .deleteOrLeave(
                    db,
                    threadIds: combinedIds,
                    threadVariant: .contact,
                    groupLeaveType: .forced,
                    calledFromConfigHandling: true
                )
            
            try SessionUtil.remove(db, volatileContactIds: combinedIds)
        }
    }
    
    // MARK: - Outgoing Changes
    
    static func upsert(
        contactData: [SyncedContactInfo],
        in conf: UnsafeMutablePointer<config_object>?
    ) throws {
        guard conf != nil else { throw SessionUtilError.nilConfigObject }
        
        // The current users contact data doesn't need to sync so exclude it, we also don't want to sync
        // blinded message requests so exclude those as well
        let userPublicKey: String = getUserHexEncodedPublicKey()
        let targetContacts: [SyncedContactInfo] = contactData
            .filter {
                $0.id != userPublicKey &&
                SessionId(from: $0.id)?.prefix == .standard
            }
        
        // If we only updated the current user contact then no need to continue
        guard !targetContacts.isEmpty else { return }        
        
        // Update the name
        try targetContacts
            .forEach { info in
                var sessionId: [CChar] = info.id.cArray.nullTerminated()
                var contact: contacts_contact = contacts_contact()
                guard contacts_get_or_construct(conf, &contact, &sessionId) else {
                    /// It looks like there are some situations where this object might not get created correctly (and
                    /// will throw due to the implicit unwrapping) as a result we put it in a guard and throw instead
                    SNLog("Unable to upsert contact to SessionUtil: \(SessionUtil.lastError(conf))")
                    throw SessionUtilError.getOrConstructFailedUnexpectedly
                }
                
                // Assign all properties to match the updated contact (if there is one)
                if let updatedContact: Contact = info.contact {
                    contact.approved = updatedContact.isApproved
                    contact.approved_me = updatedContact.didApproveMe
                    contact.blocked = updatedContact.isBlocked
                    
                    // Store the updated contact (needs to happen before variables go out of scope)
                    contacts_set(conf, &contact)
                }
                
                // Update the profile data (if there is one - users we have sent a message request to may
                // not have profile info in certain situations)
                if let updatedProfile: Profile = info.profile {
                    let oldAvatarUrl: String? = String(libSessionVal: contact.profile_pic.url)
                    let oldAvatarKey: Data? = Data(
                        libSessionVal: contact.profile_pic.key,
                        count: ProfileManager.avatarAES256KeyByteLength
                    )
                    
                    contact.name = updatedProfile.name.toLibSession()
                    contact.nickname = updatedProfile.nickname.toLibSession()
                    contact.profile_pic.url = updatedProfile.profilePictureUrl.toLibSession()
                    contact.profile_pic.key = updatedProfile.profileEncryptionKey.toLibSession()
                    
                    // Download the profile picture if needed (this can be triggered within
                    // database reads/writes so dispatch the download to a separate queue to
                    // prevent blocking)
                    if
                        oldAvatarUrl != (updatedProfile.profilePictureUrl ?? "") ||
                        oldAvatarKey != (updatedProfile.profileEncryptionKey ?? Data(repeating: 0, count: ProfileManager.avatarAES256KeyByteLength))
                    {
                        DispatchQueue.global(qos: .background).async {
                            ProfileManager.downloadAvatar(for: updatedProfile)
                        }
                    }
                    
                    // Store the updated contact (needs to happen before variables go out of scope)
                    contacts_set(conf, &contact)
                }
                
                // Assign all properties to match the updated disappearing messages configuration (if there is one)
                if
                    let updatedConfig: DisappearingMessagesConfiguration = info.config,
                    let exp_mode: CONVO_EXPIRATION_MODE = updatedConfig.type?.toLibSession()
                {
                    contact.exp_mode = exp_mode
                    contact.exp_seconds = Int32(updatedConfig.durationSeconds)
                }
                
                // Store the updated contact (can't be sure if we made any changes above)
                contact.priority = (info.priority ?? contact.priority)
                contacts_set(conf, &contact)
            }
    }
}

// MARK: - Outgoing Changes

internal extension SessionUtil {
    static func updatingContacts<T>(_ db: Database, _ updated: [T]) throws -> [T] {
        guard let updatedContacts: [Contact] = updated as? [Contact] else { throw StorageError.generic }
        
        // The current users contact data doesn't need to sync so exclude it, we also don't want to sync
        // blinded message requests so exclude those as well
        let userPublicKey: String = getUserHexEncodedPublicKey(db)
        let targetContacts: [Contact] = updatedContacts
            .filter {
                $0.id != userPublicKey &&
                SessionId(from: $0.id)?.prefix == .standard
            }
        
        // If we only updated the current user contact then no need to continue
        guard !targetContacts.isEmpty else { return updated }
        
        try SessionUtil.performAndPushChange(
            db,
            for: .contacts,
            publicKey: userPublicKey
        ) { conf in
            // When inserting new contacts (or contacts with invalid profile data) we want
            // to add any valid profile information we have so identify if any of the updated
            // contacts are new/invalid, and if so, fetch any profile data we have for them
            let newContactIds: [String] = targetContacts
                .compactMap { contactData -> String? in
                    var cContactId: [CChar] = contactData.id.cArray.nullTerminated()
                    var contact: contacts_contact = contacts_contact()
                    
                    guard
                        contacts_get(conf, &contact, &cContactId),
                        String(libSessionVal: contact.name, nullIfEmpty: true) != nil
                    else { return contactData.id }
                    
                    return nil
                }
            let newProfiles: [String: Profile] = try Profile
                .fetchAll(db, ids: newContactIds)
                .reduce(into: [:]) { result, next in result[next.id] = next }
            
            // Upsert the updated contact data
            try SessionUtil
                .upsert(
                    contactData: targetContacts
                        .map { contact in
                            SyncedContactInfo(
                                id: contact.id,
                                contact: contact,
                                profile: newProfiles[contact.id]
                            )
                        },
                    in: conf
                )
        }
        
        return updated
    }
    
    static func updatingProfiles<T>(_ db: Database, _ updated: [T]) throws -> [T] {
        guard let updatedProfiles: [Profile] = updated as? [Profile] else { throw StorageError.generic }
        
        // We should only sync profiles which are associated to contact data to avoid including profiles
        // for random people in community conversations so filter out any profiles which don't have an
        // associated contact
        let existingContactIds: [String] = (try? Contact
            .filter(ids: updatedProfiles.map { $0.id })
            .select(.id)
            .asRequest(of: String.self)
            .fetchAll(db))
            .defaulting(to: [])
        
        // If none of the profiles are associated with existing contacts then ignore the changes (no need
        // to do a config sync)
        guard !existingContactIds.isEmpty else { return updated }
        
        // Get the user public key (updating their profile is handled separately)
        let userPublicKey: String = getUserHexEncodedPublicKey(db)
        let targetProfiles: [Profile] = updatedProfiles
            .filter {
                $0.id != userPublicKey &&
                SessionId(from: $0.id)?.prefix == .standard &&
                existingContactIds.contains($0.id)
            }
        
        // Update the user profile first (if needed)
        if let updatedUserProfile: Profile = updatedProfiles.first(where: { $0.id == userPublicKey }) {
            try SessionUtil.performAndPushChange(
                db,
                for: .userProfile,
                publicKey: userPublicKey
            ) { conf in
                try SessionUtil.update(
                    profile: updatedUserProfile,
                    in: conf
                )
            }
        }
        
        try SessionUtil.performAndPushChange(
            db,
            for: .contacts,
            publicKey: userPublicKey
        ) { conf in
            try SessionUtil
                .upsert(
                    contactData: targetProfiles
                        .map { SyncedContactInfo(id: $0.id, profile: $0) },
                    in: conf
                )
        }
        
        return updated
    }
    
    // MARK: - Pruning
    
    static func pruningIfNeeded(
        _ db: Database,
        conf: UnsafeMutablePointer<config_object>?
    ) throws {
        // First make sure we are actually thowing the correct size constraint error (don't want to prune contacts
        // as a result of some other random error
        do {
            try CExceptionHelper.performSafely { config_push(conf).deallocate() }
            return // If we didn't error then no need to prune
        }
        catch {
            guard (error as NSError).userInfo["NSLocalizedDescription"] as? String == "Config data is too large" else {
                throw error
            }
        }
        
        // Extract the contact data from the config
        var allContactData: [String: ContactData] = extractContacts(
            from: conf,
            latestConfigSentTimestampMs: 0
        )
        
        // Remove the current user profile info (shouldn't be in there but just in case)
        let userPublicKey: String = getUserHexEncodedPublicKey(db)
        var cUserPublicKey: [CChar] = userPublicKey.cArray.nullTerminated()
        contacts_erase(conf, &cUserPublicKey)
        
        /// Do the following in stages (we want to prune as few contacts as possible because we are essentially deleting data and removing these
        /// contacts will result in not just contact data but also associated conversation data for the contact being removed from linked devices
        ///
        ///
        /// **Step 1** First of all we want to try to detect spam-attacks (ie. if someone creates a bunch of accounts and messages you, and you
        /// systematically block every one of those accounts - this can quickly add up)
        ///
        /// We will do this by filtering the contact data to only include blocked contacts, grouping those contacts into contacts created within the
        /// same hour and then only including groups that have more than 10 contacts (ie. if you blocked 20 users within an hour we expect those
        /// contacts were spammers)
        let blockSpamBatchingResolution: TimeInterval = (60 * 60)
        // TODO: Do we want to only do this case for contacts that were created over X time ago? (to avoid unintentionally unblocking accounts that were recently blocked
        let likelySpammerContacts: [ContactData] = allContactData
            .values
            .filter { $0.contact.isBlocked }
            .grouped(by: { $0.created / blockSpamBatchingResolution })
            .filter { _, values in values.count > 20 }
            .values
            .flatMap { $0 }
        
        if !likelySpammerContacts.isEmpty {
            likelySpammerContacts.forEach { contact in
                var cSessionId: [CChar] = contact.contact.id.cArray.nullTerminated()
                contacts_erase(conf, &cSessionId)
                
                allContactData.removeValue(forKey: contact.contact.id)
            }
            
            // If we are no longer erroring then we can stop here
            do { return try CExceptionHelper.performSafely { config_push(conf).deallocate() } }
            catch {}
        }
        
        /// We retrieve the `CONVO_INFO_VOLATILE` records and one-to-one conversation message counts as they will be relevant for subsequent checks
        let volatileThreadInfo: [String: VolatileThreadInfo] = SessionUtil
            .config(for: .convoInfoVolatile, publicKey: userPublicKey)
            .wrappedValue
            .map { SessionUtil.extractConvoVolatileInfo(from: $0) }
            .defaulting(to: [])
            .reduce(into: [:]) { result, next in result[next.threadId] = next }
        let conversationMessageCounts: [String: Int] = try SessionThread
            .filter(SessionThread.Columns.variant == SessionThread.Variant.contact)
            .select(.id)
            .annotated(with: SessionThread.interactions.count)
            .asRequest(of: ThreadCount.self)
            .fetchAll(db)
            .reduce(into: [:]) { result, next in result[next.id] = next.interactionCount }
        
        /// **Step 2** Next up we want to remove contact records which are likely to be invalid, this means contacts which:
        /// - Aren't blocked
        /// - Have no `name` value
        /// - Have no `CONVO_INFO_VOLATILE` record
        /// - Have no messages in their one-to-one conversations
        ///
        /// Any contacts that meet the above criteria are likely either invalid contacts or are contacts which the user hasn't seen or interacted
        /// with for 30+ days
        let likelyInvalidContacts: [ContactData] = allContactData
            .values
            .filter { !$0.contact.isBlocked }
            .filter { $0.profile.name.isEmpty }
            .filter { volatileThreadInfo[$0.contact.id] == nil }
            .filter { (conversationMessageCounts[$0.contact.id] ?? 0) == 0 }
        
        if !likelyInvalidContacts.isEmpty {
            likelyInvalidContacts.forEach { contact in
                var cSessionId: [CChar] = contact.contact.id.cArray.nullTerminated()
                contacts_erase(conf, &cSessionId)
                
                allContactData.removeValue(forKey: contact.contact.id)
            }
            
            // If we are no longer erroring then we can stop here
            do { return try CExceptionHelper.performSafely { config_push(conf).deallocate() } }
            catch {}
        }
        
        
        // TODO: Exclude contacts that have no profile info(?)
        // TODO: Exclude contacts that have a CONVO_INFO_VOLATILE record
        // TODO: Exclude contacts that have a conversation with messages in the database (ie. only delete "empty" contacts)
        
        // TODO: Start pruning valid contacts which have really old conversations...
        
        print("RAWR")
    }
}

// MARK: - External Outgoing Changes

public extension SessionUtil {
    static func hide(_ db: Database, contactIds: [String]) throws {
        try SessionUtil.performAndPushChange(
            db,
            for: .contacts,
            publicKey: getUserHexEncodedPublicKey(db)
        ) { conf in
            // Mark the contacts as hidden
            try SessionUtil.upsert(
                contactData: contactIds
                    .map {
                        SyncedContactInfo(
                            id: $0,
                            priority: SessionUtil.hiddenPriority
                        )
                    },
                in: conf
            )
        }
    }
    
    static func remove(_ db: Database, contactIds: [String]) throws {
        guard !contactIds.isEmpty else { return }
        
        try SessionUtil.performAndPushChange(
            db,
            for: .contacts,
            publicKey: getUserHexEncodedPublicKey(db)
        ) { conf in
            contactIds.forEach { sessionId in
                var cSessionId: [CChar] = sessionId.cArray.nullTerminated()
                
                // Don't care if the contact doesn't exist
                contacts_erase(conf, &cSessionId)
            }
        }
    }
    
    static func update(
        _ db: Database,
        sessionId: String,
        disappearingMessagesConfig: DisappearingMessagesConfiguration
    ) throws {
        let userPublicKey: String = getUserHexEncodedPublicKey(db)
        if sessionId == userPublicKey {
            try SessionUtil.performAndPushChange(
                db,
                for: .userProfile,
                publicKey: userPublicKey
            ) { conf in
                try SessionUtil.updateNoteToSelf(
                    disappearingMessagesConfig: disappearingMessagesConfig,
                    in: conf
                )
            }
        } else {
            try SessionUtil.performAndPushChange(
                db,
                for: .contacts,
                publicKey: userPublicKey
            ) { conf in
                try SessionUtil
                    .upsert(
                        contactData: [SyncedContactInfo(
                            id: sessionId,
                            disappearingMessagesConfig: disappearingMessagesConfig
                        )],
                        in: conf
                    )
            }
        }
    }
}

// MARK: - SyncedContactInfo

extension SessionUtil {
    struct SyncedContactInfo {
        let id: String
        let contact: Contact?
        let profile: Profile?
        let config: DisappearingMessagesConfiguration?
        let priority: Int32?
        
        init(
            id: String,
            contact: Contact? = nil,
            profile: Profile? = nil,
            disappearingMessagesConfig: DisappearingMessagesConfiguration? = nil,
            priority: Int32? = nil
        ) {
            self.id = id
            self.contact = contact
            self.profile = profile
            self.config = disappearingMessagesConfig
            self.priority = priority
        }
    }
}

// MARK: - ContactData

private struct ContactData {
    let contact: Contact
    let profile: Profile
    let priority: Int32
    let created: TimeInterval
}

// MARK: - ThreadCount

private struct ThreadCount: Codable, FetchableRecord {
    let id: String
    let interactionCount: Int
}

// MARK: - Convenience

private extension SessionUtil {
    static func extractContacts(
        from conf: UnsafeMutablePointer<config_object>?,
        latestConfigSentTimestampMs: Int64
    ) -> [String: ContactData] {
        var result: [String: ContactData] = [:]
        var contact: contacts_contact = contacts_contact()
        let contactIterator: UnsafeMutablePointer<contacts_iterator> = contacts_iterator_new(conf)
        
        while !contacts_iterator_done(contactIterator, &contact) {
            let contactId: String = String(cString: withUnsafeBytes(of: contact.session_id) { [UInt8]($0) }
                .map { CChar($0) }
                .nullTerminated()
            )
            let contactResult: Contact = Contact(
                id: contactId,
                isApproved: contact.approved,
                isBlocked: contact.blocked,
                didApproveMe: contact.approved_me
            )
            let profilePictureUrl: String? = String(libSessionVal: contact.profile_pic.url, nullIfEmpty: true)
            let profileResult: Profile = Profile(
                id: contactId,
                name: String(libSessionVal: contact.name),
                lastNameUpdate: (TimeInterval(latestConfigSentTimestampMs) / 1000),
                nickname: String(libSessionVal: contact.nickname, nullIfEmpty: true),
                profilePictureUrl: profilePictureUrl,
                profileEncryptionKey: (profilePictureUrl == nil ? nil :
                    Data(
                        libSessionVal: contact.profile_pic.key,
                        count: ProfileManager.avatarAES256KeyByteLength
                    )
                ),
                lastProfilePictureUpdate: (TimeInterval(latestConfigSentTimestampMs) / 1000)
            )
            
            result[contactId] = ContactData(
                contact: contactResult,
                profile: profileResult,
                priority: contact.priority,
                created: TimeInterval(contact.created)
            )
            contacts_iterator_advance(contactIterator)
        }
        contacts_iterator_free(contactIterator) // Need to free the iterator
        
        return result
    }
}<|MERGE_RESOLUTION|>--- conflicted
+++ resolved
@@ -37,74 +37,9 @@
         mergeNeedsDump: Bool,
         latestConfigSentTimestampMs: Int64
     ) throws {
-<<<<<<< HEAD
-        typealias ContactData = [
-            String: (
-                contact: Contact,
-                profile: Profile,
-                config: DisappearingMessagesConfiguration,
-                priority: Int32,
-                created: TimeInterval
-            )
-        ]
-        
         guard mergeNeedsDump else { return }
         guard conf != nil else { throw SessionUtilError.nilConfigObject }
         
-        var contactData: ContactData = [:]
-        var contact: contacts_contact = contacts_contact()
-        let contactIterator: UnsafeMutablePointer<contacts_iterator> = contacts_iterator_new(conf)
-        
-        while !contacts_iterator_done(contactIterator, &contact) {
-            let contactId: String = String(cString: withUnsafeBytes(of: contact.session_id) { [UInt8]($0) }
-                .map { CChar($0) }
-                .nullTerminated()
-            )
-            let contactResult: Contact = Contact(
-                id: contactId,
-                isApproved: contact.approved,
-                isBlocked: contact.blocked,
-                didApproveMe: contact.approved_me
-            )
-            let profilePictureUrl: String? = String(libSessionVal: contact.profile_pic.url, nullIfEmpty: true)
-            let profileResult: Profile = Profile(
-                id: contactId,
-                name: String(libSessionVal: contact.name),
-                lastNameUpdate: (TimeInterval(latestConfigSentTimestampMs) / 1000),
-                nickname: String(libSessionVal: contact.nickname, nullIfEmpty: true),
-                profilePictureUrl: profilePictureUrl,
-                profileEncryptionKey: (profilePictureUrl == nil ? nil :
-                    Data(
-                        libSessionVal: contact.profile_pic.key,
-                        count: ProfileManager.avatarAES256KeyByteLength
-                    )
-                ),
-                lastProfilePictureUpdate: (TimeInterval(latestConfigSentTimestampMs) / 1000)
-            )
-            let configResult: DisappearingMessagesConfiguration = DisappearingMessagesConfiguration(
-                threadId: contactId,
-                isEnabled: contact.exp_seconds > 0,
-                durationSeconds: TimeInterval(contact.exp_seconds),
-                type: DisappearingMessagesConfiguration.DisappearingMessageType(sessionUtilType: contact.exp_mode),
-                lastChangeTimestampMs: latestConfigSentTimestampMs
-            )
-            
-            contactData[contactId] = (
-                contactResult,
-                profileResult,
-                configResult,
-                contact.priority,
-                TimeInterval(contact.created)
-            )
-            contacts_iterator_advance(contactIterator)
-        }
-        contacts_iterator_free(contactIterator) // Need to free the iterator
-        
-=======
-        guard mergeNeedsDump else { return }
-        guard conf != nil else { throw SessionUtilError.nilConfigObject }
-        
->>>>>>> d2c82cb9
         // The current users contact data is handled separately so exclude it if it's present (as that's
         // actually a bug)
         let userPublicKey: String = getUserHexEncodedPublicKey(db)
@@ -762,6 +697,7 @@
 private struct ContactData {
     let contact: Contact
     let profile: Profile
+    let config: DisappearingMessagesConfiguration
     let priority: Int32
     let created: TimeInterval
 }
@@ -810,10 +746,18 @@
                 ),
                 lastProfilePictureUpdate: (TimeInterval(latestConfigSentTimestampMs) / 1000)
             )
+            let configResult: DisappearingMessagesConfiguration = DisappearingMessagesConfiguration(
+                threadId: contactId,
+                isEnabled: contact.exp_seconds > 0,
+                durationSeconds: TimeInterval(contact.exp_seconds),
+                type: DisappearingMessagesConfiguration.DisappearingMessageType(sessionUtilType: contact.exp_mode),
+                lastChangeTimestampMs: latestConfigSentTimestampMs
+            )
             
             result[contactId] = ContactData(
                 contact: contactResult,
                 profile: profileResult,
+                config: configResult,
                 priority: contact.priority,
                 created: TimeInterval(contact.created)
             )
