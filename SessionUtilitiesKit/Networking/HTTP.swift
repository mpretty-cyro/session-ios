import Foundation
import PromiseKit

public enum HTTP {
    private static let seedNodeURLSession = URLSession(configuration: .ephemeral, delegate: seedNodeURLSessionDelegate, delegateQueue: nil)
    private static let seedNodeURLSessionDelegate = SeedNodeURLSessionDelegateImplementation()
    private static let snodeURLSession = URLSession(configuration: .ephemeral, delegate: snodeURLSessionDelegate, delegateQueue: nil)
    private static let snodeURLSessionDelegate = SnodeURLSessionDelegateImplementation()

    // MARK: Certificates
    private static let storageSeed1Cert: SecCertificate = {
        let path = Bundle.main.path(forResource: "storage-seed-1", ofType: "der")!
        let data = try! Data(contentsOf: URL(fileURLWithPath: path))
        return SecCertificateCreateWithData(nil, data as CFData)!
    }()
    
    private static let storageSeed3Cert: SecCertificate = {
        let path = Bundle.main.path(forResource: "storage-seed-3", ofType: "der")!
        let data = try! Data(contentsOf: URL(fileURLWithPath: path))
        return SecCertificateCreateWithData(nil, data as CFData)!
    }()
    
    private static let publicLokiFoundationCert: SecCertificate = {
        let path = Bundle.main.path(forResource: "public-loki-foundation", ofType: "der")!
        let data = try! Data(contentsOf: URL(fileURLWithPath: path))
        return SecCertificateCreateWithData(nil, data as CFData)!
    }()
    
    // MARK: Settings
    public static let timeout: TimeInterval = 10

    // MARK: Seed Node URL Session Delegate Implementation
    private final class SeedNodeURLSessionDelegateImplementation : NSObject, URLSessionDelegate {

        func urlSession(_ session: URLSession, didReceive challenge: URLAuthenticationChallenge, completionHandler: @escaping (URLSession.AuthChallengeDisposition, URLCredential?) -> Void) {
            guard let trust = challenge.protectionSpace.serverTrust else {
                return completionHandler(.cancelAuthenticationChallenge, nil)
            }
            // Mark the seed node certificates as trusted
            let certificates = [ storageSeed1Cert, storageSeed3Cert, publicLokiFoundationCert ]
            guard SecTrustSetAnchorCertificates(trust, certificates as CFArray) == errSecSuccess else {
                return completionHandler(.cancelAuthenticationChallenge, nil)
            }
            // Check that the presented certificate is one of the seed node certificates
            var result: SecTrustResultType = .invalid
            guard SecTrustEvaluate(trust, &result) == errSecSuccess else {
                return completionHandler(.cancelAuthenticationChallenge, nil)
            }
            switch result {
            case .proceed, .unspecified:
                // Unspecified indicates that evaluation reached an (implicitly trusted) anchor certificate without
                // any evaluation failures, but never encountered any explicitly stated user-trust preference. This
                // is the most common return value. The Keychain Access utility refers to this value as the "Use System
                // Policy," which is the default user setting.
                return completionHandler(.useCredential, URLCredential(trust: trust))
            default: return completionHandler(.cancelAuthenticationChallenge, nil)
            }
        }
    }
    
    // MARK: Snode URL Session Delegate Implementation
    private final class SnodeURLSessionDelegateImplementation : NSObject, URLSessionDelegate {

        func urlSession(_ session: URLSession, didReceive challenge: URLAuthenticationChallenge, completionHandler: @escaping (URLSession.AuthChallengeDisposition, URLCredential?) -> Void) {
            // Snode to snode communication uses self-signed certificates but clients can safely ignore this
            completionHandler(.useCredential, URLCredential(trust: challenge.protectionSpace.serverTrust!))
        }
    }

    // MARK: - Verb
    
    public enum Verb: String, Codable {
        case get = "GET"
        case put = "PUT"
        case post = "POST"
        case delete = "DELETE"
        
        public static func from(_ value: String?) -> Verb? {
            switch value?.uppercased() {
                case "GET": return .get
                case "PUT": return .put
                case "POST": return .post
                case "DELETE": return .delete
                default: return nil
            }
        }
    }

    // MARK: - Error
    
    public enum Error: LocalizedError, Equatable {
        case generic
        case invalidURL
        case invalidJSON
        case parsingFailed
        case invalidResponse
        case maxFileSizeExceeded
        case httpRequestFailed(statusCode: UInt, data: Data?)
        case timeout
        
        public var errorDescription: String? {
            switch self {
                case .generic: return "An error occurred."
                case .invalidURL: return "Invalid URL."
                case .invalidJSON: return "Invalid JSON."
                case .parsingFailed, .invalidResponse: return "Invalid response."
                case .maxFileSizeExceeded: return "Maximum file size exceeded."
                case .httpRequestFailed(let statusCode, _): return "HTTP request failed with status code: \(statusCode)."
                case .timeout: return "The request timed out."
            }
        }
    }

    // MARK: - Main
    
    public static func execute(_ verb: Verb, _ url: String, timeout: TimeInterval = HTTP.timeout, useSeedNodeURLSession: Bool = false) -> Promise<Data> {
        return execute(verb, url, body: nil, timeout: timeout, useSeedNodeURLSession: useSeedNodeURLSession)
    }

    public static func execute(_ verb: Verb, _ url: String, parameters: JSON?, timeout: TimeInterval = HTTP.timeout, useSeedNodeURLSession: Bool = false) -> Promise<Data> {
        if let parameters = parameters {
            do {
                guard JSONSerialization.isValidJSONObject(parameters) else { return Promise(error: Error.invalidJSON) }
                let body = try JSONSerialization.data(withJSONObject: parameters, options: [ .fragmentsAllowed ])
                return execute(verb, url, body: body, timeout: timeout, useSeedNodeURLSession: useSeedNodeURLSession)
            }
            catch (let error) {
                return Promise(error: error)
            }
        }
        else {
            return execute(verb, url, body: nil, timeout: timeout, useSeedNodeURLSession: useSeedNodeURLSession)
        }
    }

<<<<<<< HEAD
    public static func execute(_ verb: Verb, _ url: String, headers: [String: String]? = nil, body: Data?, timeout: TimeInterval = HTTP.timeout, useSeedNodeURLSession: Bool = false) -> Promise<JSON> {
=======
    public static func execute(_ verb: Verb, _ url: String, body: Data?, timeout: TimeInterval = HTTP.timeout, useSeedNodeURLSession: Bool = false) -> Promise<Data> {
>>>>>>> aed1b731
        var request = URLRequest(url: URL(string: url)!)
        request.httpMethod = verb.rawValue
        request.httpBody = body
        request.timeoutInterval = timeout
        request.allHTTPHeaderFields?.removeValue(forKey: "User-Agent")
        request.setValue("WhatsApp", forHTTPHeaderField: "User-Agent") // Set a fake value
        request.setValue("en-us", forHTTPHeaderField: "Accept-Language") // Set a fake value
<<<<<<< HEAD
        headers?.forEach { key, value in
            request.setValue(value, forHTTPHeaderField: key)
        }
        
        let (promise, seal) = Promise<JSON>.pending()
=======
        let (promise, seal) = Promise<Data>.pending()
>>>>>>> aed1b731
        let urlSession = useSeedNodeURLSession ? seedNodeURLSession : snodeURLSession
        let task = urlSession.dataTask(with: request) { data, response, error in
            guard let data = data, let response = response as? HTTPURLResponse else {
                if let error = error {
                    SNLog("\(verb.rawValue) request to \(url) failed due to error: \(error).")
                } else {
                    SNLog("\(verb.rawValue) request to \(url) failed.")
                }
                
                // Override the actual error so that we can correctly catch failed requests in sendOnionRequest(invoking:on:with:)
                switch (error as? NSError)?.code {
                    case NSURLErrorTimedOut: return seal.reject(Error.timeout)
                    default: return seal.reject(Error.httpRequestFailed(statusCode: 0, data: nil))
                }
                
            }
            if let error = error {
                SNLog("\(verb.rawValue) request to \(url) failed due to error: \(error).")
                // Override the actual error so that we can correctly catch failed requests in sendOnionRequest(invoking:on:with:)
                return seal.reject(Error.httpRequestFailed(statusCode: 0, data: data))
            }
            let statusCode = UInt(response.statusCode)

            guard 200...299 ~= statusCode else {
                var json: JSON? = nil
                if let processedJson: JSON = try? JSONSerialization.jsonObject(with: data, options: [ .fragmentsAllowed ]) as? JSON {
                    json = processedJson
                }
                else if let result: String = String(data: data, encoding: .utf8) {
                    json = [ "result": result ]
                }
                
                let jsonDescription: String = (json?.prettifiedDescription ?? "no debugging info provided")
                SNLog("\(verb.rawValue) request to \(url) failed with status code: \(statusCode) (\(jsonDescription)).")
                return seal.reject(Error.httpRequestFailed(statusCode: statusCode, data: data))
            }
            
            seal.fulfill(data)
        }
        task.resume()
        return promise
    }
    
    // FIXME: Either use or remove the web socket logic
    @available(iOS 13.0, *)
    private static let socketDelegate = WebSocket()
    @available(iOS 13.0, *)
    public static func openSocket(_ verb: Verb, _ url: String, body: Data?, timeout: TimeInterval = HTTP.timeout) -> URLSessionWebSocketTask? {
        // Note: No need to do a secure web socket ('wss') as the packets are encrypted over Lokinet already
        // and doing a 'wss' connection would actually be slightly slower
        var request = URLRequest(url: URL(string: "ws://\(url)")!)
        request.httpMethod = verb.rawValue
        request.httpBody = body
        request.timeoutInterval = timeout
        request.allHTTPHeaderFields?.removeValue(forKey: "User-Agent")
        request.setValue("WhatsApp", forHTTPHeaderField: "User-Agent") // Set a fake value
        request.setValue("en-us", forHTTPHeaderField: "Accept-Language") // Set a fake value
        
//        let delegate = WebSocket()
        let session = URLSession(configuration: .ephemeral, delegate: socketDelegate, delegateQueue: nil)
//        session.time
        return session.webSocketTask(with: request)
        
        
//
//        let webSocketDelegate = WebSocket()
//
//        let config = URLSessionConfiguration.default
//        config.requestCachePolicy = URLRequest.CachePolicy.reloadIgnoringLocalCacheData
//        config.connectionProxyDictionary = [
//         kCFNetworkProxiesSOCKSEnable: 1,
//         kCFNetworkProxiesSOCKSProxy: "127.0.0.1",
//         kCFNetworkProxiesSOCKSPort: 4123,
//         kCFStreamPropertySOCKSVersion: kCFStreamSocketSOCKSVersion5
//        ]
//        let session = URLSession(configuration: config, delegate: webSocketDelegate, delegateQueue: nil)
//
//        var request = URLRequest(url: URL(string: "wss://example.com:8181")!)
//
//        let webSocketTask = session.webSocketTask(with: request)
//        webSocketTask.resume()

    }
}

@available(iOS 13.0, *)
class WebSocket: NSObject, URLSessionWebSocketDelegate {
 func urlSession(_ session: URLSession, webSocketTask: URLSessionWebSocketTask, didOpenWithProtocol protocol: String?) {
  print("Web Socket did connect")
 }

 func urlSession(_ session: URLSession, webSocketTask: URLSessionWebSocketTask, didCloseWith closeCode: URLSessionWebSocketTask.CloseCode, reason: Data?) {
  print("Web Socket did disconnect. Close code: \(closeCode). Reason: \(String(describing: reason))")
 }
}<|MERGE_RESOLUTION|>--- conflicted
+++ resolved
@@ -132,12 +132,8 @@
             return execute(verb, url, body: nil, timeout: timeout, useSeedNodeURLSession: useSeedNodeURLSession)
         }
     }
-
-<<<<<<< HEAD
-    public static func execute(_ verb: Verb, _ url: String, headers: [String: String]? = nil, body: Data?, timeout: TimeInterval = HTTP.timeout, useSeedNodeURLSession: Bool = false) -> Promise<JSON> {
-=======
-    public static func execute(_ verb: Verb, _ url: String, body: Data?, timeout: TimeInterval = HTTP.timeout, useSeedNodeURLSession: Bool = false) -> Promise<Data> {
->>>>>>> aed1b731
+    
+    public static func execute(_ verb: Verb, _ url: String, headers: [String: String]? = nil, body: Data?, timeout: TimeInterval = HTTP.timeout, useSeedNodeURLSession: Bool = false) -> Promise<Data> {
         var request = URLRequest(url: URL(string: url)!)
         request.httpMethod = verb.rawValue
         request.httpBody = body
@@ -145,15 +141,11 @@
         request.allHTTPHeaderFields?.removeValue(forKey: "User-Agent")
         request.setValue("WhatsApp", forHTTPHeaderField: "User-Agent") // Set a fake value
         request.setValue("en-us", forHTTPHeaderField: "Accept-Language") // Set a fake value
-<<<<<<< HEAD
         headers?.forEach { key, value in
             request.setValue(value, forHTTPHeaderField: key)
         }
         
-        let (promise, seal) = Promise<JSON>.pending()
-=======
         let (promise, seal) = Promise<Data>.pending()
->>>>>>> aed1b731
         let urlSession = useSeedNodeURLSession ? seedNodeURLSession : snodeURLSession
         let task = urlSession.dataTask(with: request) { data, response, error in
             guard let data = data, let response = response as? HTTPURLResponse else {
