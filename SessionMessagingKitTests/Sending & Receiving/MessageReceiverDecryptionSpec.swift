// Copyright © 2022 Rangeproof Pty Ltd. All rights reserved.

import Foundation
import Sodium
import GRDB
import SessionUtilitiesKit

import Quick
import Nimble

@testable import SessionMessagingKit

class MessageReceiverDecryptionSpec: QuickSpec {
<<<<<<< HEAD
    // MARK: - Spec

    override func spec() {
        var dependencies: TestDependencies!
        var mockStorage: Storage!
        var mockCrypto: MockCrypto!
        
        describe("a MessageReceiver") {
            beforeEach {
                dependencies = TestDependencies()
                mockStorage = SynchronousStorage(
                    customWriter: try! DatabaseQueue(),
                    customMigrationTargets: [
                        SNUtilitiesKit.self,
                        SNMessagingKit.self
                    ],
                    using: dependencies
                )
                mockCrypto = MockCrypto()
                
                dependencies[singleton: .storage] = mockStorage
                dependencies[singleton: .crypto] = mockCrypto
                
                mockStorage.write { db in
                    try Identity(variant: .ed25519PublicKey, data: Data(hex: TestConstants.edPublicKey)).insert(db)
                    try Identity(variant: .ed25519SecretKey, data: Data(hex: TestConstants.edSecretKey)).insert(db)
                }
                mockCrypto
                    .when { [dependencies = dependencies!] crypto in
=======
    override class func spec() {
        // MARK: Configuration
        
        @TestState var mockStorage: Storage! = SynchronousStorage(
            customWriter: try! DatabaseQueue(),
            customMigrationTargets: [
                SNUtilitiesKit.self,
                SNMessagingKit.self
            ],
            initialData: { db in
                try Identity(variant: .ed25519PublicKey, data: Data(hex: TestConstants.edPublicKey)).insert(db)
                try Identity(variant: .ed25519SecretKey, data: Data(hex: TestConstants.edSecretKey)).insert(db)
            }
        )
        @TestState var mockCrypto: MockCrypto! = MockCrypto(
            initialSetup: { crypto in
                crypto
                    .when { crypto in
>>>>>>> 34481b7f
                        try crypto.perform(
                            .encryptAeadXChaCha20(
                                message: anyArray(),
                                secretKey: anyArray(),
                                nonce: anyArray(),
                                using: any()
                            )
                        )
                    }
                    .thenReturn(nil)
                crypto
                    .when {
                        try $0.perform(
                            .open(
                                anonymousCipherText: anyArray(),
                                recipientPublicKey: anyArray(),
                                recipientSecretKey: anyArray()
                            )
                        )
                    }
                    .thenReturn([UInt8](repeating: 0, count: 100))
                crypto
                    .when { crypto in
                        crypto.generate(
                            .blindedKeyPair(
                                serverPublicKey: any(),
                                edKeyPair: any(),
                                using: any()
                            )
                        )
                    }
                    .thenReturn(
                        KeyPair(
                            publicKey: Data(hex: TestConstants.blindedPublicKey).bytes,
                            secretKey: Data(hex: TestConstants.edSecretKey).bytes
                        )
                    )
                crypto
                    .when { crypto in
                        try crypto.perform(
                            .sharedBlindedEncryptionKey(
                                secretKey: anyArray(),
                                otherBlindedPublicKey: anyArray(),
                                fromBlindedPublicKey: anyArray(),
                                toBlindedPublicKey: anyArray(),
                                using: any()
                            )
                        )
                    }
                    .thenReturn([])
                crypto
                    .when { crypto in
                        try crypto.perform(
                            .generateBlindingFactor(serverPublicKey: any(), using: any())
                        )
                    }
                    .thenReturn([])
                crypto
                    .when { try $0.perform(.combineKeys(lhsKeyBytes: anyArray(), rhsKeyBytes: anyArray())) }
                    .thenReturn(Data(hex: TestConstants.blindedPublicKey).bytes)
                crypto
                    .when { try $0.perform(.toX25519(ed25519PublicKey: anyArray())) }
                    .thenReturn(Data(hex: TestConstants.publicKey).bytes)
                crypto
                    .when { $0.verify(.signature(message: anyArray(), publicKey: anyArray(), signature: anyArray())) }
                    .thenReturn(true)
                crypto
                    .when {
                        try $0.perform(
                            .decryptAeadXChaCha20(
                                authenticatedCipherText: anyArray(),
                                secretKey: anyArray(),
                                nonce: anyArray()
                            )
                        )
                    }
                    .thenReturn("TestMessage".data(using: .utf8)!.bytes + [UInt8](repeating: 0, count: 32))
                crypto.when { $0.size(.nonce24) }.thenReturn(24)
                crypto.when { $0.size(.publicKey) }.thenReturn(32)
                crypto.when { $0.size(.signature) }.thenReturn(64)
                crypto
                    .when { try $0.perform(.generateNonce24()) }
                    .thenReturn(Data(base64Encoded: "pbTUizreT0sqJ2R2LloseQDyVL2RYztD")!.bytes)
            }
        )
        @TestState var dependencies: Dependencies! = Dependencies(
            storage: mockStorage,
            crypto: mockCrypto
        )
        
        // MARK: - a MessageReceiver
        describe("a MessageReceiver") {
            // MARK: -- when decrypting with the session protocol
            context("when decrypting with the session protocol") {
                // MARK: ---- successfully decrypts a message
                it("successfully decrypts a message") {
                    let result = try? MessageReceiver.decryptWithSessionProtocol(
                        ciphertext: Data(
                            base64Encoded: "SRP0eBUWh4ez6ppWjUs5/Wph5fhnPRgB5zsWWnTz+FBAw/YI3oS2pDpIfyetMTbU" +
                            "sFMhE5G4PbRtQFey1hsxLl221Qivc3ayaX2Mm/X89Dl8e45BC+Lb/KU9EdesxIK4pVgYXs9XrMtX3v8" +
                            "dt0eBaXneOBfr7qB8pHwwMZjtkOu1ED07T9nszgbWabBphUfWXe2U9K3PTRisSCI="
                        )!,
                        using: KeyPair(
                            publicKey: Data(hex: TestConstants.publicKey).bytes,
                            secretKey: Data(hex: TestConstants.privateKey).bytes
                        ),
                        using: Dependencies()   // Don't mock
                    )
                    
                    expect(String(data: (result?.plaintext ?? Data()), encoding: .utf8)).to(equal("TestMessage"))
                    expect(result?.senderX25519PublicKey)
                        .to(equal("0588672ccb97f40bb57238989226cf429b575ba355443f47bc76c5ab144a96c65b"))
                }
                
                // MARK: ---- throws an error if it cannot open the message
                it("throws an error if it cannot open the message") {
                    mockCrypto
                        .when {
                            try $0.perform(
                                .open(
                                    anonymousCipherText: anyArray(),
                                    recipientPublicKey: anyArray(),
                                    recipientSecretKey: anyArray()
                                )
                            )
                        }
                        .thenReturn(nil)
                    
                    expect {
                        try MessageReceiver.decryptWithSessionProtocol(
                            ciphertext: "TestMessage".data(using: .utf8)!,
                            using: KeyPair(
                                publicKey: Data(hex: TestConstants.publicKey).bytes,
                                secretKey: Data(hex: TestConstants.privateKey).bytes
                            ),
                            using: dependencies
                        )
                    }
                    .to(throwError(MessageReceiverError.decryptionFailed))
                }
                
                // MARK: ---- throws an error if the open message is too short
                it("throws an error if the open message is too short") {
                    mockCrypto
                        .when {
                            try $0.perform(
                                .open(
                                    anonymousCipherText: anyArray(),
                                    recipientPublicKey: anyArray(),
                                    recipientSecretKey: anyArray()
                                )
                            )
                        }
                        .thenReturn([1, 2, 3])
                    
                    expect {
                        try MessageReceiver.decryptWithSessionProtocol(
                            ciphertext: "TestMessage".data(using: .utf8)!,
                            using: KeyPair(
                                publicKey: Data(hex: TestConstants.publicKey).bytes,
                                secretKey: Data(hex: TestConstants.privateKey).bytes
                            ),
                            using: dependencies
                        )
                    }
                    .to(throwError(MessageReceiverError.decryptionFailed))
                }
                
                // MARK: ---- throws an error if it cannot verify the message
                it("throws an error if it cannot verify the message") {
                    mockCrypto
                        .when { $0.verify(.signature(message: anyArray(), publicKey: anyArray(), signature: anyArray())) }
                        .thenReturn(false)
                    
                    expect {
                        try MessageReceiver.decryptWithSessionProtocol(
                            ciphertext: "TestMessage".data(using: .utf8)!,
                            using: KeyPair(
                                publicKey: Data(hex: TestConstants.publicKey).bytes,
                                secretKey: Data(hex: TestConstants.privateKey).bytes
                            ),
                            using: dependencies
                        )
                    }
                    .to(throwError(MessageReceiverError.invalidSignature))
                }
                
                // MARK: ---- throws an error if it cannot get the senders x25519 public key
                it("throws an error if it cannot get the senders x25519 public key") {
                    mockCrypto.when { try $0.perform(.toX25519(ed25519PublicKey: anyArray())) }.thenReturn(nil)
                    
                    expect {
                        try MessageReceiver.decryptWithSessionProtocol(
                            ciphertext: "TestMessage".data(using: .utf8)!,
                            using: KeyPair(
                                publicKey: Data(hex: TestConstants.publicKey).bytes,
                                secretKey: Data(hex: TestConstants.privateKey).bytes
                            ),
                            using: dependencies
                        )
                    }
                    .to(throwError(MessageReceiverError.decryptionFailed))
                }
            }
            
            // MARK: -- when decrypting with the blinded session protocol
            context("when decrypting with the blinded session protocol") {
                // MARK: ---- successfully decrypts a message
                it("successfully decrypts a message") {
                    let result = try? MessageReceiver.decryptWithSessionBlindingProtocol(
                        data: Data(
                            hex: "00db16b6687382811d69875a5376f66acad9c49fe5e26bcf770c7e6e9c230299" +
                            "f61b315299dd1fa700dd7f34305c0465af9e64dc791d7f4123f1eeafa5b4d48b3ade4" +
                            "f4b2a2764762e5a2c7900f254bd91633b43"
                        ),
                        isOutgoing: true,
                        otherBlindedPublicKey: "15\(TestConstants.blindedPublicKey)",
                        with: TestConstants.serverPublicKey,
                        userEd25519KeyPair: KeyPair(
                            publicKey: Data(hex: TestConstants.edPublicKey).bytes,
                            secretKey: Data(hex: TestConstants.edSecretKey).bytes
                        ),
                        using: Dependencies()   // Don't mock
                    )
                    
                    expect(String(data: (result?.plaintext ?? Data()), encoding: .utf8)).to(equal("TestMessage"))
                    expect(result?.senderX25519PublicKey)
                        .to(equal("0588672ccb97f40bb57238989226cf429b575ba355443f47bc76c5ab144a96c65b"))
                }
                
                // MARK: ---- successfully decrypts a mocked incoming message
                it("successfully decrypts a mocked incoming message") {
                    let result = try? MessageReceiver.decryptWithSessionBlindingProtocol(
                        data: (
                            Data([0]) +
                            "TestMessage".data(using: .utf8)! +
                            Data(base64Encoded: "pbTUizreT0sqJ2R2LloseQDyVL2RYztD")!
                        ),
                        isOutgoing: false,
                        otherBlindedPublicKey: "15\(TestConstants.blindedPublicKey)",
                        with: TestConstants.serverPublicKey,
                        userEd25519KeyPair: KeyPair(
                            publicKey: Data(hex: TestConstants.edPublicKey).bytes,
                            secretKey: Data(hex: TestConstants.edSecretKey).bytes
                        ),
                        using: dependencies
                    )
                    
                    expect(String(data: (result?.plaintext ?? Data()), encoding: .utf8)).to(equal("TestMessage"))
                    expect(result?.senderX25519PublicKey)
                        .to(equal("0588672ccb97f40bb57238989226cf429b575ba355443f47bc76c5ab144a96c65b"))
                }
                
                // MARK: ---- throws an error if the data is too short
                it("throws an error if the data is too short") {
                    expect {
                        try MessageReceiver.decryptWithSessionBlindingProtocol(
                            data: Data([1, 2, 3]),
                            isOutgoing: true,
                            otherBlindedPublicKey: "15\(TestConstants.blindedPublicKey)",
                            with: TestConstants.serverPublicKey,
                            userEd25519KeyPair: KeyPair(
                                publicKey: Data(hex: TestConstants.edPublicKey).bytes,
                                secretKey: Data(hex: TestConstants.edSecretKey).bytes
                            ),
                            using: dependencies
                        )
                    }
                    .to(throwError(MessageReceiverError.decryptionFailed))
                }
                
                // MARK: ---- throws an error if it cannot get the blinded keyPair
                it("throws an error if it cannot get the blinded keyPair") {
                    mockCrypto
                        .when { [dependencies = dependencies!] crypto in
                            crypto.generate(
                                .blindedKeyPair(
                                    serverPublicKey: any(),
                                    edKeyPair: any(),
                                    using: dependencies
                                )
                            )
                        }
                        .thenReturn(nil)
                    
                    expect {
                        try MessageReceiver.decryptWithSessionBlindingProtocol(
                            data: (
                                Data([0]) +
                                "TestMessage".data(using: .utf8)! +
                                Data(base64Encoded: "pbTUizreT0sqJ2R2LloseQDyVL2RYztD")!
                            ),
                            isOutgoing: true,
                            otherBlindedPublicKey: "15\(TestConstants.blindedPublicKey)",
                            with: TestConstants.serverPublicKey,
                            userEd25519KeyPair: KeyPair(
                                publicKey: Data(hex: TestConstants.edPublicKey).bytes,
                                secretKey: Data(hex: TestConstants.edSecretKey).bytes
                            ),
                            using: dependencies
                        )
                    }
                    .to(throwError(MessageReceiverError.decryptionFailed))
                }
                
                // MARK: ---- throws an error if it cannot get the decryption key
                it("throws an error if it cannot get the decryption key") {
                    mockCrypto
                        .when { [dependencies = dependencies!] crypto in
                            try crypto.perform(
                                .sharedBlindedEncryptionKey(
                                    secretKey: anyArray(),
                                    otherBlindedPublicKey: anyArray(),
                                    fromBlindedPublicKey: anyArray(),
                                    toBlindedPublicKey: anyArray(),
                                    using: dependencies
                                )
                            )
                        }
                        .thenReturn(nil)
                    
                    expect {
                        try MessageReceiver.decryptWithSessionBlindingProtocol(
                            data: (
                                Data([0]) +
                                "TestMessage".data(using: .utf8)! +
                                Data(base64Encoded: "pbTUizreT0sqJ2R2LloseQDyVL2RYztD")!
                            ),
                            isOutgoing: true,
                            otherBlindedPublicKey: "15\(TestConstants.blindedPublicKey)",
                            with: TestConstants.serverPublicKey,
                            userEd25519KeyPair: KeyPair(
                                publicKey: Data(hex: TestConstants.edPublicKey).bytes,
                                secretKey: Data(hex: TestConstants.edSecretKey).bytes
                            ),
                            using: dependencies
                        )
                    }
                    .to(throwError(MessageReceiverError.decryptionFailed))
                }
                
                // MARK: ---- throws an error if the data version is not 0
                it("throws an error if the data version is not 0") {
                    expect {
                        try MessageReceiver.decryptWithSessionBlindingProtocol(
                            data: (
                                Data([1]) +
                                "TestMessage".data(using: .utf8)! +
                                Data(base64Encoded: "pbTUizreT0sqJ2R2LloseQDyVL2RYztD")!
                            ),
                            isOutgoing: true,
                            otherBlindedPublicKey: "15\(TestConstants.blindedPublicKey)",
                            with: TestConstants.serverPublicKey,
                            userEd25519KeyPair: KeyPair(
                                publicKey: Data(hex: TestConstants.edPublicKey).bytes,
                                secretKey: Data(hex: TestConstants.edSecretKey).bytes
                            ),
                            using: dependencies
                        )
                    }
                    .to(throwError(MessageReceiverError.decryptionFailed))
                }
                
                // MARK: ---- throws an error if it cannot decrypt the data
                it("throws an error if it cannot decrypt the data") {
                    mockCrypto
                        .when {
                            try $0.perform(
                                .decryptAeadXChaCha20(
                                    authenticatedCipherText: anyArray(),
                                    secretKey: anyArray(),
                                    nonce: anyArray()
                                )
                            )
                        }
                        .thenReturn(nil)
                    
                    expect {
                        try MessageReceiver.decryptWithSessionBlindingProtocol(
                            data: (
                                Data([0]) +
                                "TestMessage".data(using: .utf8)! +
                                Data(base64Encoded: "pbTUizreT0sqJ2R2LloseQDyVL2RYztD")!
                            ),
                            isOutgoing: true,
                            otherBlindedPublicKey: "15\(TestConstants.blindedPublicKey)",
                            with: TestConstants.serverPublicKey,
                            userEd25519KeyPair: KeyPair(
                                publicKey: Data(hex: TestConstants.edPublicKey).bytes,
                                secretKey: Data(hex: TestConstants.edSecretKey).bytes
                            ),
                            using: dependencies
                        )
                    }
                    .to(throwError(MessageReceiverError.decryptionFailed))
                }
                
                // MARK: ---- throws an error if the inner bytes are too short
                it("throws an error if the inner bytes are too short") {
                    mockCrypto
                        .when {
                            try $0.perform(
                                .decryptAeadXChaCha20(
                                    authenticatedCipherText: anyArray(),
                                    secretKey: anyArray(),
                                    nonce: anyArray()
                                )
                            )
                        }
                        .thenReturn([1, 2, 3])
                    
                    expect {
                        try MessageReceiver.decryptWithSessionBlindingProtocol(
                            data: (
                                Data([0]) +
                                "TestMessage".data(using: .utf8)! +
                                Data(base64Encoded: "pbTUizreT0sqJ2R2LloseQDyVL2RYztD")!
                            ),
                            isOutgoing: true,
                            otherBlindedPublicKey: "15\(TestConstants.blindedPublicKey)",
                            with: TestConstants.serverPublicKey,
                            userEd25519KeyPair: KeyPair(
                                publicKey: Data(hex: TestConstants.edPublicKey).bytes,
                                secretKey: Data(hex: TestConstants.edSecretKey).bytes
                            ),
                            using: dependencies
                        )
                    }
                    .to(throwError(MessageReceiverError.decryptionFailed))
                }
                
                // MARK: ---- throws an error if it cannot generate the blinding factor
                it("throws an error if it cannot generate the blinding factor") {
                    mockCrypto
                        .when { [dependencies = dependencies!] crypto in
                            try crypto.perform(.generateBlindingFactor(serverPublicKey: any(), using: dependencies))
                        }
                        .thenReturn(nil)
                    
                    expect {
                        try MessageReceiver.decryptWithSessionBlindingProtocol(
                            data: (
                                Data([0]) +
                                "TestMessage".data(using: .utf8)! +
                                Data(base64Encoded: "pbTUizreT0sqJ2R2LloseQDyVL2RYztD")!
                            ),
                            isOutgoing: true,
                            otherBlindedPublicKey: "15\(TestConstants.blindedPublicKey)",
                            with: TestConstants.serverPublicKey,
                            userEd25519KeyPair: KeyPair(
                                publicKey: Data(hex: TestConstants.edPublicKey).bytes,
                                secretKey: Data(hex: TestConstants.edSecretKey).bytes
                            ),
                            using: dependencies
                        )
                    }
                    .to(throwError(MessageReceiverError.invalidSignature))
                }
                
                // MARK: ---- throws an error if it cannot generate the combined key
                it("throws an error if it cannot generate the combined key") {
                    mockCrypto
                        .when { try $0.perform(.combineKeys(lhsKeyBytes: anyArray(), rhsKeyBytes: anyArray())) }
                        .thenReturn(nil)
                    
                    expect {
                        try MessageReceiver.decryptWithSessionBlindingProtocol(
                            data: (
                                Data([0]) +
                                "TestMessage".data(using: .utf8)! +
                                Data(base64Encoded: "pbTUizreT0sqJ2R2LloseQDyVL2RYztD")!
                            ),
                            isOutgoing: true,
                            otherBlindedPublicKey: "15\(TestConstants.blindedPublicKey)",
                            with: TestConstants.serverPublicKey,
                            userEd25519KeyPair: KeyPair(
                                publicKey: Data(hex: TestConstants.edPublicKey).bytes,
                                secretKey: Data(hex: TestConstants.edSecretKey).bytes
                            ),
                            using: dependencies
                        )
                    }
                    .to(throwError(MessageReceiverError.invalidSignature))
                }
                
                // MARK: ---- throws an error if the combined key does not match kA
                it("throws an error if the combined key does not match kA") {
                    mockCrypto
                        .when { try $0.perform(.combineKeys(lhsKeyBytes: anyArray(), rhsKeyBytes: anyArray())) }
                        .thenReturn(Data(hex: TestConstants.publicKey).bytes)
                    
                    expect {
                        try MessageReceiver.decryptWithSessionBlindingProtocol(
                            data: (
                                Data([0]) +
                                "TestMessage".data(using: .utf8)! +
                                Data(base64Encoded: "pbTUizreT0sqJ2R2LloseQDyVL2RYztD")!
                            ),
                            isOutgoing: true,
                            otherBlindedPublicKey: "15\(TestConstants.blindedPublicKey)",
                            with: TestConstants.serverPublicKey,
                            userEd25519KeyPair: KeyPair(
                                publicKey: Data(hex: TestConstants.edPublicKey).bytes,
                                secretKey: Data(hex: TestConstants.edSecretKey).bytes
                            ),
                            using: dependencies
                        )
                    }
                    .to(throwError(MessageReceiverError.invalidSignature))
                }
                
                // MARK: ---- throws an error if it cannot get the senders x25519 public key
                it("throws an error if it cannot get the senders x25519 public key") {
                    mockCrypto
                        .when { try $0.perform(.toX25519(ed25519PublicKey: anyArray())) }
                        .thenReturn(nil)
                    
                    expect {
                        try MessageReceiver.decryptWithSessionBlindingProtocol(
                            data: (
                                Data([0]) +
                                "TestMessage".data(using: .utf8)! +
                                Data(base64Encoded: "pbTUizreT0sqJ2R2LloseQDyVL2RYztD")!
                            ),
                            isOutgoing: true,
                            otherBlindedPublicKey: "15\(TestConstants.blindedPublicKey)",
                            with: TestConstants.serverPublicKey,
                            userEd25519KeyPair: KeyPair(
                                publicKey: Data(hex: TestConstants.edPublicKey).bytes,
                                secretKey: Data(hex: TestConstants.edSecretKey).bytes
                            ),
                            using: dependencies
                        )
                    }
                    .to(throwError(MessageReceiverError.decryptionFailed))
                }
            }
        }
    }
}<|MERGE_RESOLUTION|>--- conflicted
+++ resolved
@@ -11,56 +11,26 @@
 @testable import SessionMessagingKit
 
 class MessageReceiverDecryptionSpec: QuickSpec {
-<<<<<<< HEAD
-    // MARK: - Spec
-
-    override func spec() {
-        var dependencies: TestDependencies!
-        var mockStorage: Storage!
-        var mockCrypto: MockCrypto!
-        
-        describe("a MessageReceiver") {
-            beforeEach {
-                dependencies = TestDependencies()
-                mockStorage = SynchronousStorage(
-                    customWriter: try! DatabaseQueue(),
-                    customMigrationTargets: [
-                        SNUtilitiesKit.self,
-                        SNMessagingKit.self
-                    ],
-                    using: dependencies
-                )
-                mockCrypto = MockCrypto()
-                
-                dependencies[singleton: .storage] = mockStorage
-                dependencies[singleton: .crypto] = mockCrypto
-                
-                mockStorage.write { db in
-                    try Identity(variant: .ed25519PublicKey, data: Data(hex: TestConstants.edPublicKey)).insert(db)
-                    try Identity(variant: .ed25519SecretKey, data: Data(hex: TestConstants.edSecretKey)).insert(db)
-                }
-                mockCrypto
-                    .when { [dependencies = dependencies!] crypto in
-=======
     override class func spec() {
         // MARK: Configuration
         
-        @TestState var mockStorage: Storage! = SynchronousStorage(
+        @TestState var dependencies: TestDependencies! = TestDependencies()
+        @TestState(singleton: .storage, in: dependencies) var mockStorage: Storage! = SynchronousStorage(
             customWriter: try! DatabaseQueue(),
             customMigrationTargets: [
                 SNUtilitiesKit.self,
                 SNMessagingKit.self
             ],
+            using: dependencies,
             initialData: { db in
                 try Identity(variant: .ed25519PublicKey, data: Data(hex: TestConstants.edPublicKey)).insert(db)
                 try Identity(variant: .ed25519SecretKey, data: Data(hex: TestConstants.edSecretKey)).insert(db)
             }
         )
-        @TestState var mockCrypto: MockCrypto! = MockCrypto(
+        @TestState(singleton: .crypto, in: dependencies) var mockCrypto: MockCrypto! = MockCrypto(
             initialSetup: { crypto in
                 crypto
                     .when { crypto in
->>>>>>> 34481b7f
                         try crypto.perform(
                             .encryptAeadXChaCha20(
                                 message: anyArray(),
@@ -145,10 +115,6 @@
                     .when { try $0.perform(.generateNonce24()) }
                     .thenReturn(Data(base64Encoded: "pbTUizreT0sqJ2R2LloseQDyVL2RYztD")!.bytes)
             }
-        )
-        @TestState var dependencies: Dependencies! = Dependencies(
-            storage: mockStorage,
-            crypto: mockCrypto
         )
         
         // MARK: - a MessageReceiver
