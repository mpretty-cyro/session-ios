// Copyright © 2022 Rangeproof Pty Ltd. All rights reserved.

import Foundation
import Combine
import GRDB
import Sodium
import SessionSnodeKit
import SessionUtilitiesKit

public enum PushNotificationAPI {
    internal static let sodium: Atomic<Sodium> = Atomic(Sodium())
    private static let keychainService: String = "PNKeyChainService"
    private static let encryptionKeyKey: String = "PNEncryptionKeyKey"
    private static let encryptionKeyLength: Int = 32
    private static let maxRetryCount: Int = 4
    private static let tokenExpirationInterval: TimeInterval = (12 * 60 * 60)
    
    public static let server = "https://push.getsession.org"
    public static let serverPublicKey = "d7557fe563e2610de876c0ac7341b62f3c82d5eea4b62c702392ea4368f51b3b"
    public static let legacyServer = "https://live.apns.getsession.org"
    public static let legacyServerPublicKey = "642a6585919742e5a2d4dc51244964fbcd8bcab2b75612407de58b810740d049"
        
    // MARK: - Requests
    
    public static func subscribe(
        token: Data,
        isForcedUpdate: Bool,
        using dependencies: Dependencies = Dependencies()
    ) -> AnyPublisher<Void, Error> {
        let hexEncodedToken: String = token.toHexString()
        let oldToken: String? = dependencies.standardUserDefaults[.deviceToken]
        let lastUploadTime: Double = dependencies.standardUserDefaults[.lastDeviceTokenUpload]
        let now: TimeInterval = Date().timeIntervalSince1970
        
        guard isForcedUpdate || hexEncodedToken != oldToken || now - lastUploadTime > tokenExpirationInterval else {
            SNLog("Device token hasn't changed or expired; no need to re-upload.")
            return Just(())
                .setFailureType(to: Error.self)
                .eraseToAnyPublisher()
        }
        
        guard let notificationsEncryptionKey: Data = try? getOrGenerateEncryptionKey(using: dependencies) else {
            SNLog("Unable to retrieve PN encryption key.")
            return Just(())
                .setFailureType(to: Error.self)
                .eraseToAnyPublisher()
        }
        
        // TODO: Need to generate requests for each updated group as well
        return dependencies.storage
            .readPublisher(using: dependencies) { db -> (SubscribeRequest, String, Set<String>) in
                guard let userED25519KeyPair: KeyPair = Identity.fetchUserEd25519KeyPair(db) else {
                    throw SnodeAPIError.noKeyPair
                }
                
                let currentUserPublicKey: String = getUserHexEncodedPublicKey(db, using: dependencies)
                let request: SubscribeRequest = SubscribeRequest(
                    pubkey: currentUserPublicKey,
                    namespaces: [.default, .configConvoInfoVolatile],
                    // Note: Unfortunately we always need the message content because without the content
                    // control messages can't be distinguished from visible messages which results in the
                    // 'generic' notification being shown when receiving things like typing indicator updates
                    includeMessageData: true,
                    serviceInfo: SubscribeRequest.ServiceInfo(
                        token: hexEncodedToken
                    ),
                    notificationsEncryptionKey: notificationsEncryptionKey,
                    subkey: nil,
                    timestamp: (TimeInterval(SnodeAPI.currentOffsetTimestampMs()) / 1000),  // Seconds
                    ed25519PublicKey: userED25519KeyPair.publicKey,
                    ed25519SecretKey: userED25519KeyPair.secretKey
                )
                
                return (
                    request,
                    currentUserPublicKey,
                    try ClosedGroup
                        .select(.threadId)
                        .filter(!ClosedGroup.Columns.threadId.like("\(SessionId.Prefix.group.rawValue)%"))
                        .joining(
                            required: ClosedGroup.members
                                .filter(GroupMember.Columns.profileId == currentUserPublicKey)
                        )
                        .asRequest(of: String.self)
                        .fetchSet(db)
                )
            }
            .flatMap { request, currentUserPublicKey, legacyGroupIds -> AnyPublisher<Void, Error> in
                Publishers
                    .MergeMany(
                        [
                            PushNotificationAPI
                                .send(
                                    request: PushNotificationAPIRequest(
                                        endpoint: .subscribe,
                                        body: request
                                    ),
                                    using: dependencies
                                )
                                .decoded(as: SubscribeResponse.self, using: dependencies)
                                .retry(maxRetryCount, using: dependencies)
                                .handleEvents(
                                    receiveOutput: { _, response in
                                        guard response.success == true else {
                                            return SNLog("Couldn't subscribe for push notifications due to error (\(response.error ?? -1)): \(response.message ?? "nil").")
                                        }
                                        
                                        dependencies.standardUserDefaults[.deviceToken] = hexEncodedToken
                                        dependencies.standardUserDefaults[.lastDeviceTokenUpload] = now
                                        dependencies.standardUserDefaults[.isUsingFullAPNs] = true
                                    },
                                    receiveCompletion: { result in
                                        switch result {
                                            case .finished: break
                                            case .failure: SNLog("Couldn't subscribe for push notifications.")
                                        }
                                    }
                                )
                                .map { _ in () }
                                .eraseToAnyPublisher(),
                            // FIXME: Remove this once legacy groups are deprecated
                            PushNotificationAPI.subscribeToLegacyGroups(
                                forced: true,
                                token: hexEncodedToken,
                                currentUserPublicKey: currentUserPublicKey,
                                legacyGroupIds: legacyGroupIds,
                                using: dependencies
                            )
                        ]
                    )
                    .collect()
                    .map { _ in () }
                    .eraseToAnyPublisher()
            }
            .eraseToAnyPublisher()
    }
    
    public static func unsubscribe(
        token: Data,
        using dependencies: Dependencies = Dependencies()
    ) -> AnyPublisher<Void, Error> {
        let hexEncodedToken: String = token.toHexString()
        
        // FIXME: Remove this once legacy groups are deprecated
        /// Unsubscribe from all legacy groups (including ones the user is no longer a member of, just in case)
        dependencies.storage
            .readPublisher(using: dependencies) { db -> (String, Set<String>) in
                (
                    getUserHexEncodedPublicKey(db, using: dependencies),
                    try ClosedGroup
                        .select(.threadId)
                        .filter(!ClosedGroup.Columns.threadId.like("\(SessionId.Prefix.group.rawValue)%"))
                        .asRequest(of: String.self)
                        .fetchSet(db)
                )
            }
            .flatMap { currentUserPublicKey, legacyGroupIds in
                Publishers
                    .MergeMany(
                        legacyGroupIds
                            .map { legacyGroupId -> AnyPublisher<Void, Error> in
                                PushNotificationAPI
                                    .unsubscribeFromLegacyGroup(
                                        legacyGroupId: legacyGroupId,
                                        currentUserPublicKey: currentUserPublicKey,
                                        using: dependencies
                                    )
                            }
                    )
                    .collect()
                    .eraseToAnyPublisher()
            }
            .subscribe(on: DispatchQueue.global(qos: .userInitiated), using: dependencies)
            .sinkUntilComplete()
        
<<<<<<< HEAD
        // Unregister for normal push notifications
        let url = URL(string: "\(server)/unregister")!
        var request: URLRequest = URLRequest(url: url)
        request.httpMethod = "POST"
        request.allHTTPHeaderFields = [ HTTPHeader.contentType: "application/json" ]
        request.httpBody = body
        
        return send(request: request, to: server, with: serverPublicKey)
            .map { _, data -> Void in
                guard let response: PushServerResponse = try? data?.decoded(as: PushServerResponse.self) else {
                    return SNLog("Couldn't unregister from push notifications.")
                }
                guard response.code != 0 else {
                    return SNLog("Couldn't unregister from push notifications due to error: \(response.message ?? "nil").")
=======
        // TODO: Need to generate requests for each updated group as well
        return dependencies.storage
            .readPublisher(using: dependencies) { db -> UnsubscribeRequest in
                guard let userED25519KeyPair: KeyPair = Identity.fetchUserEd25519KeyPair(db) else {
                    throw SnodeAPIError.noKeyPair
>>>>>>> cdf91819
                }
                
                return UnsubscribeRequest(
                    pubkey: getUserHexEncodedPublicKey(db, using: dependencies),
                    serviceInfo: UnsubscribeRequest.ServiceInfo(
                        token: hexEncodedToken
                    ),
                    subkey: nil,
                    timestamp: (TimeInterval(SnodeAPI.currentOffsetTimestampMs()) / 1000),  // Seconds
                    ed25519PublicKey: userED25519KeyPair.publicKey,
                    ed25519SecretKey: userED25519KeyPair.secretKey
                )
            }
            .flatMap { request -> AnyPublisher<Void, Error> in
                PushNotificationAPI
                    .send(
                        request: PushNotificationAPIRequest(
                            endpoint: .unsubscribe,
                            body: request
                        ),
                        using: dependencies
                    )
                    .decoded(as: UnsubscribeResponse.self, using: dependencies)
                    .retry(maxRetryCount, using: dependencies)
                    .handleEvents(
                        receiveOutput: { _, response in
                            guard response.success == true else {
                                return SNLog("Couldn't unsubscribe for push notifications due to error (\(response.error ?? -1)): \(response.message ?? "nil").")
                            }
                            
                            dependencies.standardUserDefaults[.deviceToken] = nil
                        },
                        receiveCompletion: { result in
                            switch result {
                                case .finished: break
                                case .failure: SNLog("Couldn't unsubscribe for push notifications.")
                            }
                        }
                    )
                    .map { _ in () }
                    .eraseToAnyPublisher()
            }
            .eraseToAnyPublisher()
    }
    
    // MARK: - Legacy Notifications
    
    // FIXME: Remove this once legacy notifications and legacy groups are deprecated
    public static func legacyNotify(
        recipient: String,
        with message: String,
        maxRetryCount: Int? = nil,
        using dependencies: Dependencies = Dependencies()
    ) -> AnyPublisher<Void, Error> {
        return PushNotificationAPI
            .send(
                request: PushNotificationAPIRequest(
                    endpoint: .legacyNotify,
                    body: LegacyNotifyRequest(
                        data: message,
                        sendTo: recipient
                    )
                ),
                using: dependencies
            )
            .decoded(as: LegacyPushServerResponse.self, using: dependencies)
            .retry(maxRetryCount ?? PushNotificationAPI.maxRetryCount, using: dependencies)
            .handleEvents(
                receiveOutput: { _, response in
                    guard response.code != 0 else {
                        return SNLog("Couldn't send push notification due to error: \(response.message ?? "nil").")
                    }
                },
                receiveCompletion: { result in
                    switch result {
                        case .finished: break
                        case .failure: SNLog("Couldn't send push notification.")
                    }
                }
            )
            .map { _ in () }
            .eraseToAnyPublisher()
    }
    
    // MARK: - Legacy Groups
    
    // FIXME: Remove this once legacy groups are deprecated
    public static func subscribeToLegacyGroups(
        forced: Bool = false,
        token: String? = nil,
        currentUserPublicKey: String,
        legacyGroupIds: Set<String>,
        using dependencies: Dependencies = Dependencies()
    ) -> AnyPublisher<Void, Error> {
        let isUsingFullAPNs = dependencies.standardUserDefaults[.isUsingFullAPNs]
        
        // Only continue if PNs are enabled and we have a device token
        guard
            (forced || isUsingFullAPNs),
            let deviceToken: String = (token ?? dependencies.standardUserDefaults[.deviceToken])
        else {
            return Just(())
                .setFailureType(to: Error.self)
                .eraseToAnyPublisher()
        }
        
<<<<<<< HEAD
        let url = URL(string: "\(server)/register")!
        var request: URLRequest = URLRequest(url: url)
        request.httpMethod = "POST"
        request.allHTTPHeaderFields = [ HTTPHeader.contentType: "application/json" ]
        request.httpBody = body
        
        return Publishers
            .MergeMany(
                [
                    send(request: request, to: server, with: serverPublicKey)
                        .map { _, data -> Void in
                            guard let response: PushServerResponse = try? data?.decoded(as: PushServerResponse.self) else {
                                return SNLog("Couldn't register device token.")
                            }
                            guard response.code != 0 else {
                                return SNLog("Couldn't register device token due to error: \(response.message ?? "nil").")
                            }
                            
                            UserDefaults.standard[.deviceToken] = hexEncodedToken
                            UserDefaults.standard[.lastDeviceTokenUpload] = now
                            UserDefaults.standard[.isUsingFullAPNs] = true
                            return ()
                        }
                        .retry(maxRetryCount)
                        .handleEvents(
                            receiveCompletion: { result in
                                switch result {
                                    case .finished: break
                                    case .failure: SNLog("Couldn't register device token.")
                                }
                            }
                        )
                        .eraseToAnyPublisher()
                ].appending(
                    contentsOf: Storage.shared
                        .read { db -> [String] in
                            try ClosedGroup
                                .select(.threadId)
                                .joining(
                                    required: ClosedGroup.members
                                        .filter(GroupMember.Columns.profileId == getUserHexEncodedPublicKey(db))
                                )
                                .asRequest(of: String.self)
                                .fetchAll(db)
                        }
                        .defaulting(to: [])
                        .map { closedGroupPublicKey -> AnyPublisher<Void, Error> in
                            PushNotificationAPI
                                .performOperation(
                                    .subscribe,
                                    for: closedGroupPublicKey,
                                    publicKey: publicKey
                                )
                        }
                )
=======
        return PushNotificationAPI
            .send(
                request: PushNotificationAPIRequest(
                    endpoint: .legacyGroupsOnlySubscribe,
                    body: LegacyGroupOnlyRequest(
                        token: deviceToken,
                        pubKey: currentUserPublicKey,
                        device: "ios",
                        legacyGroupPublicKeys: legacyGroupIds
                    )
                ),
                using: dependencies
            )
            .decoded(as: LegacyPushServerResponse.self, using: dependencies)
            .retry(maxRetryCount, using: dependencies)
            .handleEvents(
                receiveOutput: { _, response in
                    guard response.code != 0 else {
                        return SNLog("Couldn't subscribe for legacy groups due to error: \(response.message ?? "nil").")
                    }
                },
                receiveCompletion: { result in
                    switch result {
                        case .finished: break
                        case .failure: SNLog("Couldn't subscribe for legacy groups.")
                    }
                }
>>>>>>> cdf91819
            )
            .map { _ in () }
            .eraseToAnyPublisher()
    }
    
    // FIXME: Remove this once legacy groups are deprecated
    public static func unsubscribeFromLegacyGroup(
        legacyGroupId: String,
        currentUserPublicKey: String,
        using dependencies: Dependencies = Dependencies()
    ) -> AnyPublisher<Void, Error> {
<<<<<<< HEAD
        let isUsingFullAPNs = UserDefaults.standard[.isUsingFullAPNs]
        let requestBody: ClosedGroupRequestBody = ClosedGroupRequestBody(
            closedGroupPublicKey: closedGroupPublicKey,
            pubKey: publicKey
        )
        
        guard isUsingFullAPNs else {
            return Just(())
                .setFailureType(to: Error.self)
                .eraseToAnyPublisher()
        }
        guard let body: Data = try? JSONEncoder().encode(requestBody) else {
            return Fail(error: HTTPError.invalidJSON)
                .eraseToAnyPublisher()
        }
        
        let url = URL(string: "\(server)/\(operation.endpoint)")!
        var request: URLRequest = URLRequest(url: url)
        request.httpMethod = "POST"
        request.allHTTPHeaderFields = [ HTTPHeader.contentType: "application/json" ]
        request.httpBody = body
        
        return send(request: request, to: server, with: serverPublicKey)
            .map { _, data in
                guard let response: PushServerResponse = try? data?.decoded(as: PushServerResponse.self) else {
                    return SNLog("Couldn't subscribe/unsubscribe for closed group: \(closedGroupPublicKey).")
                }
                guard response.code != 0 else {
                    return SNLog("Couldn't subscribe/unsubscribe for closed group: \(closedGroupPublicKey) due to error: \(response.message ?? "nil").")
                }
                
                return ()
            }
            .retry(maxRetryCount)
=======
        return PushNotificationAPI
            .send(
                request: PushNotificationAPIRequest(
                    endpoint: .legacyGroupUnsubscribe,
                    body: LegacyGroupRequest(
                        pubKey: currentUserPublicKey,
                        closedGroupPublicKey: legacyGroupId
                    )
                ),
                using: dependencies
            )
            .decoded(as: LegacyPushServerResponse.self, using: dependencies)
            .retry(maxRetryCount, using: dependencies)
>>>>>>> cdf91819
            .handleEvents(
                receiveOutput: { _, response in
                    guard response.code != 0 else {
                        return SNLog("Couldn't unsubscribe for legacy group: \(legacyGroupId) due to error: \(response.message ?? "nil").")
                    }
                },
                receiveCompletion: { result in
                    switch result {
                        case .finished: break
                        case .failure: SNLog("Couldn't unsubscribe for legacy group: \(legacyGroupId).")
                    }
                }
            )
            .map { _ in () }
            .eraseToAnyPublisher()
    }
    
    // MARK: - Notification Handling
    
    public static func processNotification(
        notificationContent: UNNotificationContent,
        dependencies: Dependencies = Dependencies()
    ) -> (envelope: SNProtoEnvelope?, result: ProcessResult) {
        // Make sure the notification is from the updated push server
        guard notificationContent.userInfo["spns"] != nil else {
            guard
                let base64EncodedData: String = notificationContent.userInfo["ENCRYPTED_DATA"] as? String,
                let data: Data = Data(base64Encoded: base64EncodedData),
                let envelope: SNProtoEnvelope = try? MessageWrapper.unwrap(data: data)
            else { return (nil, .legacyFailure) }
            
            // We only support legacy notifications for legacy group conversations
            guard envelope.type == .closedGroupMessage else { return (envelope, .legacyForceSilent) }

            return (envelope, .legacySuccess)
        }
        
        guard let base64EncodedEncString: String = notificationContent.userInfo["enc_payload"] as? String else {
            return (nil, .failureNoContent)
        }
        
        guard
            let encData: Data = Data(base64Encoded: base64EncodedEncString),
            let notificationsEncryptionKey: Data = try? getOrGenerateEncryptionKey(using: dependencies),
            encData.count > dependencies.crypto.size(.aeadXChaCha20NonceBytes)
        else { return (nil, .failure) }
        
        let nonce: Data = encData[0..<dependencies.crypto.size(.aeadXChaCha20NonceBytes)]
        let payload: Data = encData[dependencies.crypto.size(.aeadXChaCha20NonceBytes)...]
        
        guard
            let paddedData: [UInt8] = try? dependencies.crypto.perform(
                .decryptAeadXChaCha20(
                    authenticatedCipherText: payload.bytes,
                    secretKey: notificationsEncryptionKey.bytes,
                    nonce: nonce.bytes
                )
            )
        else { return (nil, .failure) }
        
        let decryptedData: Data = Data(paddedData.reversed().drop(while: { $0 == 0 }).reversed())
        
        // Decode the decrypted data
        guard let notification: BencodeResponse<NotificationMetadata> = try? Bencode.decodeResponse(from: decryptedData) else {
            return (nil, .failure)
        }
        
        // If the metadata says that the message was too large then we should show the generic
        // notification (this is a valid case)
        guard !notification.info.dataTooLong else { return (nil, .successTooLong) }
        
        // Check that the body we were given is valid
        guard
            let notificationData: Data = notification.data,
            notification.info.dataLength == notificationData.count,
            let envelope = try? MessageWrapper.unwrap(data: notificationData)
        else { return (nil, .failure) }
        
        // Success, we have the notification content
        return (envelope, .success)
    }
                        
    // MARK: - Security
    
    @discardableResult private static func getOrGenerateEncryptionKey(using dependencies: Dependencies) throws -> Data {
        do {
            var encryptionKey: Data = try SSKDefaultKeychainStorage.shared.data(
                forService: keychainService,
                key: encryptionKeyKey
            )
            defer { encryptionKey.resetBytes(in: 0..<encryptionKey.count) }
            
            guard encryptionKey.count == encryptionKeyLength else { throw StorageError.invalidKeySpec }
            
            return encryptionKey
        }
        catch {
            switch (error, (error as? KeychainStorageError)?.code) {
                case (StorageError.invalidKeySpec, _), (_, errSecItemNotFound):
                    // No keySpec was found so we need to generate a new one
                    do {
                        var keySpec: Data = try Randomness.generateRandomBytes(numberBytes: encryptionKeyLength)
                        defer { keySpec.resetBytes(in: 0..<keySpec.count) } // Reset content immediately after use
                        
                        try SSKDefaultKeychainStorage.shared.set(
                            data: keySpec,
                            service: keychainService,
                            key: encryptionKeyKey
                        )
                        return keySpec
                    }
                    catch {
                        SNLog("Setting keychain value failed with error: \(error.localizedDescription)")
                        throw StorageError.keySpecCreationFailed
                    }
                    
                default:
                    // Because we use kSecAttrAccessibleAfterFirstUnlockThisDeviceOnly, the keychain will be inaccessible
                    // after device restart until device is unlocked for the first time. If the app receives a push
                    // notification, we won't be able to access the keychain to process that notification, so we should
                    // just terminate by throwing an uncaught exception
                    if CurrentAppContext().isMainApp || CurrentAppContext().isInBackground() {
                        let appState: UIApplication.State = CurrentAppContext().reportedApplicationState
                        SNLog("CipherKeySpec inaccessible. New install or no unlock since device restart?, ApplicationState: \(NSStringForUIApplicationState(appState))")
                        throw StorageError.keySpecInaccessible
                    }
                    
                    SNLog("CipherKeySpec inaccessible; not main app.")
                    throw StorageError.keySpecInaccessible
            }
        }
    }
                        
    // MARK: - Convenience
    
    private static func send<T: Encodable>(
        request: PushNotificationAPIRequest<T>,
        using dependencies: Dependencies
    ) -> AnyPublisher<(ResponseInfoType, Data?), Error> {
        guard
            let url: URL = URL(string: "\(request.endpoint.server)/\(request.endpoint.rawValue)"),
            let payload: Data = try? JSONEncoder().encode(request.body)
        else {
            return Fail(error: HTTPError.invalidJSON)
                .eraseToAnyPublisher()
        }
        
        guard Features.useOnionRequests else {
            return HTTP
                .execute(
                    .post,
                    "\(request.endpoint.server)/\(request.endpoint.rawValue)",
                    body: payload
                )
                .map { response in (HTTP.ResponseInfo(code: -1, headers: [:]), response) }
                .eraseToAnyPublisher()
        }
        
<<<<<<< HEAD
        return send(request: request, to: server, with: serverPublicKey)
            .map { _, data -> Void in
                guard let response: PushServerResponse = try? data?.decoded(as: PushServerResponse.self) else {
                    return SNLog("Couldn't send push notification.")
                }
                guard response.code != 0 else {
                    return SNLog("Couldn't send push notification due to error: \(response.message ?? "nil").")
                }
                
                return ()
            }
            .retry(maxRetryCount ?? PushNotificationAPI.maxRetryCount)
=======
        var urlRequest: URLRequest = URLRequest(url: url)
        urlRequest.httpMethod = "POST"
        urlRequest.allHTTPHeaderFields = [ HTTPHeader.contentType: "application/json" ]
        urlRequest.httpBody = payload
        
        return dependencies.network
            .send(
                .onionRequest(
                    urlRequest,
                    to: request.endpoint.server,
                    with: request.endpoint.serverPublicKey
                )
            )
>>>>>>> cdf91819
            .eraseToAnyPublisher()
    }
    
    // MARK: - Convenience
    
    private static func send(
        request: URLRequest,
        to server: String,
        with serverPublicKey: String,
        timeout: TimeInterval = HTTP.defaultTimeout,
        using dependencies: Dependencies = Dependencies()
    ) -> AnyPublisher<(ResponseInfoType, Data?), Error> {
        return dependencies.network
            .send(
                .selectedNetworkRequest(
                    request,
                    to: server,
                    with: serverPublicKey,
                    timeout: timeout
                )
            )
            .eraseToAnyPublisher()
    }
}<|MERGE_RESOLUTION|>--- conflicted
+++ resolved
@@ -173,28 +173,11 @@
             .subscribe(on: DispatchQueue.global(qos: .userInitiated), using: dependencies)
             .sinkUntilComplete()
         
-<<<<<<< HEAD
-        // Unregister for normal push notifications
-        let url = URL(string: "\(server)/unregister")!
-        var request: URLRequest = URLRequest(url: url)
-        request.httpMethod = "POST"
-        request.allHTTPHeaderFields = [ HTTPHeader.contentType: "application/json" ]
-        request.httpBody = body
-        
-        return send(request: request, to: server, with: serverPublicKey)
-            .map { _, data -> Void in
-                guard let response: PushServerResponse = try? data?.decoded(as: PushServerResponse.self) else {
-                    return SNLog("Couldn't unregister from push notifications.")
-                }
-                guard response.code != 0 else {
-                    return SNLog("Couldn't unregister from push notifications due to error: \(response.message ?? "nil").")
-=======
         // TODO: Need to generate requests for each updated group as well
         return dependencies.storage
             .readPublisher(using: dependencies) { db -> UnsubscribeRequest in
                 guard let userED25519KeyPair: KeyPair = Identity.fetchUserEd25519KeyPair(db) else {
                     throw SnodeAPIError.noKeyPair
->>>>>>> cdf91819
                 }
                 
                 return UnsubscribeRequest(
@@ -301,63 +284,6 @@
                 .eraseToAnyPublisher()
         }
         
-<<<<<<< HEAD
-        let url = URL(string: "\(server)/register")!
-        var request: URLRequest = URLRequest(url: url)
-        request.httpMethod = "POST"
-        request.allHTTPHeaderFields = [ HTTPHeader.contentType: "application/json" ]
-        request.httpBody = body
-        
-        return Publishers
-            .MergeMany(
-                [
-                    send(request: request, to: server, with: serverPublicKey)
-                        .map { _, data -> Void in
-                            guard let response: PushServerResponse = try? data?.decoded(as: PushServerResponse.self) else {
-                                return SNLog("Couldn't register device token.")
-                            }
-                            guard response.code != 0 else {
-                                return SNLog("Couldn't register device token due to error: \(response.message ?? "nil").")
-                            }
-                            
-                            UserDefaults.standard[.deviceToken] = hexEncodedToken
-                            UserDefaults.standard[.lastDeviceTokenUpload] = now
-                            UserDefaults.standard[.isUsingFullAPNs] = true
-                            return ()
-                        }
-                        .retry(maxRetryCount)
-                        .handleEvents(
-                            receiveCompletion: { result in
-                                switch result {
-                                    case .finished: break
-                                    case .failure: SNLog("Couldn't register device token.")
-                                }
-                            }
-                        )
-                        .eraseToAnyPublisher()
-                ].appending(
-                    contentsOf: Storage.shared
-                        .read { db -> [String] in
-                            try ClosedGroup
-                                .select(.threadId)
-                                .joining(
-                                    required: ClosedGroup.members
-                                        .filter(GroupMember.Columns.profileId == getUserHexEncodedPublicKey(db))
-                                )
-                                .asRequest(of: String.self)
-                                .fetchAll(db)
-                        }
-                        .defaulting(to: [])
-                        .map { closedGroupPublicKey -> AnyPublisher<Void, Error> in
-                            PushNotificationAPI
-                                .performOperation(
-                                    .subscribe,
-                                    for: closedGroupPublicKey,
-                                    publicKey: publicKey
-                                )
-                        }
-                )
-=======
         return PushNotificationAPI
             .send(
                 request: PushNotificationAPIRequest(
@@ -385,7 +311,6 @@
                         case .failure: SNLog("Couldn't subscribe for legacy groups.")
                     }
                 }
->>>>>>> cdf91819
             )
             .map { _ in () }
             .eraseToAnyPublisher()
@@ -397,42 +322,6 @@
         currentUserPublicKey: String,
         using dependencies: Dependencies = Dependencies()
     ) -> AnyPublisher<Void, Error> {
-<<<<<<< HEAD
-        let isUsingFullAPNs = UserDefaults.standard[.isUsingFullAPNs]
-        let requestBody: ClosedGroupRequestBody = ClosedGroupRequestBody(
-            closedGroupPublicKey: closedGroupPublicKey,
-            pubKey: publicKey
-        )
-        
-        guard isUsingFullAPNs else {
-            return Just(())
-                .setFailureType(to: Error.self)
-                .eraseToAnyPublisher()
-        }
-        guard let body: Data = try? JSONEncoder().encode(requestBody) else {
-            return Fail(error: HTTPError.invalidJSON)
-                .eraseToAnyPublisher()
-        }
-        
-        let url = URL(string: "\(server)/\(operation.endpoint)")!
-        var request: URLRequest = URLRequest(url: url)
-        request.httpMethod = "POST"
-        request.allHTTPHeaderFields = [ HTTPHeader.contentType: "application/json" ]
-        request.httpBody = body
-        
-        return send(request: request, to: server, with: serverPublicKey)
-            .map { _, data in
-                guard let response: PushServerResponse = try? data?.decoded(as: PushServerResponse.self) else {
-                    return SNLog("Couldn't subscribe/unsubscribe for closed group: \(closedGroupPublicKey).")
-                }
-                guard response.code != 0 else {
-                    return SNLog("Couldn't subscribe/unsubscribe for closed group: \(closedGroupPublicKey) due to error: \(response.message ?? "nil").")
-                }
-                
-                return ()
-            }
-            .retry(maxRetryCount)
-=======
         return PushNotificationAPI
             .send(
                 request: PushNotificationAPIRequest(
@@ -446,7 +335,6 @@
             )
             .decoded(as: LegacyPushServerResponse.self, using: dependencies)
             .retry(maxRetryCount, using: dependencies)
->>>>>>> cdf91819
             .handleEvents(
                 receiveOutput: { _, response in
                     guard response.code != 0 else {
@@ -605,20 +493,6 @@
                 .eraseToAnyPublisher()
         }
         
-<<<<<<< HEAD
-        return send(request: request, to: server, with: serverPublicKey)
-            .map { _, data -> Void in
-                guard let response: PushServerResponse = try? data?.decoded(as: PushServerResponse.self) else {
-                    return SNLog("Couldn't send push notification.")
-                }
-                guard response.code != 0 else {
-                    return SNLog("Couldn't send push notification due to error: \(response.message ?? "nil").")
-                }
-                
-                return ()
-            }
-            .retry(maxRetryCount ?? PushNotificationAPI.maxRetryCount)
-=======
         var urlRequest: URLRequest = URLRequest(url: url)
         urlRequest.httpMethod = "POST"
         urlRequest.allHTTPHeaderFields = [ HTTPHeader.contentType: "application/json" ]
@@ -626,34 +500,12 @@
         
         return dependencies.network
             .send(
-                .onionRequest(
+                .selectedNetworkRequest(
                     urlRequest,
                     to: request.endpoint.server,
                     with: request.endpoint.serverPublicKey
                 )
             )
->>>>>>> cdf91819
             .eraseToAnyPublisher()
     }
-    
-    // MARK: - Convenience
-    
-    private static func send(
-        request: URLRequest,
-        to server: String,
-        with serverPublicKey: String,
-        timeout: TimeInterval = HTTP.defaultTimeout,
-        using dependencies: Dependencies = Dependencies()
-    ) -> AnyPublisher<(ResponseInfoType, Data?), Error> {
-        return dependencies.network
-            .send(
-                .selectedNetworkRequest(
-                    request,
-                    to: server,
-                    with: serverPublicKey,
-                    timeout: timeout
-                )
-            )
-            .eraseToAnyPublisher()
-    }
 }