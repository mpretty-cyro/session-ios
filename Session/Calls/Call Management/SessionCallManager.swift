--- conflicted
+++ resolved
@@ -95,21 +95,14 @@
         )
     }
     
-<<<<<<< HEAD
     public func setCurrentCall(_ call: CurrentCallProtocol?) {
         self.currentCall = call
     }
     
     public func reportOutgoingCall(_ call: SessionCall, using dependencies: Dependencies) {
-        AssertIsOnMainThread()
+        Log.assertOnMainThread()
         dependencies[defaults: .appGroup, key: .isCallOngoing] = true
         dependencies[defaults: .appGroup, key: .lastCallPreOffer] = Date()
-=======
-    public func reportOutgoingCall(_ call: SessionCall) {
-        Log.assertOnMainThread()
-        UserDefaults.sharedLokiProject?[.isCallOngoing] = true
-        UserDefaults.sharedLokiProject?[.lastCallPreOffer] = Date()
->>>>>>> 304423f3
         
         call.stateDidChange = {
             if call.hasStartedConnecting {
@@ -211,16 +204,10 @@
     public func suspendDatabaseIfCallEndedInBackground() {
         if dependencies.hasInitialised(singleton: .appContext) && dependencies[singleton: .appContext].isInBackground {
             // Stop all jobs except for message sending and when completed suspend the database
-<<<<<<< HEAD
-            dependencies[singleton: .jobRunner].stopAndClearPendingJobs(exceptForVariant: .messageSend, using: dependencies) { [dependencies] in
+            dependencies[singleton: .jobRunner].stopAndClearPendingJobs(exceptForVariant: .messageSend) { [dependencies] in
+                LibSession.suspendNetworkAccess()
                 Storage.suspendDatabaseAccess(using: dependencies)
-                LibSession.closeNetworkConnections()
-=======
-            JobRunner.stopAndClearPendingJobs(exceptForVariant: .messageSend, using: dependencies) {
-                LibSession.suspendNetworkAccess()
-                Storage.suspendDatabaseAccess()
                 Log.flush()
->>>>>>> 304423f3
             }
         }
     }
@@ -246,7 +233,7 @@
                 guard
                     dependencies.hasInitialised(singleton: .appContext),
                     dependencies[singleton: .appContext].isMainAppAndActive,
-                    let presentingVC: UIViewController = dependencies[singleton: .appContext].frontmostViewController
+                    let presentingVC: UIViewController = dependencies[singleton: .appContext].frontMostViewController
                 else { return }
                 
                 if
@@ -276,7 +263,7 @@
             return
         }
         
-        (dependencies[singleton: .appContext].frontmostViewController as? CallVC)?.handleAnswerMessage(message)
+        (dependencies[singleton: .appContext].frontMostViewController as? CallVC)?.handleAnswerMessage(message)
     }
     
     public func dismissAllCallUI() {
@@ -289,7 +276,7 @@
         }
         
         IncomingCallBanner.current?.dismiss()
-        (dependencies[singleton: .appContext].frontmostViewController as? CallVC)?.handleEndCallMessage()
+        (dependencies[singleton: .appContext].frontMostViewController as? CallVC)?.handleEndCallMessage()
         MiniCallView.current?.dismiss()
     }
 }