// Copyright © 2022 Rangeproof Pty Ltd. All rights reserved.

import Foundation
import Combine
import GRDB
import Sodium
import SessionUtilitiesKit
import SessionSnodeKit

// MARK: - OpenGroupManager

public final class OpenGroupManager {
    public typealias DefaultRoomInfo = (room: OpenGroupAPI.Room, existingImageData: Data?)
    
    // MARK: - Variables
    
    public static let shared: OpenGroupManager = OpenGroupManager()    
    
    // MARK: - Polling

    public func startPolling(using dependencies: Dependencies = Dependencies()) {
        // Run on the 'workQueue' to ensure any 'Atomic' access doesn't block the main thread
        // on startup
        OpenGroupAPI.workQueue.async(using: dependencies) {
            guard !dependencies.caches[.openGroupManager].isPolling else { return }
        
            let servers: Set<String> = dependencies.storage
                .read { db in
                    // The default room promise creates an OpenGroup with an empty `roomToken` value,
                    // we don't want to start a poller for this as the user hasn't actually joined a room
                    try OpenGroup
                        .select(.server)
                        .filter(OpenGroup.Columns.isActive == true)
                        .filter(OpenGroup.Columns.roomToken != "")
                        .distinct()
                        .asRequest(of: String.self)
                        .fetchSet(db)
                }
                .defaulting(to: [])
            
            // Update the cache state and re-create all of the pollers
            dependencies.caches.mutate(cache: .openGroupManager) { cache in
                cache.isPolling = true
                cache.pollers = servers
                    .reduce(into: [:]) { result, server in
                        result[server.lowercased()]?.stop() // Should never occur
                        result[server.lowercased()] = OpenGroupAPI.Poller(for: server.lowercased())
                    }
            }
            
            // Now that the pollers have been created actually start them
            dependencies.caches[.openGroupManager].pollers
                .forEach { _, poller in poller.startIfNeeded(using: dependencies) }
        }
    }

    public func stopPolling(using dependencies: Dependencies = Dependencies()) {
        dependencies.caches.mutate(cache: .openGroupManager) {
            $0.pollers.forEach { _, openGroupPoller in openGroupPoller.stop() }
            $0.pollers.removeAll()
            $0.isPolling = false
        }
    }

    // MARK: - Adding & Removing
    
    private static func port(for server: String, serverUrl: URL) -> String {
        if let port: Int = serverUrl.port {
            return ":\(port)"
        }
        
        let components: [String] = server.components(separatedBy: ":")
        
        guard
            let port: String = components.last,
            (
                port != components.first &&
                !port.starts(with: "//")
            )
        else { return "" }
        
        return ":\(port)"
    }
    
    public static func isSessionRunOpenGroup(server: String) -> Bool {
        guard let serverUrl: URL = URL(string: server.lowercased()) else { return false }
        
        let serverPort: String = OpenGroupManager.port(for: server, serverUrl: serverUrl)
        let serverHost: String = serverUrl.host
            .defaulting(
                to: server
                    .lowercased()
                    .replacingOccurrences(of: serverPort, with: "")
            )
        let options: Set<String> = Set([
            OpenGroupAPI.legacyDefaultServerIP,
            OpenGroupAPI.defaultServer
                .replacingOccurrences(of: "http://", with: "")
                .replacingOccurrences(of: "https://", with: "")
        ])
        
        return options.contains(serverHost)
    }
    
    public func hasExistingOpenGroup(
        _ db: Database,
        roomToken: String,
        server: String,
        publicKey: String,
        using dependencies: Dependencies = Dependencies()
    ) -> Bool {
        guard let serverUrl: URL = URL(string: server.lowercased()) else { return false }
        
        let serverPort: String = OpenGroupManager.port(for: server, serverUrl: serverUrl)
        let serverHost: String = serverUrl.host
            .defaulting(
                to: server
                    .lowercased()
                    .replacingOccurrences(of: serverPort, with: "")
            )
        let defaultServerHost: String = OpenGroupAPI.defaultServer
            .replacingOccurrences(of: "http://", with: "")
            .replacingOccurrences(of: "https://", with: "")
        var serverOptions: Set<String> = Set([
            server.lowercased(),
            "\(serverHost)\(serverPort)",
            "http://\(serverHost)\(serverPort)",
            "https://\(serverHost)\(serverPort)"
        ])
        
        // If the server is run by Session then include all configurations in case one of the alternate configurations
        // was used
        if OpenGroupManager.isSessionRunOpenGroup(server: server) {
            serverOptions.insert(defaultServerHost)
            serverOptions.insert("http://\(defaultServerHost)")
            serverOptions.insert("https://\(defaultServerHost)")
            serverOptions.insert(OpenGroupAPI.legacyDefaultServerIP)
            serverOptions.insert("http://\(OpenGroupAPI.legacyDefaultServerIP)")
            serverOptions.insert("https://\(OpenGroupAPI.legacyDefaultServerIP)")
        }
        
        // First check if there is no poller for the specified server
        if Set(dependencies.caches[.openGroupManager].pollers.keys).intersection(serverOptions).isEmpty {
            return false
        }
        
        // Then check if there is an existing open group thread
        let hasExistingThread: Bool = serverOptions.contains(where: { serverName in
            (try? SessionThread
                .exists(
                    db,
                    id: OpenGroup.idFor(roomToken: roomToken, server: serverName)
                ))
                .defaulting(to: false)
        })
                                                                  
        return hasExistingThread
    }
    
    public func add(
        _ db: Database,
        roomToken: String,
        server: String,
        publicKey: String,
        calledFromConfigHandling: Bool,
        using dependencies: Dependencies = Dependencies()
    ) -> Bool {
        // If we are currently polling for this server and already have a TSGroupThread for this room the do nothing
        if hasExistingOpenGroup(db, roomToken: roomToken, server: server, publicKey: publicKey, using: dependencies) {
            SNLog("Ignoring join open group attempt (already joined), user initiated: \(!calledFromConfigHandling)")
            return false
        }
        
        // Store the open group information
        let targetServer: String = {
            guard OpenGroupManager.isSessionRunOpenGroup(server: server) else {
                return server.lowercased()
            }
            
            return OpenGroupAPI.defaultServer
        }()
        let threadId: String = OpenGroup.idFor(roomToken: roomToken, server: targetServer)
        
        // Optionally try to insert a new version of the OpenGroup (it will fail if there is already an
        // inactive one but that won't matter as we then activate it)
        _ = try? SessionThread
            .fetchOrCreate(
                db,
                id: threadId,
                variant: .community,
                /// If we didn't add this open group via config handling then flag it to be visible (if it did come via config handling then
                /// we want to wait until it actually has messages before making it visible)
                ///
                /// **Note:** We **MUST** provide a `nil` value if this method was called from the config handling as updating
                /// the `shouldVeVisible` state can trigger a config update which could result in an infinite loop in the future
                shouldBeVisible: (calledFromConfigHandling ? nil : true)
            )
        
        if (try? OpenGroup.exists(db, id: threadId)) == false {
            try? OpenGroup
                .fetchOrCreate(db, server: targetServer, roomToken: roomToken, publicKey: publicKey)
                .save(db)
        }
        
        // Set the group to active and reset the sequenceNumber (handle groups which have
        // been deactivated)
        if calledFromConfigHandling {
            _ = try? OpenGroup
                .filter(id: OpenGroup.idFor(roomToken: roomToken, server: targetServer))
                .updateAll( // Handling a config update so don't use `updateAllAndConfig`
                    db,
                    OpenGroup.Columns.isActive.set(to: true),
                    OpenGroup.Columns.sequenceNumber.set(to: 0)
                )
        }
        else {
            _ = try? OpenGroup
                .filter(id: OpenGroup.idFor(roomToken: roomToken, server: targetServer))
                .updateAllAndConfig(
                    db,
                    OpenGroup.Columns.isActive.set(to: true),
                    OpenGroup.Columns.sequenceNumber.set(to: 0)
                )
        }
        
        return true
    }
    
    public func performInitialRequestsAfterAdd(
        successfullyAddedGroup: Bool,
        roomToken: String,
        server: String,
        publicKey: String,
        calledFromConfigHandling: Bool,
        using dependencies: Dependencies = Dependencies()
    ) -> AnyPublisher<Void, Error> {
        guard successfullyAddedGroup else {
            return Just(())
                .setFailureType(to: Error.self)
                .eraseToAnyPublisher()
        }
        
        // Store the open group information
        let targetServer: String = {
            guard OpenGroupManager.isSessionRunOpenGroup(server: server) else {
                return server.lowercased()
            }
            
            return OpenGroupAPI.defaultServer
        }()
        
        return dependencies.storage
            .readPublisher { db in
                try OpenGroupAPI
                    .preparedCapabilitiesAndRoom(
                        db,
                        for: roomToken,
                        on: targetServer,
                        using: dependencies
                    )
            }
            .flatMap { OpenGroupAPI.send(data: $0, using: dependencies) }
            .flatMap { info, response -> Future<Void, Error> in
                Future<Void, Error> { resolver in
                    dependencies.storage.write { db in
                        // Add the new open group to libSession
                        if !calledFromConfigHandling {
                            try SessionUtil.add(
                                db,
                                server: server,
                                rootToken: roomToken,
                                publicKey: publicKey
                            )
                        }
                        
                        // Store the capabilities first
                        OpenGroupManager.handleCapabilities(
                            db,
                            capabilities: response.capabilities.data,
                            on: targetServer
                        )
                        
                        // Then the room
                        try OpenGroupManager.handlePollInfo(
                            db,
                            pollInfo: OpenGroupAPI.RoomPollInfo(room: response.room.data),
                            publicKey: publicKey,
                            for: roomToken,
                            on: targetServer,
                            using: dependencies
                        ) {
                            resolver(Result.success(()))
                        }
                    }
                }
            }
            .handleEvents(
                receiveCompletion: { result in
                    switch result {
                        case .finished: break
                        case .failure(let error): SNLog("Failed to join open group with error: \(error).")
                    }
                }
            )
            .eraseToAnyPublisher()
    }

    public func delete(
        _ db: Database,
        openGroupId: String,
        calledFromConfigHandling: Bool,
        using dependencies: Dependencies = Dependencies()
    ) {
        let server: String? = try? OpenGroup
            .select(.server)
            .filter(id: openGroupId)
            .asRequest(of: String.self)
            .fetchOne(db)
        let roomToken: String? = try? OpenGroup
            .select(.roomToken)
            .filter(id: openGroupId)
            .asRequest(of: String.self)
            .fetchOne(db)
        
        // Stop the poller if needed
        //
        // Note: The default room promise creates an OpenGroup with an empty `roomToken` value,
        // we don't want to start a poller for this as the user hasn't actually joined a room
        let numActiveRooms: Int = (try? OpenGroup
            .filter(OpenGroup.Columns.server == server?.lowercased())
            .filter(OpenGroup.Columns.roomToken != "")
            .filter(OpenGroup.Columns.isActive)
            .fetchCount(db))
            .defaulting(to: 1)
        
        if numActiveRooms == 1, let server: String = server?.lowercased() {
            let poller = dependencies.caches[.openGroupManager].pollers[server]
            poller?.stop()
            dependencies.caches.mutate(cache: .openGroupManager) { $0.pollers[server] = nil }
        }
        
        // Remove all the data (everything should cascade delete)
        _ = try? SessionThread
            .filter(id: openGroupId)
            .deleteAll(db)
        
        // Remove any MessageProcessRecord entries (we will want to reprocess all OpenGroup messages
        // if they get re-added)
        _ = try? ControlMessageProcessRecord
            .filter(ControlMessageProcessRecord.Columns.threadId == openGroupId)
            .deleteAll(db)
        
        // Remove the open group (no foreign key to the thread so it won't auto-delete)
        if server?.lowercased() != OpenGroupAPI.defaultServer.lowercased() {
            _ = try? OpenGroup
                .filter(id: openGroupId)
                .deleteAll(db)
        }
        else {
            // If it's a session-run room then just set it to inactive
            _ = try? OpenGroup
                .filter(id: openGroupId)
                .updateAllAndConfig(db, OpenGroup.Columns.isActive.set(to: false))
        }
        
        // Remove the thread and associated data
        _ = try? SessionThread
            .filter(id: openGroupId)
            .deleteAll(db)
        
        if !calledFromConfigHandling, let server: String = server, let roomToken: String = roomToken {
            try? SessionUtil.remove(db, server: server, roomToken: roomToken)
        }
    }
    
    // MARK: - Response Processing
    
    internal static func handleCapabilities(
        _ db: Database,
        capabilities: OpenGroupAPI.Capabilities,
        on server: String
    ) {
        // Remove old capabilities first
        _ = try? Capability
            .filter(Capability.Columns.openGroupServer == server.lowercased())
            .deleteAll(db)
        
        // Then insert the new capabilities (both present and missing)
        capabilities.capabilities.forEach { capability in
            _ = try? Capability(
                openGroupServer: server.lowercased(),
                variant: capability,
                isMissing: false
            )
            .saved(db)
        }
        capabilities.missing?.forEach { capability in
            _ = try? Capability(
                openGroupServer: server.lowercased(),
                variant: capability,
                isMissing: true
            )
            .saved(db)
        }
    }
    
    internal static func handlePollInfo(
        _ db: Database,
        pollInfo: OpenGroupAPI.RoomPollInfo,
        publicKey maybePublicKey: String?,
        for roomToken: String,
        on server: String,
        waitForImageToComplete: Bool = false,
        using dependencies: Dependencies,
        completion: (() -> ())? = nil
    ) throws {
        // Create the open group model and get or create the thread
        let threadId: String = OpenGroup.idFor(roomToken: roomToken, server: server)
        
        guard let openGroup: OpenGroup = try OpenGroup.fetchOne(db, id: threadId) else { return }
        
        // Only update the database columns which have changed (this is to prevent the UI from triggering
        // updates due to changing database columns to the existing value)
        let hasDetails: Bool = (pollInfo.details != nil)
        let permissions: OpenGroup.Permissions = OpenGroup.Permissions(roomInfo: pollInfo)
        let changes: [ConfigColumnAssignment] = []
            .appending(openGroup.publicKey == maybePublicKey ? nil :
                maybePublicKey.map { OpenGroup.Columns.publicKey.set(to: $0) }
            )
            .appending(openGroup.userCount == pollInfo.activeUsers ? nil :
                OpenGroup.Columns.userCount.set(to: pollInfo.activeUsers)
            )
            .appending(openGroup.permissions == permissions ? nil :
                OpenGroup.Columns.permissions.set(to: permissions)
            )
            .appending(!hasDetails || openGroup.name == pollInfo.details?.name ? nil :
                OpenGroup.Columns.name.set(to: pollInfo.details?.name)
            )
            .appending(!hasDetails || openGroup.roomDescription == pollInfo.details?.roomDescription ? nil :
                OpenGroup.Columns.roomDescription.set(to: pollInfo.details?.roomDescription)
            )
            .appending(!hasDetails || openGroup.imageId == pollInfo.details?.imageId ? nil :
                OpenGroup.Columns.imageId.set(to: pollInfo.details?.imageId)
            )
            .appending(!hasDetails || openGroup.infoUpdates == pollInfo.details?.infoUpdates ? nil :
                OpenGroup.Columns.infoUpdates.set(to: pollInfo.details?.infoUpdates)
            )
        
        try OpenGroup
            .filter(id: openGroup.id)
            .updateAllAndConfig(db, changes)
        
        // Update the admin/moderator group members
        if let roomDetails: OpenGroupAPI.Room = pollInfo.details {
            _ = try? GroupMember
                .filter(GroupMember.Columns.groupId == threadId)
                .deleteAll(db)
            
            try roomDetails.admins.forEach { adminId in
                try GroupMember(
                    groupId: threadId,
                    profileId: adminId,
                    role: .admin,
                    isHidden: false
                ).save(db)
            }
            
            try roomDetails.hiddenAdmins
                .defaulting(to: [])
                .forEach { adminId in
                    try GroupMember(
                        groupId: threadId,
                        profileId: adminId,
                        role: .admin,
                        isHidden: true
                    ).save(db)
                }
            
            try roomDetails.moderators.forEach { moderatorId in
                try GroupMember(
                    groupId: threadId,
                    profileId: moderatorId,
                    role: .moderator,
                    isHidden: false
                ).save(db)
            }
            
            try roomDetails.hiddenModerators
                .defaulting(to: [])
                .forEach { moderatorId in
                    try GroupMember(
                        groupId: threadId,
                        profileId: moderatorId,
                        role: .moderator,
                        isHidden: true
                    ).save(db)
                }
        }
        
        db.afterNextTransactionNested { reentrantDb in
            // Dispatch async to the workQueue to prevent holding up the DBWrite thread from the
            // above transaction
            OpenGroupAPI.workQueue.async(using: dependencies) {
                // Start the poller if needed
                if dependencies.caches[.openGroupManager].pollers[server.lowercased()] == nil {
                    dependencies.caches.mutate(cache: .openGroupManager) {
                        $0.pollers[server.lowercased()]?.stop()
                        $0.pollers[server.lowercased()] = OpenGroupAPI.Poller(for: server.lowercased())
                    }
                    
                    dependencies.caches[.openGroupManager].pollers[server.lowercased()]?
                        .startIfNeeded(using: dependencies)
                }
                
                /// Start downloading the room image (if we don't have one or it's been updated)
                if
                    let imageId: String = (pollInfo.details?.imageId ?? openGroup.imageId),
                    (
                        openGroup.imageData == nil ||
                        openGroup.imageId != imageId
                    )
                {
                    OpenGroupManager
                        .roomImage(
                            fileId: imageId,
                            for: roomToken,
                            on: server,
                            existingData: openGroup.imageData,
                            using: dependencies
                        )
                        // Note: We need to subscribe and receive on different threads to ensure the
                        // logic in 'receiveValue' doesn't result in a reentrancy database issue
                        .subscribe(on: OpenGroupAPI.workQueue, using: dependencies)
                        .receive(on: DispatchQueue.global(qos: .default), using: dependencies)
                        .sinkUntilComplete(
                            receiveCompletion: { _ in
                                if waitForImageToComplete {
                                    completion?()
                                }
                            },
                            receiveValue: { data in
                                dependencies.storage.write(using: dependencies) { db in
                                    _ = try OpenGroup
                                        .filter(id: threadId)
                                        .updateAll(db, OpenGroup.Columns.imageData.set(to: data))
                                }
                            }
                        )
                }
                else if waitForImageToComplete {
                    completion?()
                }
                
                // If we want to wait for the image to complete then don't call the completion here
                guard !waitForImageToComplete else { return }
                
                // Finish
                completion?()
            }
        }
    }
    
    internal static func handleMessages(
        _ db: Database,
        messages: [OpenGroupAPI.Message],
        for roomToken: String,
        on server: String,
        using dependencies: Dependencies
    ) {
        guard let openGroup: OpenGroup = try? OpenGroup.fetchOne(db, id: OpenGroup.idFor(roomToken: roomToken, server: server)) else {
            SNLog("Couldn't handle open group messages.")
            return
        }
        
        // Sorting the messages by server ID before importing them fixes an issue where messages
        // that quote older messages can't find those older messages
        let sortedMessages: [OpenGroupAPI.Message] = messages
            .filter { $0.deleted != true }
            .sorted { lhs, rhs in lhs.id < rhs.id }
        var messageServerInfoToRemove: [(id: Int64, seqNo: Int64)] = messages
            .filter { $0.deleted == true }
            .map { ($0.id, $0.seqNo) }
        var largestValidSeqNo: Int64 = openGroup.sequenceNumber
        
        // Process the messages
        sortedMessages.forEach { message in
            if message.base64EncodedData == nil && message.reactions == nil {
                messageServerInfoToRemove.append((message.id, message.seqNo))
                return
            }
            
            // Handle messages
            if let base64EncodedString: String = message.base64EncodedData,
               let data = Data(base64Encoded: base64EncodedString)
            {
                do {
                    let processedMessage: ProcessedMessage? = try Message.processReceivedOpenGroupMessage(
                        db,
                        openGroupId: openGroup.id,
                        openGroupServerPublicKey: openGroup.publicKey,
                        message: message,
                        data: data,
                        using: dependencies
                    )
                    
                    if let messageInfo: MessageReceiveJob.Details.MessageInfo = processedMessage?.messageInfo {
                        try MessageReceiver.handle(
                            db,
                            threadId: openGroup.id,
                            threadVariant: .community,
                            message: messageInfo.message,
                            serverExpirationTimestamp: messageInfo.serverExpirationTimestamp,
                            associatedWithProto: try SNProtoContent.parseData(messageInfo.serializedProtoData),
                            using: dependencies
                        )
                        largestValidSeqNo = max(largestValidSeqNo, message.seqNo)
                    }
                }
                catch {
                    switch error {
                        // Ignore duplicate & selfSend message errors (and don't bother logging
                        // them as there will be a lot since we each service node duplicates messages)
                        case DatabaseError.SQLITE_CONSTRAINT_UNIQUE,
                            MessageReceiverError.duplicateMessage,
                            MessageReceiverError.duplicateControlMessage,
                            MessageReceiverError.selfSend:
                            break
                        
                        default: SNLog("Couldn't receive open group message due to error: \(error).")
                    }
                }
            }
            
            // Handle reactions
            if message.reactions != nil {
                do {
                    let reactions: [Reaction] = Message.processRawReceivedReactions(
                        db,
                        openGroupId: openGroup.id,
                        message: message,
                        associatedPendingChanges: dependencies.caches[.openGroupManager].pendingChanges
                            .filter {
                                guard $0.server == server && $0.room == roomToken && $0.changeType == .reaction else {
                                    return false
                                }
                                
                                if case .reaction(let messageId, _, _) = $0.metadata {
                                    return messageId == message.id
                                }
                                return false
                            },
                        using: dependencies
                    )
                    
                    try MessageReceiver.handleOpenGroupReactions(
                        db,
                        threadId: openGroup.threadId,
                        openGroupMessageServerId: message.id,
                        openGroupReactions: reactions
                    )
                    largestValidSeqNo = max(largestValidSeqNo, message.seqNo)
                }
                catch {
                    SNLog("Couldn't handle open group reactions due to error: \(error).")
                }
            }
        }

        // Handle any deletions that are needed
        if !messageServerInfoToRemove.isEmpty {
            let messageServerIdsToRemove: [Int64] = messageServerInfoToRemove.map { $0.id }
            _ = try? Interaction
                .filter(Interaction.Columns.threadId == openGroup.threadId)
                .filter(messageServerIdsToRemove.contains(Interaction.Columns.openGroupServerMessageId))
                .deleteAll(db)
            
            // Update the seqNo for deletions
            largestValidSeqNo = max(largestValidSeqNo, (messageServerInfoToRemove.map({ $0.seqNo }).max() ?? 0))
        }
        
        // Now that we've finished processing all valid message changes we can update the `sequenceNumber` to
        // the `largestValidSeqNo` value
        _ = try? OpenGroup
            .filter(id: openGroup.id)
            .updateAll(db, OpenGroup.Columns.sequenceNumber.set(to: largestValidSeqNo))

        // Update pendingChange cache based on the `largestValidSeqNo` value
        dependencies.caches.mutate(cache: .openGroupManager) {
            $0.pendingChanges = $0.pendingChanges
                .filter { $0.seqNo == nil || $0.seqNo! > largestValidSeqNo }
        }
    }
    
    internal static func handleDirectMessages(
        _ db: Database,
        messages: [OpenGroupAPI.DirectMessage],
        fromOutbox: Bool,
        on server: String,
        using dependencies: Dependencies
    ) {
        // Don't need to do anything if we have no messages (it's a valid case)
        guard !messages.isEmpty else { return }
        guard let openGroup: OpenGroup = try? OpenGroup.filter(OpenGroup.Columns.server == server.lowercased()).fetchOne(db) else {
            SNLog("Couldn't receive inbox message.")
            return
        }
        
        // Sorting the messages by server ID before importing them fixes an issue where messages
        // that quote older messages can't find those older messages
        let sortedMessages: [OpenGroupAPI.DirectMessage] = messages
            .sorted { lhs, rhs in lhs.id < rhs.id }
        let latestMessageId: Int64 = sortedMessages[sortedMessages.count - 1].id
        var lookupCache: [String: BlindedIdLookup] = [:]  // Only want this cache to exist for the current loop
        
        // Update the 'latestMessageId' value
        if fromOutbox {
            _ = try? OpenGroup
                .filter(OpenGroup.Columns.server == server.lowercased())
                .updateAll(db, OpenGroup.Columns.outboxLatestMessageId.set(to: latestMessageId))
        }
        else {
            _ = try? OpenGroup
                .filter(OpenGroup.Columns.server == server.lowercased())
                .updateAll(db, OpenGroup.Columns.inboxLatestMessageId.set(to: latestMessageId))
        }

        // Process the messages
        sortedMessages.forEach { message in
            guard let messageData = Data(base64Encoded: message.base64EncodedMessage) else {
                SNLog("Couldn't receive inbox message.")
                return
            }

            do {
                let processedMessage: ProcessedMessage? = try Message.processReceivedOpenGroupDirectMessage(
                    db,
                    openGroupServerPublicKey: openGroup.publicKey,
                    message: message,
                    data: messageData,
                    isOutgoing: fromOutbox,
                    otherBlindedPublicKey: (fromOutbox ? message.recipient : message.sender),
                    using: dependencies
                )
                
                // We want to update the BlindedIdLookup cache with the message info so we can avoid using the
                // "expensive" lookup when possible
                let lookup: BlindedIdLookup = try {
                    // Minor optimisation to avoid processing the same sender multiple times in the same
                    // 'handleMessages' call (since the 'mapping' call is done within a transaction we
                    // will never have a mapping come through part-way through processing these messages)
                    if let result: BlindedIdLookup = lookupCache[message.recipient] {
                        return result
                    }
                    
                    return try BlindedIdLookup.fetchOrCreate(
                        db,
                        blindedId: (fromOutbox ?
                            message.recipient :
                            message.sender
                        ),
                        sessionId: (fromOutbox ?
                            nil :
                            processedMessage?.threadId
                        ),
                        openGroupServer: server.lowercased(),
                        openGroupPublicKey: openGroup.publicKey,
                        isCheckingForOutbox: fromOutbox,
                        using: dependencies
                    )
                }()
                lookupCache[message.recipient] = lookup
                    
                // We also need to set the 'syncTarget' for outgoing messages to be consistent with
                // standard messages
                if fromOutbox {
                    let syncTarget: String = (lookup.sessionId ?? message.recipient)
                    
                    switch processedMessage?.messageInfo.variant {
                        case .visibleMessage:
                            (processedMessage?.messageInfo.message as? VisibleMessage)?.syncTarget = syncTarget
                            
                        case .expirationTimerUpdate:
                            (processedMessage?.messageInfo.message as? ExpirationTimerUpdate)?.syncTarget = syncTarget
                            
                        default: break
                    }
                }
                
                if let messageInfo: MessageReceiveJob.Details.MessageInfo = processedMessage?.messageInfo {
                    try MessageReceiver.handle(
                        db,
                        threadId: (lookup.sessionId ?? lookup.blindedId),
                        threadVariant: .contact,    // Technically not open group messages
                        message: messageInfo.message,
                        serverExpirationTimestamp: messageInfo.serverExpirationTimestamp,
                        associatedWithProto: try SNProtoContent.parseData(messageInfo.serializedProtoData),
                        using: dependencies
                    )
                }
            }
            catch {
                switch error {
                    // Ignore duplicate and self-send errors (we will always receive a duplicate message back
                    // whenever we send a message so this ends up being spam otherwise)
                    case DatabaseError.SQLITE_CONSTRAINT_UNIQUE,
                        MessageReceiverError.duplicateMessage,
                        MessageReceiverError.duplicateControlMessage,
                        MessageReceiverError.selfSend:
                        break
                        
                    default:
                        SNLog("Couldn't receive inbox message due to error: \(error).")
                }
            }
        }
    }
    
    // MARK: - Convenience
    
    public static func addPendingReaction(
        emoji: String,
        id: Int64,
        in roomToken: String,
        on server: String,
        type: OpenGroupAPI.PendingChange.ReactAction,
        using dependencies: Dependencies = Dependencies()
    ) -> OpenGroupAPI.PendingChange {
        let pendingChange = OpenGroupAPI.PendingChange(
            server: server,
            room: roomToken,
            changeType: .reaction,
            metadata: .reaction(
                messageId: id,
                emoji: emoji,
                action: type
            )
        )
        
        dependencies.caches.mutate(cache: .openGroupManager) {
            $0.pendingChanges.append(pendingChange)
        }
        
        return pendingChange
    }
    
    public static func updatePendingChange(
        _ pendingChange: OpenGroupAPI.PendingChange,
        seqNo: Int64?,
        using dependencies: Dependencies = Dependencies()
    ) {
        dependencies.caches.mutate(cache: .openGroupManager) {
            if let index = $0.pendingChanges.firstIndex(of: pendingChange) {
                $0.pendingChanges[index].seqNo = seqNo
            }
        }
    }
    
    public static func removePendingChange(
        _ pendingChange: OpenGroupAPI.PendingChange,
        using dependencies: Dependencies = Dependencies()
    ) {
        dependencies.caches.mutate(cache: .openGroupManager) {
            if let index = $0.pendingChanges.firstIndex(of: pendingChange) {
                $0.pendingChanges.remove(at: index)
            }
        }
    }
    
    /// This method specifies if the given capability is supported on a specified Open Group
    public static func doesOpenGroupSupport(
        _ db: Database? = nil,
        capability: Capability.Variant,
        on server: String?,
        using dependencies: Dependencies = Dependencies()
    ) -> Bool {
        guard let server: String = server else { return false }
        guard let db: Database = db else {
            return dependencies.storage
                .read { db in doesOpenGroupSupport(db, capability: capability, on: server, using: dependencies) }
                .defaulting(to: false)
        }
        
        let capabilities: [Capability.Variant] = (try? Capability
            .select(.variant)
            .filter(Capability.Columns.openGroupServer == server)
            .filter(Capability.Columns.isMissing == false)
            .asRequest(of: Capability.Variant.self)
            .fetchAll(db))
            .defaulting(to: [])

        return capabilities.contains(capability)
    }
    
    /// This method specifies if the given publicKey is a moderator or an admin within a specified Open Group
    public static func isUserModeratorOrAdmin(
        _ publicKey: String,
        for roomToken: String?,
        on server: String?,
        using dependencies: Dependencies = Dependencies()
    ) -> Bool {
        guard let roomToken: String = roomToken, let server: String = server else { return false }

        let groupId: String = OpenGroup.idFor(roomToken: roomToken, server: server)
        let targetRoles: [GroupMember.Role] = [.moderator, .admin]
        
        return dependencies.storage
            .read { db -> Bool in
                let isDirectModOrAdmin: Bool = GroupMember
                    .filter(GroupMember.Columns.groupId == groupId)
                    .filter(GroupMember.Columns.profileId == publicKey)
                    .filter(targetRoles.contains(GroupMember.Columns.role))
                    .isNotEmpty(db)
                
                // If the publicKey provided matches a mod or admin directly then just return immediately
                if isDirectModOrAdmin { return true }
                
                // Otherwise we need to check if it's a variant of the current users key and if so we want
                // to check if any of those have mod/admin entries
                guard let sessionId: SessionId = SessionId(from: publicKey) else { return false }
                
                // Conveniently the logic for these different cases works in order so we can fallthrough each
                // case with only minor efficiency losses
                let userPublicKey: String = getUserHexEncodedPublicKey(db, using: dependencies)
                
                switch sessionId.prefix {
                    case .standard:
                        guard publicKey == userPublicKey else { return false }
                        fallthrough
                        
                    case .unblinded:
                        guard let userEdKeyPair: KeyPair = Identity.fetchUserEd25519KeyPair(db) else {
                            return false
                        }
                        guard sessionId.prefix != .unblinded || publicKey == SessionId(.unblinded, publicKey: userEdKeyPair.publicKey).hexString else {
                            return false
                        }
                        fallthrough
                        
                    case .blinded15, .blinded25:
                        guard
                            let userEdKeyPair: KeyPair = Identity.fetchUserEd25519KeyPair(db),
                            let openGroupPublicKey: String = try? OpenGroup
                                .select(.publicKey)
                                .filter(id: groupId)
                                .asRequest(of: String.self)
                                .fetchOne(db),
                            let blindedKeyPair: KeyPair = dependencies.crypto.generate(
                                .blindedKeyPair(
                                    serverPublicKey: openGroupPublicKey,
                                    edKeyPair: userEdKeyPair,
                                    using: dependencies
                                )
                            )
                        else { return false }
                        guard
                            (
                                sessionId.prefix != .blinded15 &&
                                sessionId.prefix != .blinded25
                            ) ||
                            publicKey == SessionId(.blinded15, publicKey: blindedKeyPair.publicKey).hexString ||
                            publicKey == SessionId(.blinded25, publicKey: blindedKeyPair.publicKey).hexString
                        else { return false }
                        
                        // If we got to here that means that the 'publicKey' value matches one of the current
                        // users 'standard', 'unblinded' or 'blinded' keys and as such we should check if any
                        // of them exist in the `modsAndAminKeys` Set
                        let possibleKeys: Set<String> = Set([
                            userPublicKey,
                            SessionId(.unblinded, publicKey: userEdKeyPair.publicKey).hexString,
                            SessionId(.blinded15, publicKey: blindedKeyPair.publicKey).hexString,
                            SessionId(.blinded25, publicKey: blindedKeyPair.publicKey).hexString
                        ])
                        
                        return GroupMember
                            .filter(GroupMember.Columns.groupId == groupId)
                            .filter(possibleKeys.contains(GroupMember.Columns.profileId))
                            .filter(targetRoles.contains(GroupMember.Columns.role))
                            .isNotEmpty(db)
                }
            }
            .defaulting(to: false)
    }
    
    @discardableResult public static func getDefaultRoomsIfNeeded(
        using dependencies: Dependencies = Dependencies()
    ) -> AnyPublisher<[DefaultRoomInfo], Error> {
        // Note: If we already have a 'defaultRoomsPromise' then there is no need to get it again
        if let existingPublisher: AnyPublisher<[DefaultRoomInfo], Error> = dependencies.caches[.openGroupManager].defaultRoomsPublisher {
            return existingPublisher
        }
        
        // Try to retrieve the default rooms 8 times
        let publisher: AnyPublisher<[DefaultRoomInfo], Error> = dependencies.storage
            .readPublisher { db -> OpenGroupAPI.PreparedSendData<OpenGroupAPI.CapabilitiesAndRoomsResponse> in
                try OpenGroupAPI.preparedCapabilitiesAndRooms(
                    db,
                    on: OpenGroupAPI.defaultServer,
                    using: dependencies
                )
            }
            .flatMap { OpenGroupAPI.send(data: $0, using: dependencies) }
            .subscribe(on: OpenGroupAPI.workQueue, using: dependencies)
            .receive(on: OpenGroupAPI.workQueue, using: dependencies)
            .retry(8, using: dependencies)
            .map { info, response -> [DefaultRoomInfo]? in
                dependencies.storage.write { db -> [DefaultRoomInfo] in
                    // Store the capabilities first
                    OpenGroupManager.handleCapabilities(
                        db,
                        capabilities: response.capabilities.data,
                        on: OpenGroupAPI.defaultServer
                    )
                        
                    // Then the rooms
                    return response.rooms.data
                        .map { room -> DefaultRoomInfo in
                            // Try to insert an inactive version of the OpenGroup (use 'insert'
                            // rather than 'save' as we want it to fail if the room already exists)
                            do {
                                _ = try OpenGroup(
                                    server: OpenGroupAPI.defaultServer,
                                    roomToken: room.token,
                                    publicKey: OpenGroupAPI.defaultServerPublicKey,
                                    isActive: false,
                                    name: room.name,
                                    roomDescription: room.roomDescription,
                                    imageId: room.imageId,
                                    imageData: nil,
                                    userCount: room.activeUsers,
                                    infoUpdates: room.infoUpdates,
                                    sequenceNumber: 0,
                                    inboxLatestMessageId: 0,
                                    outboxLatestMessageId: 0
                                )
                                .inserted(db)
                            }
                            catch {}
                            
                            // Retrieve existing image data if we have it
                            let existingImageData: Data? = try? OpenGroup
                                .select(.imageData)
                                .filter(id: OpenGroup.idFor(roomToken: room.token, server: OpenGroupAPI.defaultServer))
                                .asRequest(of: Data.self)
                                .fetchOne(db)
                            
                            return (room, existingImageData)
                        }
                }
            }
            .map { ($0 ?? []) }
            .handleEvents(
                receiveOutput: { roomInfo in
                    roomInfo.forEach { room, existingImageData in
                        guard let imageId: String = room.imageId else { return }
                        
                        roomImage(
                            fileId: imageId,
                            for: room.token,
                            on: OpenGroupAPI.defaultServer,
                            existingData: existingImageData,
                            using: dependencies
                        )
                    }
                },
                receiveCompletion: { result in
                    switch result {
                        case .finished: break
                        case .failure:
                            dependencies.caches.mutate(cache: .openGroupManager) { cache in
                                cache.defaultRoomsPublisher = nil
                            }
                    }
                }
            )
            .shareReplay(1)
            .eraseToAnyPublisher()
        
        dependencies.caches.mutate(cache: .openGroupManager) { cache in
            cache.defaultRoomsPublisher = publisher
        }
        
        // Hold on to the publisher until it has completed at least once
        publisher.sinkUntilComplete()
        
        return publisher
    }
    
    @discardableResult public static func roomImage(
        fileId: String,
        for roomToken: String,
        on server: String,
        existingData: Data?,
        using dependencies: Dependencies = Dependencies()
    ) -> AnyPublisher<Data, Error> {
        // Normally the image for a given group is stored with the group thread, so it's only
        // fetched once. However, on the join open group screen we show images for groups the
        // user * hasn't * joined yet. We don't want to re-fetch these images every time the
        // user opens the app because that could slow the app down or be data-intensive. So
        // instead we assume that these images don't change that often and just fetch them once
        // a week. We also assume that they're all fetched at the same time as well, so that
        // we only need to maintain one date in user defaults. On top of all of this we also
        // don't double up on fetch requests by storing the existing request as a promise if
        // there is one.
        let threadId: String = OpenGroup.idFor(roomToken: roomToken, server: server)
        let lastOpenGroupImageUpdate: Date? = dependencies.standardUserDefaults[.lastOpenGroupImageUpdate]
        let now: Date = dependencies.dateNow
        let timeSinceLastUpdate: TimeInterval = (lastOpenGroupImageUpdate.map { now.timeIntervalSince($0) } ?? .greatestFiniteMagnitude)
        let updateInterval: TimeInterval = (7 * 24 * 60 * 60)
        let canUseExistingImage: Bool = (
            server.lowercased() == OpenGroupAPI.defaultServer &&
            timeSinceLastUpdate < updateInterval
        )
        
        if canUseExistingImage, let data: Data = existingData {
            return Just(data)
                .setFailureType(to: Error.self)
                .eraseToAnyPublisher()
        }
        
        if let publisher: AnyPublisher<Data, Error> = dependencies.caches[.openGroupManager].groupImagePublishers[threadId] {
            return publisher
        }
        
        // Defer the actual download and run it on a separate thread to avoid blocking the calling thread
        let publisher: AnyPublisher<Data, Error> = Deferred {
            Future { resolver in
                DispatchQueue.global(qos: .background).async(using: dependencies) {
                    // Hold on to the publisher until it has completed at least once
                    dependencies.storage
                        .readPublisher { db -> (Data?, OpenGroupAPI.PreparedSendData<Data>?) in
                            if canUseExistingImage {
                                let maybeExistingData: Data? = try? OpenGroup
                                    .select(.imageData)
                                    .filter(id: threadId)
                                    .asRequest(of: Data.self)
                                    .fetchOne(db)
                                
                                if let existingData: Data = maybeExistingData {
                                    return (existingData, nil)
                                }
                            }
                            
                            return (
                                nil,
                                try OpenGroupAPI
                                    .preparedDownloadFile(
                                        db,
                                        fileId: fileId,
                                        from: roomToken,
                                        on: server,
                                        using: dependencies
                                    )
                            )
                        }
                        .flatMap { info in
                            switch info {
                                case (.some(let existingData), _):
                                    return Just(existingData)
                                        .setFailureType(to: Error.self)
                                        .eraseToAnyPublisher()
                                    
                                case (_, .some(let sendData)):
                                    return OpenGroupAPI.send(data: sendData, using: dependencies)
                                        .map { _, imageData in imageData }
                                        .eraseToAnyPublisher()
                                    
                                default:
                                    return Fail(error: HTTPError.generic)
                                        .eraseToAnyPublisher()
                            }
                        }
                        .sinkUntilComplete(
                            receiveCompletion: { result in
                                switch result {
                                    case .finished: break
                                    case .failure(let error): resolver(Result.failure(error))
                                }
                            },
                            receiveValue: { imageData in
                                if server.lowercased() == OpenGroupAPI.defaultServer {
                                    dependencies.storage.write { db in
                                        _ = try OpenGroup
                                            .filter(id: threadId)
                                            .updateAll(db, OpenGroup.Columns.imageData.set(to: imageData))
                                    }
                                    dependencies.standardUserDefaults[.lastOpenGroupImageUpdate] = now
                                }
                                
                                resolver(Result.success(imageData))
                            }
                        )
                }
            }
        }
        .shareReplay(1)
        .eraseToAnyPublisher()
        
        // Automatically subscribe for the roomImage download (want to download regardless of
        // whether the upstream subscribes)
        publisher
            .subscribe(on: DispatchQueue.global(qos: .background), using: dependencies)
            .sinkUntilComplete()
        
        dependencies.caches.mutate(cache: .openGroupManager) { cache in
            cache.groupImagePublishers[threadId] = publisher
        }
        
        return publisher
    }
}

// MARK: - OpenGroupManager Cache

public extension OpenGroupManager {
    class Cache: OGMCacheType {
        public var defaultRoomsPublisher: AnyPublisher<[DefaultRoomInfo], Error>?
        public var groupImagePublishers: [String: AnyPublisher<Data, Error>] = [:]
        
        public var pollers: [String: OpenGroupAPI.Poller] = [:] // One for each server
        public var isPolling: Bool = false
        
<<<<<<< HEAD
        public init(
            cache: Atomic<OGMCacheType>? = nil,
            requestApi: RequestAPIType.Type? = nil,
            generalCache: Atomic<GeneralCacheType>? = nil,
            storage: Storage? = nil,
            scheduler: ValueObservationScheduler? = nil,
            sodium: SodiumType? = nil,
            box: BoxType? = nil,
            genericHash: GenericHashType? = nil,
            sign: SignType? = nil,
            aeadXChaCha20Poly1305Ietf: AeadXChaCha20Poly1305IetfType? = nil,
            ed25519: Ed25519Type? = nil,
            nonceGenerator16: NonceGenerator16ByteType? = nil,
            nonceGenerator24: NonceGenerator24ByteType? = nil,
            standardUserDefaults: UserDefaultsType? = nil,
            date: Date? = nil
        ) {
            _mutableCache = Atomic(cache)
            
            super.init(
                requestApi: requestApi,
                generalCache: generalCache,
                storage: storage,
                scheduler: scheduler,
                sodium: sodium,
                box: box,
                genericHash: genericHash,
                sign: sign,
                aeadXChaCha20Poly1305Ietf: aeadXChaCha20Poly1305Ietf,
                ed25519: ed25519,
                nonceGenerator16: nonceGenerator16,
                nonceGenerator24: nonceGenerator24,
                standardUserDefaults: standardUserDefaults,
                date: date
            )
=======
        /// Server URL to value
        public var hasPerformedInitialPoll: [String: Bool] = [:]
        public var timeSinceLastPoll: [String: TimeInterval] = [:]

        fileprivate var _timeSinceLastOpen: TimeInterval?
        public func getTimeSinceLastOpen(using dependencies: Dependencies) -> TimeInterval {
            if let storedTimeSinceLastOpen: TimeInterval = _timeSinceLastOpen {
                return storedTimeSinceLastOpen
            }
            
            guard let lastOpen: Date = dependencies.standardUserDefaults[.lastOpen] else {
                _timeSinceLastOpen = .greatestFiniteMagnitude
                return .greatestFiniteMagnitude
            }
            
            _timeSinceLastOpen = dependencies.dateNow.timeIntervalSince(lastOpen)
            return dependencies.dateNow.timeIntervalSince(lastOpen)
>>>>>>> 4d098914
        }
        
        public var pendingChanges: [OpenGroupAPI.PendingChange] = []
    }
}

public extension Cache {
    static let openGroupManager: CacheInfo.Config<OGMCacheType, OGMImmutableCacheType> = CacheInfo.create(
        createInstance: { OpenGroupManager.Cache() },
        mutableInstance: { $0 },
        immutableInstance: { $0 }
    )
}

// MARK: - OGMCacheType

/// This is a read-only version of the `OpenGroupManager.Cache` designed to avoid unintentionally mutating the instance in a
/// non-thread-safe way
public protocol OGMImmutableCacheType: ImmutableCacheType {
    var defaultRoomsPublisher: AnyPublisher<[OpenGroupManager.DefaultRoomInfo], Error>? { get }
    var groupImagePublishers: [String: AnyPublisher<Data, Error>] { get }
    
    var pollers: [String: OpenGroupAPI.Poller] { get }
    var isPolling: Bool { get }
    
    var hasPerformedInitialPoll: [String: Bool] { get }
    var timeSinceLastPoll: [String: TimeInterval] { get }
    
    var pendingChanges: [OpenGroupAPI.PendingChange] { get }
}

public protocol OGMCacheType: OGMImmutableCacheType, MutableCacheType {
    var defaultRoomsPublisher: AnyPublisher<[OpenGroupManager.DefaultRoomInfo], Error>? { get set }
    var groupImagePublishers: [String: AnyPublisher<Data, Error>] { get set }
    
    var pollers: [String: OpenGroupAPI.Poller] { get set }
    var isPolling: Bool { get set }
    
    var hasPerformedInitialPoll: [String: Bool] { get set }
    var timeSinceLastPoll: [String: TimeInterval] { get set }
    
    var pendingChanges: [OpenGroupAPI.PendingChange] { get set }
    
    func getTimeSinceLastOpen(using dependencies: Dependencies) -> TimeInterval
}<|MERGE_RESOLUTION|>--- conflicted
+++ resolved
@@ -1219,43 +1219,6 @@
         public var pollers: [String: OpenGroupAPI.Poller] = [:] // One for each server
         public var isPolling: Bool = false
         
-<<<<<<< HEAD
-        public init(
-            cache: Atomic<OGMCacheType>? = nil,
-            requestApi: RequestAPIType.Type? = nil,
-            generalCache: Atomic<GeneralCacheType>? = nil,
-            storage: Storage? = nil,
-            scheduler: ValueObservationScheduler? = nil,
-            sodium: SodiumType? = nil,
-            box: BoxType? = nil,
-            genericHash: GenericHashType? = nil,
-            sign: SignType? = nil,
-            aeadXChaCha20Poly1305Ietf: AeadXChaCha20Poly1305IetfType? = nil,
-            ed25519: Ed25519Type? = nil,
-            nonceGenerator16: NonceGenerator16ByteType? = nil,
-            nonceGenerator24: NonceGenerator24ByteType? = nil,
-            standardUserDefaults: UserDefaultsType? = nil,
-            date: Date? = nil
-        ) {
-            _mutableCache = Atomic(cache)
-            
-            super.init(
-                requestApi: requestApi,
-                generalCache: generalCache,
-                storage: storage,
-                scheduler: scheduler,
-                sodium: sodium,
-                box: box,
-                genericHash: genericHash,
-                sign: sign,
-                aeadXChaCha20Poly1305Ietf: aeadXChaCha20Poly1305Ietf,
-                ed25519: ed25519,
-                nonceGenerator16: nonceGenerator16,
-                nonceGenerator24: nonceGenerator24,
-                standardUserDefaults: standardUserDefaults,
-                date: date
-            )
-=======
         /// Server URL to value
         public var hasPerformedInitialPoll: [String: Bool] = [:]
         public var timeSinceLastPoll: [String: TimeInterval] = [:]
@@ -1273,7 +1236,6 @@
             
             _timeSinceLastOpen = dependencies.dateNow.timeIntervalSince(lastOpen)
             return dependencies.dateNow.timeIntervalSince(lastOpen)
->>>>>>> 4d098914
         }
         
         public var pendingChanges: [OpenGroupAPI.PendingChange] = []
