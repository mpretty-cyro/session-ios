// Copyright © 2022 Rangeproof Pty Ltd. All rights reserved.

import Foundation
import SessionUtilitiesKit

public struct SnodeRequest<T: Encodable>: Encodable {
    private enum CodingKeys: String, CodingKey {
        case method
        case body = "params"
    }
    
    internal let endpoint: SnodeAPI.Endpoint
    internal let body: T
    
    // MARK: - Initialization
    
    public init(
        endpoint: SnodeAPI.Endpoint,
        body: T
    ) {
        self.endpoint = endpoint
        self.body = body
    }
    
    // MARK: - Codable
    
    public func encode(to encoder: Encoder) throws {
        var container: KeyedEncodingContainer<CodingKeys> = encoder.container(keyedBy: CodingKeys.self)

        try container.encode(endpoint.path, forKey: .method)
        try container.encode(body, forKey: .body)
    }
}

// MARK: - BatchRequestChildRetrievable

extension SnodeRequest: BatchRequestChildRetrievable where T: BatchRequestChildRetrievable {
<<<<<<< HEAD
    public var requests: [HTTP.BatchRequest.Child] { body.requests }
=======
    public var requests: [Network.BatchRequest.Child] { body.requests }
>>>>>>> 82767494
}

// MARK: - UpdatableTimestamp

extension SnodeRequest: UpdatableTimestamp where T: UpdatableTimestamp {
    public func with(timestampMs: UInt64) -> SnodeRequest<T> {
        return SnodeRequest(
            endpoint: self.endpoint,
            body: self.body.with(timestampMs: timestampMs)
        )
    }
}<|MERGE_RESOLUTION|>--- conflicted
+++ resolved
@@ -35,11 +35,7 @@
 // MARK: - BatchRequestChildRetrievable
 
 extension SnodeRequest: BatchRequestChildRetrievable where T: BatchRequestChildRetrievable {
-<<<<<<< HEAD
-    public var requests: [HTTP.BatchRequest.Child] { body.requests }
-=======
     public var requests: [Network.BatchRequest.Child] { body.requests }
->>>>>>> 82767494
 }
 
 // MARK: - UpdatableTimestamp
