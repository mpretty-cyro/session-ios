--- conflicted
+++ resolved
@@ -26,55 +26,13 @@
         }
         """
         @TestState var messageData: Data! = messageJson.data(using: .utf8)!
-        @TestState var mockCrypto: MockCrypto! = MockCrypto()
-        @TestState var dependencies: Dependencies! = Dependencies(
-            crypto: mockCrypto
-        )
-        @TestState var decoder: JSONDecoder! = {
-            let result = JSONDecoder()
-            result.userInfo = [ Dependencies.userInfoKey: dependencies as Any ]
-            return result
-        }()
+        @TestState var dependencies: TestDependencies! = TestDependencies()
+        @TestState(singleton: .crypto, in: dependencies) var mockCrypto: MockCrypto! = MockCrypto()
+        @TestState var decoder: JSONDecoder! = JSONDecoder(using: dependencies)
         
         // MARK: - a SOGSMessage
         describe("a SOGSMessage") {
-<<<<<<< HEAD
-            var dependencies: TestDependencies!
-            var mockCrypto: MockCrypto!
-            var messageJson: String!
-            var messageData: Data!
-            var decoder: JSONDecoder!
-            
-            beforeEach {
-                dependencies = TestDependencies()
-                mockCrypto = MockCrypto()
-                
-                dependencies[singleton: .crypto] = mockCrypto
-                
-                messageJson = """
-                {
-                    "id": 123,
-                    "session_id": "05\(TestConstants.publicKey)",
-                    "posted": 234,
-                    "seqno": 345,
-                    "whisper": false,
-                    "whisper_mods": false,
-                            
-                    "data": "VGVzdERhdGE=",
-                    "signature": "VGVzdFNpZ25hdHVyZQ=="
-                }
-                """
-                messageData = messageJson.data(using: .utf8)!
-                decoder = JSONDecoder(using: dependencies)
-            }
-            
-            afterEach {
-                mockCrypto = nil
-            }
-            
-=======
             // MARK: -- when decoding
->>>>>>> 34481b7f
             context("when decoding") {
                 // MARK: ---- defaults the whisper values to false
                 it("defaults the whisper values to false") {
