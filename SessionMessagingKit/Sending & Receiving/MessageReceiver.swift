// Copyright © 2022 Rangeproof Pty Ltd. All rights reserved.

import Foundation
import GRDB
import SessionUIKit
import SessionUtilitiesKit
import SessionSnodeKit

public enum MessageReceiver {
    private static var lastEncryptionKeyPairRequest: [String: Date] = [:]
    
    public static func parse(
        _ db: Database,
        data: Data,
        origin: Message.Origin,
        using dependencies: Dependencies
    ) throws -> ProcessedMessage {
        let userSessionId: SessionId = dependencies[cache: .general].sessionId
        var plaintext: Data
        var customProto: SNProtoContent? = nil
        var customMessage: Message? = nil
        let sender: String
        let sentTimestamp: UInt64
        let serverHash: String?
        let openGroupServerMessageId: UInt64?
        let threadVariant: SessionThread.Variant
        let threadIdGenerator: (Message) throws -> String
        
        switch (origin.isConfigNamespace, origin) {
            // Config messages are custom-handled via 'libSession' so just return the data directly
            case (true, .swarm(let publicKey, let namespace, let serverHash, let serverTimestampMs, _)):
                return .config(
                    publicKey: publicKey,
                    namespace: namespace,
                    serverHash: serverHash,
                    serverTimestampMs: serverTimestampMs,
                    data: data
                )
                
            case (_, .community(let openGroupId, let messageSender, let timestamp, let messageServerId)):
                plaintext = data.removePadding()   // Remove the padding
                sender = messageSender
                sentTimestamp = UInt64(floor(timestamp * 1000)) // Convert to ms for database consistency
                serverHash = nil
                openGroupServerMessageId = UInt64(messageServerId)
                threadVariant = .community
                threadIdGenerator = { message in
                    // Guard against control messages in open groups
                    guard message is VisibleMessage else { throw MessageReceiverError.invalidMessage }
                    
                    return openGroupId
                }
                
            case (_, .openGroupInbox(let timestamp, let messageServerId, let serverPublicKey, let senderId, let recipientId)):
<<<<<<< HEAD
                (plaintext, sender) = try dependencies[singleton: .crypto].tryGenerate(
=======
                (plaintext, sender) = try dependencies.crypto.tryGenerate(
>>>>>>> bd34d1a9
                    .plaintextWithSessionBlindingProtocol(
                        db,
                        ciphertext: data,
                        senderId: senderId,
                        recipientId: recipientId,
                        serverPublicKey: serverPublicKey,
                        using: dependencies
                    )
                )
                
                plaintext = plaintext.removePadding()   // Remove the padding
                sentTimestamp = UInt64(floor(timestamp * 1000)) // Convert to ms for database consistency
                serverHash = nil
                openGroupServerMessageId = UInt64(messageServerId)
                threadVariant = .contact
                threadIdGenerator = { _ in sender }
                
            case (_, .swarm(let publicKey, let namespace, let swarmServerHash, _, _)):
                switch namespace {
                    case .default:
                        guard
                            let envelope: SNProtoEnvelope = try? MessageWrapper.unwrap(data: data),
                            let ciphertext: Data = envelope.content
                        else {
                            SNLog("Failed to unwrap data for message from 'default' namespace.")
                            throw MessageReceiverError.invalidMessage
                        }
                        
<<<<<<< HEAD
                        (plaintext, sender) = try dependencies[singleton: .crypto].tryGenerate(
=======
                        (plaintext, sender) = try dependencies.crypto.tryGenerate(
>>>>>>> bd34d1a9
                            .plaintextWithSessionProtocol(
                                db,
                                ciphertext: ciphertext,
                                using: dependencies
                            )
                        )
                        plaintext = plaintext.removePadding()   // Remove the padding
                        sentTimestamp = envelope.timestamp
                        serverHash = swarmServerHash
                        openGroupServerMessageId = nil
                        threadVariant = .contact
                        threadIdGenerator = { message in
                            switch message {
                                case let message as VisibleMessage: return (message.syncTarget ?? sender)
                                default: return sender
                            }
                        }
                        
                    case .groupMessages:
                        let plaintextEnvelope: Data
                        (plaintextEnvelope, sender) = try dependencies[singleton: .crypto].tryGenerate(
                            .plaintextForGroupMessage(
                                groupSessionId: SessionId(.group, hex: publicKey),
                                ciphertext: Array(data)
                            )
                        )
                        
                        guard
                            let envelope: SNProtoEnvelope = try? MessageWrapper.unwrap(
                                data: plaintextEnvelope,
                                includesWebSocketMessage: false
                            ),
                            let envelopeContent: Data = envelope.content
                        else {
                            SNLog("Failed to unwrap data for message from 'default' namespace.")
                            throw MessageReceiverError.invalidMessage
                        }
                        plaintext = envelopeContent // Padding already removed for updated groups
                        sentTimestamp = envelope.timestamp
                        openGroupServerMessageId = nil
                        threadVariant = .group
                        threadIdGenerator = { _ in publicKey }
                        
                    case .revokedRetrievableGroupMessages:
                        plaintext = Data()  // Requires custom decryption
                        customProto = try SNProtoContent.builder().build()
                        customMessage = LibSessionMessage(ciphertext: data)
                        sender = publicKey  // The "group" sends these messages
                        sentTimestamp = 0
                        openGroupServerMessageId = nil
                        threadVariant = .group
                        threadIdGenerator = { _ in publicKey }
                        
                    // FIXME: Remove once updated groups has been around for long enough
                    case .legacyClosedGroup:
                        guard
                            let envelope: SNProtoEnvelope = try? MessageWrapper.unwrap(data: data),
                            let ciphertext: Data = envelope.content,
                            let closedGroup: ClosedGroup = try? ClosedGroup.fetchOne(db, id: publicKey)
                        else {
                            SNLog("Failed to unwrap data for message from 'legacyClosedGroup' namespace.")
                            throw MessageReceiverError.invalidMessage
                        }
                        
                        guard
                            let encryptionKeyPairs: [ClosedGroupKeyPair] = try? closedGroup.keyPairs
                                .order(ClosedGroupKeyPair.Columns.receivedTimestamp.desc)
                                .fetchAll(db),
                            !encryptionKeyPairs.isEmpty
                        else { throw MessageReceiverError.noGroupKeyPair }
                        
                        // Loop through all known group key pairs in reverse order (i.e. try the latest key
                        // pair first (which'll more than likely be the one we want) but try older ones in
                        // case that didn't work)
                        func decrypt(keyPairs: [ClosedGroupKeyPair], lastError: Error? = nil) throws -> (Data, String) {
                            guard let keyPair: ClosedGroupKeyPair = keyPairs.first else {
                                throw (lastError ?? MessageReceiverError.decryptionFailed)
                            }
                            
                            do {
<<<<<<< HEAD
                                return try dependencies[singleton: .crypto].tryGenerate(
=======
                                return try dependencies.crypto.tryGenerate(
>>>>>>> bd34d1a9
                                    .plaintextWithSessionProtocolLegacyGroup(
                                        ciphertext: ciphertext,
                                        keyPair: KeyPair(
                                            publicKey: keyPair.publicKey.bytes,
                                            secretKey: keyPair.secretKey.bytes
                                        ),
                                        using: dependencies
                                    )
                                )
                            }
                            catch {
                                return try decrypt(keyPairs: Array(keyPairs.suffix(from: 1)), lastError: error)
                            }
                        }
                        
                        (plaintext, sender) = try decrypt(keyPairs: encryptionKeyPairs)
                        plaintext = plaintext.removePadding()   // Remove the padding
                        sentTimestamp = envelope.timestamp
                        
                        /// If we weren't given a `serverHash` then compute one locally using the same logic the swarm would
                        switch swarmServerHash.isEmpty {
                            case false: serverHash = swarmServerHash
                            case true:
                                serverHash = dependencies.crypto.generate(
                                    .messageServerHash(swarmPubkey: publicKey, namespace: namespace, data: data)
                                ).defaulting(to: "")
                        }
                        
                        openGroupServerMessageId = nil
                        threadVariant = .legacyGroup
                        threadIdGenerator = { _ in publicKey }
                        
                    case .configUserProfile, .configContacts, .configConvoInfoVolatile, .configUserGroups:
                        throw MessageReceiverError.invalidConfigMessageHandling
                        
                    case .configGroupInfo, .configGroupMembers, .configGroupKeys:
                        throw MessageReceiverError.invalidConfigMessageHandling
                        
                    case .all, .unknown:
                        SNLog("Couldn't process message due to invalid namespace.")
                        throw MessageReceiverError.unknownMessage
                }
        }
        
        let proto: SNProtoContent = try (customProto ?? Result(catching: { try SNProtoContent.parseData(plaintext) })
           .onFailure { SNLog("Couldn't parse proto due to error: \($0).") }
           .successOrThrow())
        let message: Message = try (customMessage ?? Message.createMessageFrom(proto, sender: sender, using: dependencies))
        message.sender = sender
<<<<<<< HEAD
        message.recipient = userSessionId.hexString
        message.serverHash = origin.serverHash
=======
        message.recipient = userSessionId
        message.serverHash = serverHash
>>>>>>> bd34d1a9
        message.sentTimestamp = sentTimestamp
        message.receivedTimestamp = dependencies[cache: .snodeAPI].currentOffsetTimestampMs()
        message.openGroupServerMessageId = openGroupServerMessageId
        
        // Ignore disappearing message settings in communities (in case of modified clients)
        if threadVariant != .community {
            message.attachDisappearingMessagesConfiguration(from: proto)
        }
        
        // Don't process the envelope any further if the sender is blocked
        guard (try? Contact.fetchOne(db, id: sender))?.isBlocked != true || message.processWithBlockedSender else {
            throw MessageReceiverError.senderBlocked
        }
        
        // Ignore self sends if needed
        guard message.isSelfSendValid || sender != userSessionId.hexString else {
            throw MessageReceiverError.selfSend
        }
        
        // Guard against control messages in open groups
        guard !origin.isCommunity || message is VisibleMessage else {
            throw MessageReceiverError.invalidMessage
        }
        
        // Validate
        guard
            message.isValid(using: dependencies) ||
            (message as? VisibleMessage)?.isValidWithDataMessageAttachments(using: dependencies) == true
        else {
            throw MessageReceiverError.invalidMessage
        }
        
        return .standard(
            threadId: try threadIdGenerator(message),
            threadVariant: threadVariant,
            proto: proto,
            messageInfo: try MessageReceiveJob.Details.MessageInfo(
                message: message,
                variant: try Message.Variant(from: message) ?? { throw MessageReceiverError.invalidMessage }(),
                threadVariant: threadVariant,
                serverExpirationTimestamp: origin.serverExpirationTimestamp,
                proto: proto
            )
        )
    }
    
    // MARK: - Handling
    
    public static func handle(
        _ db: Database,
        threadId: String,
        threadVariant: SessionThread.Variant,
        message: Message,
        serverExpirationTimestamp: TimeInterval?,
        associatedWithProto proto: SNProtoContent,
        using dependencies: Dependencies
    ) throws {
        // Check if the message requires an existing conversation (if it does and the conversation isn't in
        // the config then the message will be dropped)
        guard
            !Message.requiresExistingConversation(message: message, threadVariant: threadVariant) ||
<<<<<<< HEAD
            LibSession.conversationInConfig(db, threadId: threadId, threadVariant: threadVariant, visibleOnly: false, using: dependencies)
=======
            LibSession.conversationInConfig(
                db,
                threadId: threadId,
                threadVariant: threadVariant,
                visibleOnly: false,
                using: dependencies
            )
>>>>>>> bd34d1a9
        else { throw MessageReceiverError.requiredThreadNotInConfig }
        
        // Throw if the message is outdated and shouldn't be processed
        try throwIfMessageOutdated(
            db,
            message: message,
            threadId: threadId,
            threadVariant: threadVariant,
            using: dependencies
        )
        
        MessageReceiver.updateContactDisappearingMessagesVersionIfNeeded(
            db,
            messageVariant: .init(from: message),
            contactId: message.sender,
            version: ((!proto.hasExpirationType && !proto.hasExpirationTimer) ?
                .legacyDisappearingMessages :
                .newDisappearingMessages
            ),
            using: dependencies
        )
        
        switch message {
            case let message as ReadReceipt:
                try MessageReceiver.handleReadReceipt(
                    db,
                    message: message,
                    serverExpirationTimestamp: serverExpirationTimestamp
                )
                
            case let message as TypingIndicator:
                try MessageReceiver.handleTypingIndicator(
                    db,
                    threadId: threadId,
                    threadVariant: threadVariant,
                    message: message,
                    using: dependencies
                )
                
            case let message as ClosedGroupControlMessage:
                try MessageReceiver.handleLegacyClosedGroupControlMessage(
                    db,
                    threadId: threadId,
                    threadVariant: threadVariant,
                    message: message,
                    using: dependencies
                )
                
            case is GroupUpdateInviteMessage, is GroupUpdateInfoChangeMessage,
                is GroupUpdateMemberChangeMessage, is GroupUpdatePromoteMessage, is GroupUpdateMemberLeftMessage,
                is GroupUpdateMemberLeftNotificationMessage, is GroupUpdateInviteResponseMessage,
                is GroupUpdateDeleteMemberContentMessage:
                try MessageReceiver.handleGroupUpdateMessage(
                    db,
                    threadId: threadId,
                    threadVariant: threadVariant,
                    message: message,
                    using: dependencies
                )
                
            case let message as DataExtractionNotification:
                try MessageReceiver.handleDataExtractionNotification(
                    db,
                    threadId: threadId,
                    threadVariant: threadVariant,
                    message: message,
                    serverExpirationTimestamp: serverExpirationTimestamp,
                    using: dependencies
                )
                
            case let message as ExpirationTimerUpdate:
                try MessageReceiver.handleExpirationTimerUpdate(
                    db,
                    threadId: threadId,
                    threadVariant: threadVariant,
<<<<<<< HEAD
                    message: message,
                    using: dependencies
                )
            
                try MessageReceiver.handleExpirationTimerUpdate(
                    db,
                    threadId: threadId,
                    threadVariant: threadVariant,
=======
>>>>>>> bd34d1a9
                    message: message,
                    serverExpirationTimestamp: serverExpirationTimestamp,
                    proto: proto,
                    using: dependencies
                )
                
            case let message as UnsendRequest:
                try MessageReceiver.handleUnsendRequest(
                    db,
                    threadId: threadId,
                    threadVariant: threadVariant,
                    message: message,
                    using: dependencies
                )
                
            case let message as CallMessage:
                try MessageReceiver.handleCallMessage(
                    db,
                    threadId: threadId,
                    threadVariant: threadVariant,
                    message: message,
                    using: dependencies
                )
                
            case let message as MessageRequestResponse:
                try MessageReceiver.handleMessageRequestResponse(
                    db,
                    message: message,
                    using: dependencies
                )
                
            case let message as VisibleMessage:
                try MessageReceiver.handleVisibleMessage(
                    db,
                    threadId: threadId,
                    threadVariant: threadVariant,
                    message: message,
                    serverExpirationTimestamp: serverExpirationTimestamp,
                    associatedWithProto: proto,
                    using: dependencies
                )
            
            case let message as LibSessionMessage:
                try MessageReceiver.handleLibSessionMessage(
                    db,
                    threadId: threadId,
                    threadVariant: threadVariant,
                    message: message,
                    using: dependencies
                )
            
            default: throw MessageReceiverError.unknownMessage
        }
        
        // Perform any required post-handling logic
        try MessageReceiver.postHandleMessage(
            db,
            threadId: threadId,
            threadVariant: threadVariant,
            message: message,
            using: dependencies
        )
    }
    
    public static func postHandleMessage(
        _ db: Database,
        threadId: String,
        threadVariant: SessionThread.Variant,
        message: Message,
        using dependencies: Dependencies
    ) throws {
        // When handling any message type which has related UI we want to make sure the thread becomes
        // visible (the only other spot this flag gets set is when sending messages)
        let shouldBecomeVisible: Bool = {
            switch message {
                case is ReadReceipt: return true
                case is TypingIndicator: return true
                case is UnsendRequest: return true
                    
                case let message as ClosedGroupControlMessage:
                    // Only re-show a legacy group conversation if we are going to add a control text message
                    switch message.kind {
                        case .new, .encryptionKeyPair, .encryptionKeyPairRequest: return false
                        default: return true
                    }
                    
                /// These are sent to the one-to-one conversation so they shouldn't make that visible
                case is GroupUpdateInviteMessage, is GroupUpdatePromoteMessage:
                    return false
                    
                /// These are sent to the group conversation but we have logic so you can only ever "leave" a group, you can't "hide" it
                /// so that it re-appears when a new message is received so the thread shouldn't become visible for any of them
                case is GroupUpdateInfoChangeMessage, is GroupUpdateMemberChangeMessage,
                    is GroupUpdateMemberLeftMessage, is GroupUpdateMemberLeftNotificationMessage,
                    is GroupUpdateInviteResponseMessage, is GroupUpdateDeleteMemberContentMessage:
                    return false
                
                /// Currently this is just for handling the `groupKicked` message which is sent to a group so the same rules as above apply
                case is LibSessionMessage: return false
                    
                default: return true
            }
        }()
        
        // Start the disappearing messages timer if needed
        // For disappear after send, this is necessary so the message will disappear even if it is not read
        if threadVariant != .community {
            db.afterNextTransactionNestedOnce(
                dedupeId: "PostInsertDisappearingMessagesJob",  // stringlint:disable
                onCommit: { db in
                    dependencies[singleton: .jobRunner].upsert(
                        db,
                        job: DisappearingMessagesJob.updateNextRunIfNeeded(db, using: dependencies),
                        canStartJob: true
                    )
                }
            )
        }
        
        // Only check the current visibility state if we should become visible for this message type
        guard shouldBecomeVisible else { return }
        
        // Only update the `shouldBeVisible` flag if the thread is currently not visible
        // as we don't want to trigger a config update if not needed
        let isCurrentlyVisible: Bool = try SessionThread
            .filter(id: threadId)
            .select(.shouldBeVisible)
            .asRequest(of: Bool.self)
            .fetchOne(db)
            .defaulting(to: false)

        guard !isCurrentlyVisible else { return }
        
        try SessionThread
            .filter(id: threadId)
            .updateAllAndConfig(
                db,
                SessionThread.Columns.shouldBeVisible.set(to: true),
                SessionThread.Columns.pinnedPriority.set(to: LibSession.visiblePriority),
                calledFromConfig: nil,
                using: dependencies
            )
    }
    
    public static func handleOpenGroupReactions(
        _ db: Database,
        threadId: String,
        openGroupMessageServerId: Int64,
        openGroupReactions: [Reaction]
    ) throws {
        guard let interactionId: Int64 = try? Interaction
            .select(.id)
            .filter(Interaction.Columns.threadId == threadId)
            .filter(Interaction.Columns.openGroupServerMessageId == openGroupMessageServerId)
            .asRequest(of: Int64.self)
            .fetchOne(db)
        else {
            throw MessageReceiverError.invalidMessage
        }
        
        _ = try Reaction
            .filter(Reaction.Columns.interactionId == interactionId)
            .deleteAll(db)
        
        for reaction in openGroupReactions {
            try reaction.with(interactionId: interactionId).insert(db)
        }
    }
    
    public static func throwIfMessageOutdated(
        _ db: Database,
        message: Message,
        threadId: String,
        threadVariant: SessionThread.Variant,
        using dependencies: Dependencies
    ) throws {
        let userSessionId: SessionId = dependencies[cache: .general].sessionId
        
        switch message {
            case is ReadReceipt: return // No visible artifact created so better to keep for more reliable read states
            case is UnsendRequest: return // We should always process the removal of messages just in case
            default: break
        }
        
        // If the destination is a group conversation that has been destroyed then the message is outdated
        guard
            threadVariant != .group ||
            !LibSession.groupIsDestroyed(
                groupSessionId: SessionId(.group, hex: threadId),
                using: dependencies
            )
        else { throw MessageReceiverError.outdatedMessage }
        
        // Determine if it's a group conversation that received a deletion instruction after this
        // message was sent (if so then it's outdated)
        let deletionInstructionSentAfterThisMessage: Bool = {
            guard threadVariant == .group else { return false }
            
            // These group update messages update the group state so should be processed even
            // if they were old
            switch message {
                case is GroupUpdateInviteResponseMessage: return false
                case is GroupUpdateDeleteMemberContentMessage: return false
                    // TODO: Add the 'memberLeft' (non UI based one) here
                default: break
            }
            
            // Note: 'sentTimestamp' is in milliseconds so convert it
            let messageSentTimestamp: TimeInterval = TimeInterval((message.sentTimestamp ?? 0) * 1000)
            let deleteBefore: TimeInterval = (try? LibSession
                .groupDeleteBefore(
                    in: dependencies[cache: .libSession]
                        .config(for: .groupInfo, sessionId: SessionId(.group, hex: threadId))
                        .wrappedValue
                )).defaulting(to: 0)
            let deleteAttachmentsBefore: TimeInterval = (try? LibSession
                .groupAttachmentDeleteBefore(
                    in: dependencies[cache: .libSession]
                        .config(for: .groupInfo, sessionId: SessionId(.group, hex: threadId))
                        .wrappedValue
                )).defaulting(to: 0)
            
            return (
                deleteBefore > messageSentTimestamp || (
                    (message as? VisibleMessage)?.dataMessageHasAttachments == true &&
                    deleteAttachmentsBefore > messageSentTimestamp
                )
            )
        }()
        
        guard !deletionInstructionSentAfterThisMessage else { throw MessageReceiverError.outdatedMessage }
        
        // If the conversation is not visible in the config and the message was sent before the last config
        // update (minus a buffer period) then we can assume that the user has hidden/deleted the conversation
        // and it shouldn't be reshown by this (old) message
        let conversationVisibleInConfig: Bool = LibSession.conversationInConfig(
            db,
            threadId: threadId,
            threadVariant: threadVariant,
            visibleOnly: true,
            using: dependencies
        )
        let canPerformChange: Bool = LibSession.canPerformChange(
            db,
            threadId: threadId,
            targetConfig: {
                switch threadVariant {
                    case .contact: return (threadId == userSessionId.hexString ? .userProfile : .contacts)
                    default: return .userGroups
                }
            }(),
            changeTimestampMs: message.sentTimestamp
                .map { Int64($0) }
                .defaulting(to: dependencies[cache: .snodeAPI].currentOffsetTimestampMs()),
            using: dependencies
        )
        
        switch (conversationVisibleInConfig, canPerformChange) {
            case (false, false): throw MessageReceiverError.outdatedMessage
            default: break  // Message not outdated
        }
    }
}<|MERGE_RESOLUTION|>--- conflicted
+++ resolved
@@ -5,6 +5,14 @@
 import SessionUIKit
 import SessionUtilitiesKit
 import SessionSnodeKit
+
+// MARK: - Log.Category
+
+public extension Log.Category {
+    static let messageReceiver: Log.Category = .create("MessageReceiver", defaultLevel: .info)
+}
+
+// MARK: - MessageReceiver
 
 public enum MessageReceiver {
     private static var lastEncryptionKeyPairRequest: [String: Date] = [:]
@@ -52,11 +60,7 @@
                 }
                 
             case (_, .openGroupInbox(let timestamp, let messageServerId, let serverPublicKey, let senderId, let recipientId)):
-<<<<<<< HEAD
                 (plaintext, sender) = try dependencies[singleton: .crypto].tryGenerate(
-=======
-                (plaintext, sender) = try dependencies.crypto.tryGenerate(
->>>>>>> bd34d1a9
                     .plaintextWithSessionBlindingProtocol(
                         db,
                         ciphertext: data,
@@ -81,15 +85,11 @@
                             let envelope: SNProtoEnvelope = try? MessageWrapper.unwrap(data: data),
                             let ciphertext: Data = envelope.content
                         else {
-                            SNLog("Failed to unwrap data for message from 'default' namespace.")
+                            Log.warn(.messageReceiver, "Failed to unwrap data for message from 'default' namespace.")
                             throw MessageReceiverError.invalidMessage
                         }
                         
-<<<<<<< HEAD
                         (plaintext, sender) = try dependencies[singleton: .crypto].tryGenerate(
-=======
-                        (plaintext, sender) = try dependencies.crypto.tryGenerate(
->>>>>>> bd34d1a9
                             .plaintextWithSessionProtocol(
                                 db,
                                 ciphertext: ciphertext,
@@ -124,11 +124,12 @@
                             ),
                             let envelopeContent: Data = envelope.content
                         else {
-                            SNLog("Failed to unwrap data for message from 'default' namespace.")
+                            Log.warn(.messageReceiver, "Failed to unwrap data for message from 'default' namespace.")
                             throw MessageReceiverError.invalidMessage
                         }
                         plaintext = envelopeContent // Padding already removed for updated groups
                         sentTimestamp = envelope.timestamp
+                        serverHash = swarmServerHash
                         openGroupServerMessageId = nil
                         threadVariant = .group
                         threadIdGenerator = { _ in publicKey }
@@ -139,6 +140,7 @@
                         customMessage = LibSessionMessage(ciphertext: data)
                         sender = publicKey  // The "group" sends these messages
                         sentTimestamp = 0
+                        serverHash = swarmServerHash
                         openGroupServerMessageId = nil
                         threadVariant = .group
                         threadIdGenerator = { _ in publicKey }
@@ -150,7 +152,7 @@
                             let ciphertext: Data = envelope.content,
                             let closedGroup: ClosedGroup = try? ClosedGroup.fetchOne(db, id: publicKey)
                         else {
-                            SNLog("Failed to unwrap data for message from 'legacyClosedGroup' namespace.")
+                            Log.warn(.messageReceiver, "Failed to unwrap data for message from 'legacyClosedGroup' namespace.")
                             throw MessageReceiverError.invalidMessage
                         }
                         
@@ -170,11 +172,7 @@
                             }
                             
                             do {
-<<<<<<< HEAD
                                 return try dependencies[singleton: .crypto].tryGenerate(
-=======
-                                return try dependencies.crypto.tryGenerate(
->>>>>>> bd34d1a9
                                     .plaintextWithSessionProtocolLegacyGroup(
                                         ciphertext: ciphertext,
                                         keyPair: KeyPair(
@@ -198,7 +196,7 @@
                         switch swarmServerHash.isEmpty {
                             case false: serverHash = swarmServerHash
                             case true:
-                                serverHash = dependencies.crypto.generate(
+                                serverHash = dependencies[singleton: .crypto].generate(
                                     .messageServerHash(swarmPubkey: publicKey, namespace: namespace, data: data)
                                 ).defaulting(to: "")
                         }
@@ -214,23 +212,18 @@
                         throw MessageReceiverError.invalidConfigMessageHandling
                         
                     case .all, .unknown:
-                        SNLog("Couldn't process message due to invalid namespace.")
+                        Log.warn(.messageReceiver, "Couldn't process message due to invalid namespace.")
                         throw MessageReceiverError.unknownMessage
                 }
         }
         
         let proto: SNProtoContent = try (customProto ?? Result(catching: { try SNProtoContent.parseData(plaintext) })
-           .onFailure { SNLog("Couldn't parse proto due to error: \($0).") }
-           .successOrThrow())
+            .onFailure { Log.error(.messageReceiver, "Couldn't parse proto due to error: \($0).") }
+            .successOrThrow())
         let message: Message = try (customMessage ?? Message.createMessageFrom(proto, sender: sender, using: dependencies))
         message.sender = sender
-<<<<<<< HEAD
         message.recipient = userSessionId.hexString
-        message.serverHash = origin.serverHash
-=======
-        message.recipient = userSessionId
         message.serverHash = serverHash
->>>>>>> bd34d1a9
         message.sentTimestamp = sentTimestamp
         message.receivedTimestamp = dependencies[cache: .snodeAPI].currentOffsetTimestampMs()
         message.openGroupServerMessageId = openGroupServerMessageId
@@ -292,9 +285,6 @@
         // the config then the message will be dropped)
         guard
             !Message.requiresExistingConversation(message: message, threadVariant: threadVariant) ||
-<<<<<<< HEAD
-            LibSession.conversationInConfig(db, threadId: threadId, threadVariant: threadVariant, visibleOnly: false, using: dependencies)
-=======
             LibSession.conversationInConfig(
                 db,
                 threadId: threadId,
@@ -302,7 +292,6 @@
                 visibleOnly: false,
                 using: dependencies
             )
->>>>>>> bd34d1a9
         else { throw MessageReceiverError.requiredThreadNotInConfig }
         
         // Throw if the message is outdated and shouldn't be processed
@@ -378,17 +367,6 @@
                     db,
                     threadId: threadId,
                     threadVariant: threadVariant,
-<<<<<<< HEAD
-                    message: message,
-                    using: dependencies
-                )
-            
-                try MessageReceiver.handleExpirationTimerUpdate(
-                    db,
-                    threadId: threadId,
-                    threadVariant: threadVariant,
-=======
->>>>>>> bd34d1a9
                     message: message,
                     serverExpirationTimestamp: serverExpirationTimestamp,
                     proto: proto,
@@ -498,6 +476,7 @@
         if threadVariant != .community {
             db.afterNextTransactionNestedOnce(
                 dedupeId: "PostInsertDisappearingMessagesJob",  // stringlint:disable
+                using: dependencies,
                 onCommit: { db in
                     dependencies[singleton: .jobRunner].upsert(
                         db,
