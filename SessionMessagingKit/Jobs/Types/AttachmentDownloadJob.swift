--- conflicted
+++ resolved
@@ -26,11 +26,7 @@
             let attachment: Attachment = Storage.shared
                 .read({ db in try Attachment.fetchOne(db, id: details.attachmentId) })
         else {
-<<<<<<< HEAD
-            failure(job, JobRunnerError.missingRequiredDetails, false, dependencies)
-=======
-            failure(job, JobRunnerError.missingRequiredDetails, true)
->>>>>>> 2568d508
+            failure(job, JobRunnerError.missingRequiredDetails, true, dependencies)
             return
         }
         
