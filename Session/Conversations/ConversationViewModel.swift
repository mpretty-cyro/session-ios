// Copyright © 2022 Rangeproof Pty Ltd. All rights reserved.

import Foundation
import Combine
import GRDB
import DifferenceKit
import SessionSnodeKit
import SessionMessagingKit
import SessionUtilitiesKit
import SessionUIKit

public class ConversationViewModel: OWSAudioPlayerDelegate {
    public typealias SectionModel = ArraySection<Section, MessageViewModel>
    
    // MARK: - FocusBehaviour
    
    public enum FocusBehaviour {
        case none
        case highlight
    }
    
    // MARK: - ContentSwapLocation
    
    public enum ContentSwapLocation {
        case none
        case earlier
        case later
    }
    
    // MARK: - Action
    
    public enum Action {
        case none
        case compose
        case audioCall
        case videoCall
    }
    
    // MARK: - Section
    
    public enum Section: Differentiable, Equatable, Comparable, Hashable {
        case loadOlder
        case messages
        case loadNewer
    }
    
    // MARK: - Variables
    
    public static let pageSize: Int = 50
    
    private var threadId: String
    public let initialThreadVariant: SessionThread.Variant
    public var sentMessageBeforeUpdate: Bool = false
    public var lastSearchedText: String?
    public let focusedInteractionInfo: Interaction.TimestampInfo? // Note: This is used for global search
    public let focusBehaviour: FocusBehaviour
    private let initialUnreadInteractionId: Int64?
    private let markAsReadTrigger: PassthroughSubject<(SessionThreadViewModel.ReadTarget, Int64?), Never> = PassthroughSubject()
    private var markAsReadPublisher: AnyPublisher<Void, Never>?
    public let dependencies: Dependencies
    
    public lazy var blockedBannerMessage: String = {
        let threadData: SessionThreadViewModel = self._threadData.wrappedValue
        
        switch threadData.threadVariant {
            case .contact:
                let name: String = Profile.displayName(
                    id: threadData.threadId,
                    threadVariant: threadData.threadVariant
                )
                
                return "\(name) is blocked. Unblock them?"
                
            default: return "Thread is blocked. Unblock it?"
        }
    }()
    
    // MARK: - Initialization
    
    init(
        threadId: String,
        threadVariant: SessionThread.Variant,
        focusedInteractionInfo: Interaction.TimestampInfo?,
        using dependencies: Dependencies
    ) {
        typealias InitialData = (
            userSessionId: SessionId,
            initialUnreadInteractionInfo: Interaction.TimestampInfo?,
            threadIsBlocked: Bool,
            threadIsMessageRequest: Bool,
            currentUserIsClosedGroupMember: Bool?,
            currentUserIsClosedGroupAdmin: Bool?,
            openGroupPermissions: OpenGroup.Permissions?,
            blinded15SessionId: SessionId?,
            blinded25SessionId: SessionId?
        )
        
        let initialData: InitialData? = dependencies[singleton: .storage].read { db -> InitialData in
            let interaction: TypedTableAlias<Interaction> = TypedTableAlias()
            let groupMember: TypedTableAlias<GroupMember> = TypedTableAlias()
            let userSessionId: SessionId = getUserSessionId(db, using: dependencies)
            
            // If we have a specified 'focusedInteractionInfo' then use that, otherwise retrieve the oldest
            // unread interaction and start focused around that one
            let initialUnreadInteractionInfo: Interaction.TimestampInfo? = try Interaction
                .select(.id, .timestampMs)
                .filter(interaction[.wasRead] == false)
                .filter(interaction[.threadId] == threadId)
                .order(interaction[.timestampMs].asc)
                .asRequest(of: Interaction.TimestampInfo.self)
                .fetchOne(db)
            let threadIsBlocked: Bool = (threadVariant != .contact ? false :
                try Contact
                    .filter(id: threadId)
                    .select(.isBlocked)
                    .asRequest(of: Bool.self)
                    .fetchOne(db)
                    .defaulting(to: false)
            )
            let threadIsMessageRequest: Bool = try {
                switch threadVariant {
                    case .contact:
                        let isApproved: Bool = try Contact
                            .filter(id: threadId)
                            .select(.isApproved)
                            .asRequest(of: Bool.self)
                            .fetchOne(db)
                            .defaulting(to: true)
                        
                        return !isApproved
                        
                    case .group:
                        let isInvite: Bool = try ClosedGroup
                            .filter(id: threadId)
                            .select(.invited)
                            .asRequest(of: Bool.self)
                            .fetchOne(db)
                            .defaulting(to: true)
                        
                        return !isInvite
                        
                    default: return false
                }
            }()
            let currentUserIsClosedGroupAdmin: Bool? = (![.legacyGroup, .group].contains(threadVariant) ? nil :
                GroupMember
                    .filter(groupMember[.groupId] == threadId)
                    .filter(groupMember[.profileId] == userSessionId.hexString)
                    .filter(groupMember[.role] == GroupMember.Role.admin)
                    .isNotEmpty(db)
            )
            let currentUserIsClosedGroupMember: Bool? = {
                guard [.legacyGroup, .group].contains(threadVariant) else { return nil }
                guard currentUserIsClosedGroupAdmin != true else { return true }
                
                return GroupMember
                    .filter(groupMember[.groupId] == threadId)
                    .filter(groupMember[.profileId] == currentUserPublicKey)
                    .filter(groupMember[.role] == GroupMember.Role.standard)
                    .isNotEmpty(db)
            }()
            let openGroupPermissions: OpenGroup.Permissions? = (threadVariant != .community ? nil :
                try OpenGroup
                    .filter(id: threadId)
                    .select(.permissions)
                    .asRequest(of: OpenGroup.Permissions.self)
                    .fetchOne(db)
            )
            let blinded15SessionId: SessionId? = SessionThread.getCurrentUserBlindedSessionId(
                db,
                threadId: threadId,
                threadVariant: threadVariant,
                blindingPrefix: .blinded15
            )
            let blinded25SessionId: SessionId? = SessionThread.getCurrentUserBlindedSessionId(
                db,
                threadId: threadId,
                threadVariant: threadVariant,
                blindingPrefix: .blinded25
            )
            
            return (
                userSessionId,
                initialUnreadInteractionInfo,
                threadIsBlocked,
                threadIsMessageRequest,
                currentUserIsClosedGroupMember,
                currentUserIsClosedGroupAdmin,
                openGroupPermissions,
                blinded15SessionId,
                blinded25SessionId
            )
        }
        
        self.threadId = threadId
        self.initialThreadVariant = threadVariant
        self.focusedInteractionInfo = (focusedInteractionInfo ?? initialData?.initialUnreadInteractionInfo)
        self.focusBehaviour = (focusedInteractionInfo == nil ? .none : .highlight)
        self.initialUnreadInteractionId = initialData?.initialUnreadInteractionInfo?.id
        self._threadData = Atomic(
            SessionThreadViewModel(
                threadId: threadId,
                threadVariant: threadVariant,
                threadIsNoteToSelf: (initialData?.userSessionId.hexString == threadId),
                threadIsMessageRequest: initialData?.threadIsMessageRequest,
                threadIsBlocked: initialData?.threadIsBlocked,
                currentUserIsClosedGroupMember: initialData?.currentUserIsClosedGroupMember,
                currentUserIsClosedGroupAdmin: initialData?.currentUserIsClosedGroupAdmin,
                openGroupPermissions: initialData?.openGroupPermissions
            ).populatingCurrentUserBlindedIds(
                currentUserBlinded15SessionIdForThisThread: initialData?.blinded15SessionId?.hexString,
                currentUserBlinded25SessionIdForThisThread: initialData?.blinded25SessionId?.hexString
            )
        )
        self.pagedDataObserver = nil
        self.dependencies = dependencies
        
        // Note: Since this references self we need to finish initializing before setting it, we
        // also want to skip the initial query and trigger it async so that the push animation
        // doesn't stutter (it should load basically immediately but without this there is a
        // distinct stutter)
        self.pagedDataObserver = self.setupPagedObserver(
            for: threadId,
            userSessionId: (initialData?.userSessionId ?? getUserSessionId()),
            blinded15SessionId: initialData?.blinded15SessionId,
            blinded25SessionId: initialData?.blinded25SessionId,
            using: dependencies
        )
        
        // Run the initial query on a background thread so we don't block the push transition
        DispatchQueue.global(qos: .userInitiated).async { [weak self] in
            // If we don't have a `initialFocusedInfo` then default to `.pageBefore` (it'll query
            // from a `0` offset)
            switch (focusedInteractionInfo ?? initialData?.initialUnreadInteractionInfo) {
                case .some(let info): self?.pagedDataObserver?.load(.initialPageAround(id: info.id))
                case .none: self?.pagedDataObserver?.load(.pageBefore)
            }
        }
    }
    
    deinit {
        // Stop any audio playing when leaving the screen
        stopAudio()
    }
    
    // MARK: - Thread Data
    
    private var _threadData: Atomic<SessionThreadViewModel>
    
    /// This value is the current state of the view
    public var threadData: SessionThreadViewModel { _threadData.wrappedValue }
    
    /// This is all the data the screen needs to populate itself, please see the following link for tips to help optimise
    /// performance https://github.com/groue/GRDB.swift#valueobservation-performance
    ///
    /// **Note:** The 'trackingConstantRegion' is optimised in such a way that the request needs to be static
    /// otherwise there may be situations where it doesn't get updates, this means we can't have conditional queries
    ///
    /// **Note:** This observation will be triggered twice immediately (and be de-duped by the `removeDuplicates`)
    /// this is due to the behaviour of `ValueConcurrentObserver.asyncStartObservation` which triggers it's own
    /// fetch (after the ones in `ValueConcurrentObserver.asyncStart`/`ValueConcurrentObserver.syncStart`)
    /// just in case the database has changed between the two reads - unfortunately it doesn't look like there is a way to prevent this
    public typealias ThreadObservation = ValueObservation<ValueReducers.Trace<ValueReducers.RemoveDuplicates<ValueReducers.Fetch<SessionThreadViewModel?>>>>
    public lazy var observableThreadData: ThreadObservation = setupObservableThreadData(for: self.threadId)
    
    private func setupObservableThreadData(for threadId: String) -> ThreadObservation {
        return ValueObservation
            .trackingConstantRegion { [weak self, dependencies] db -> SessionThreadViewModel? in
                let userSessionId: SessionId = getUserSessionId(db, using: dependencies)
                let recentReactionEmoji: [String] = try Emoji.getRecent(db, withDefaultEmoji: true)
                let threadViewModel: SessionThreadViewModel? = try SessionThreadViewModel
                    .conversationQuery(threadId: threadId, userSessionId: userSessionId)
                    .fetchOne(db)
                
                return threadViewModel
                    .map { $0.with(recentReactionEmoji: recentReactionEmoji) }
                    .map { viewModel -> SessionThreadViewModel in
                        viewModel.populatingCurrentUserBlindedIds(
                            db,
                            currentUserBlinded15SessionIdForThisThread: self?.threadData.currentUserBlinded15SessionId,
                            currentUserBlinded25SessionIdForThisThread: self?.threadData.currentUserBlinded25SessionId
                        )
                    }
            }
            .removeDuplicates()
            .handleEvents(didFail: { SNLog("[ConversationViewModel] Observation failed with error: \($0)") })
    }

    public func updateThreadData(_ updatedData: SessionThreadViewModel) {
        self._threadData.mutate { $0 = updatedData }
    }
    
    // MARK: - Interaction Data
    
    private var lastInteractionIdMarkedAsRead: Int64? = nil
    private var lastInteractionTimestampMsMarkedAsRead: Int64 = 0
    public private(set) var unobservedInteractionDataChanges: ([SectionModel], StagedChangeset<[SectionModel]>)?
    public private(set) var interactionData: [SectionModel] = []
    public private(set) var reactionExpandedInteractionIds: Set<Int64> = []
    public private(set) var pagedDataObserver: PagedDatabaseObserver<Interaction, MessageViewModel>?
    
    public var onInteractionChange: (([SectionModel], StagedChangeset<[SectionModel]>) -> ())? {
        didSet {
            // When starting to observe interaction changes we want to trigger a UI update just in case the
            // data was changed while we weren't observing
            if let changes: ([SectionModel], StagedChangeset<[SectionModel]>) = self.unobservedInteractionDataChanges {
                let performChange: (([SectionModel], StagedChangeset<[SectionModel]>) -> ())? = onInteractionChange
                
                switch Thread.isMainThread {
                    case true: performChange?(changes.0, changes.1)
                    case false: DispatchQueue.main.async { performChange?(changes.0, changes.1) }
                }
                
                self.unobservedInteractionDataChanges = nil
            }
        }
    }
    
    private func setupPagedObserver(
        for threadId: String,
        userSessionId: SessionId,
        blinded15SessionId: SessionId?,
        blinded25SessionId: SessionId?,
        using dependencies: Dependencies
    ) -> PagedDatabaseObserver<Interaction, MessageViewModel> {
        return PagedDatabaseObserver(
            pagedTable: Interaction.self,
            pageSize: ConversationViewModel.pageSize,
            idColumn: .id,
            observedChanges: [
                PagedData.ObservedChanges(
                    table: Interaction.self,
                    columns: Interaction.Columns
                        .allCases
                        .filter { $0 != .wasRead }
                ),
                PagedData.ObservedChanges(
                    table: Attachment.self,
                    columns: [.state],
                    joinToPagedType: {
                        let interaction: TypedTableAlias<Interaction> = TypedTableAlias()
                        let linkPreview: TypedTableAlias<LinkPreview> = TypedTableAlias()
                        let linkPreviewAttachment: TypedTableAlias<Attachment> = TypedTableAlias()
                        
                        return SQL("""
                               LEFT JOIN \(LinkPreview.self) ON (
                                   \(linkPreview[.url]) = \(interaction[.linkPreviewUrl]) AND
                                   \(Interaction.linkPreviewFilterLiteral())
                               )
                               LEFT JOIN \(linkPreviewAttachment) ON \(linkPreviewAttachment[.id]) = \(linkPreview[.attachmentId])
                            """
                        )
                    }()
                ),
                PagedData.ObservedChanges(
                    table: Contact.self,
                    columns: [.isTrusted],
                    joinToPagedType: {
                        let interaction: TypedTableAlias<Interaction> = TypedTableAlias()
                        let contact: TypedTableAlias<Contact> = TypedTableAlias()
                        
                        return SQL("JOIN \(Contact.self) ON \(contact[.id]) = \(interaction[.threadId])")
                    }()
                ),
                PagedData.ObservedChanges(
                    table: Profile.self,
                    columns: [.profilePictureFileName],
                    joinToPagedType: {
                        let interaction: TypedTableAlias<Interaction> = TypedTableAlias()
                        let profile: TypedTableAlias<Profile> = TypedTableAlias()
                        
                        return SQL("JOIN \(Profile.self) ON \(profile[.id]) = \(interaction[.authorId])")
                    }()
                ),
                PagedData.ObservedChanges(
                    table: RecipientState.self,
                    columns: [.state, .readTimestampMs, .mostRecentFailureText],
                    joinToPagedType: {
                        let interaction: TypedTableAlias<Interaction> = TypedTableAlias()
                        let recipientState: TypedTableAlias<RecipientState> = TypedTableAlias()
                        
                        return SQL("LEFT JOIN \(RecipientState.self) ON \(recipientState[.interactionId]) = \(interaction[.id])")
                    }()
                ),
                PagedData.ObservedChanges(
                    table: DisappearingMessagesConfiguration.self,
                    columns: [ .isEnabled, .type, .durationSeconds ],
                    joinToPagedType: {
                        let interaction: TypedTableAlias<Interaction> = TypedTableAlias()
                        let disappearingMessagesConfiguration: TypedTableAlias<DisappearingMessagesConfiguration> = TypedTableAlias()
                        
                        return SQL("LEFT JOIN \(DisappearingMessagesConfiguration.self) ON \(disappearingMessagesConfiguration[.threadId]) = \(interaction[.threadId])")
                    }()
                ),
            ],
            filterSQL: MessageViewModel.filterSQL(threadId: threadId),
            groupSQL: MessageViewModel.groupSQL,
            orderSQL: MessageViewModel.orderSQL,
            dataQuery: MessageViewModel.baseQuery(
                userSessionId: userSessionId,
                blinded15SessionId: blinded15SessionId,
                blinded25SessionId: blinded25SessionId,
                orderSQL: MessageViewModel.orderSQL,
                groupSQL: MessageViewModel.groupSQL
            ),
            associatedRecords: [
                AssociatedRecord<MessageViewModel.AttachmentInteractionInfo, MessageViewModel>(
                    trackedAgainst: Attachment.self,
                    observedChanges: [
                        PagedData.ObservedChanges(
                            table: Attachment.self,
                            columns: [.state]
                        )
                    ],
                    dataQuery: MessageViewModel.AttachmentInteractionInfo.baseQuery,
                    joinToPagedType: MessageViewModel.AttachmentInteractionInfo.joinToViewModelQuerySQL,
                    associateData: MessageViewModel.AttachmentInteractionInfo.createAssociateDataClosure()
                ),
                AssociatedRecord<MessageViewModel.ReactionInfo, MessageViewModel>(
                    trackedAgainst: Reaction.self,
                    observedChanges: [
                        PagedData.ObservedChanges(
                            table: Reaction.self,
                            columns: [.count]
                        )
                    ],
                    dataQuery: MessageViewModel.ReactionInfo.baseQuery,
                    joinToPagedType: MessageViewModel.ReactionInfo.joinToViewModelQuerySQL,
                    associateData: MessageViewModel.ReactionInfo.createAssociateDataClosure()
                ),
                AssociatedRecord<MessageViewModel.TypingIndicatorInfo, MessageViewModel>(
                    trackedAgainst: ThreadTypingIndicator.self,
                    observedChanges: [
                        PagedData.ObservedChanges(
                            table: ThreadTypingIndicator.self,
                            events: [.insert, .delete],
                            columns: []
                        )
                    ],
                    dataQuery: MessageViewModel.TypingIndicatorInfo.baseQuery,
                    joinToPagedType: MessageViewModel.TypingIndicatorInfo.joinToViewModelQuerySQL,
                    associateData: MessageViewModel.TypingIndicatorInfo.createAssociateDataClosure()
                )
            ],
            onChangeUnsorted: { [weak self] updatedData, updatedPageInfo in
                self?.resolveOptimisticUpdates(with: updatedData)
                
                PagedData.processAndTriggerUpdates(
                    updatedData: self?.process(
                        data: updatedData,
                        for: updatedPageInfo,
                        optimisticMessages: (self?.optimisticallyInsertedMessages.wrappedValue.values)
                            .map { $0.map { $0.messageViewModel } },
                        initialUnreadInteractionId: self?.initialUnreadInteractionId
                    ),
                    currentDataRetriever: { self?.interactionData },
                    onDataChangeRetriever: { self?.onInteractionChange },
                    onUnobservedDataChange: { updatedData, changeset in
                        self?.unobservedInteractionDataChanges = (changeset.isEmpty ?
                            nil :
                            (updatedData, changeset)
                        )
                    }
                )
            },
            using: dependencies
        )
    }
    
    private func process(
        data: [MessageViewModel],
        for pageInfo: PagedData.PageInfo,
        optimisticMessages: [MessageViewModel]?,
        initialUnreadInteractionId: Int64?
    ) -> [SectionModel] {
        let threadData: SessionThreadViewModel = self._threadData.wrappedValue
        let typingIndicator: MessageViewModel? = data.first(where: { $0.isTypingIndicator == true })
        let sortedData: [MessageViewModel] = data
            .filter { $0.id != MessageViewModel.optimisticUpdateId }    // Remove old optimistic updates
            .appending(contentsOf: (optimisticMessages ?? []))          // Insert latest optimistic updates
            .filter { !$0.cellType.isPostProcessed }                    // Remove headers and other
            .sorted { lhs, rhs -> Bool in lhs.timestampMs < rhs.timestampMs }
        
        // We load messages from newest to oldest so having a pageOffset larger than zero means
        // there are newer pages to load
        return [
            (!data.isEmpty && (pageInfo.pageOffset + pageInfo.currentCount) < pageInfo.totalCount ?
                [SectionModel(section: .loadOlder)] :
                []
            ),
            [
                SectionModel(
                    section: .messages,
                    elements: sortedData
                        .enumerated()
                        .map { index, cellViewModel -> MessageViewModel in
                            cellViewModel.withClusteringChanges(
                                prevModel: (index > 0 ? sortedData[index - 1] : nil),
                                nextModel: (index < (sortedData.count - 1) ? sortedData[index + 1] : nil),
                                isLast: (
                                    // The database query sorts by timestampMs descending so the "last"
                                    // interaction will actually have a 'pageOffset' of '0' even though
                                    // it's the last element in the 'sortedData' array
                                    index == (sortedData.count - 1) &&
                                    pageInfo.pageOffset == 0
                                ),
                                isLastOutgoing: (
                                    cellViewModel.id == sortedData
                                        .filter {
                                            $0.authorId == threadData.currentUserSessionId ||
                                            $0.authorId == threadData.currentUserBlinded15SessionId ||
                                            $0.authorId == threadData.currentUserBlinded25SessionId
                                        }
                                        .last?
                                        .id
                                ),
                                currentUserBlinded15SessionId: threadData.currentUserBlinded15SessionId,
                                currentUserBlinded25SessionId: threadData.currentUserBlinded25SessionId
                            )
                        }
                        .reduce([]) { result, message in
                            let updatedResult: [MessageViewModel] = result
                                .appending(initialUnreadInteractionId == nil || message.id != initialUnreadInteractionId ?
                                   nil :
                                    MessageViewModel(
                                        timestampMs: message.timestampMs,
                                        cellType: .unreadMarker
                                    )
                            )
                            
                            guard message.shouldShowDateHeader else {
                                return updatedResult.appending(message)
                            }
                            
                            return updatedResult
                                .appending(
                                    MessageViewModel(
                                        timestampMs: message.timestampMs,
                                        cellType: .dateHeader
                                    )
                                )
                                .appending(message)
                        }
                        .appending(typingIndicator)
                )
            ],
            (!data.isEmpty && pageInfo.pageOffset > 0 ?
                [SectionModel(section: .loadNewer)] :
                []
            )
        ].flatMap { $0 }
    }
    
    public func updateInteractionData(_ updatedData: [SectionModel]) {
        self.interactionData = updatedData
    }
    
    // MARK: - Optimistic Message Handling
    
    public typealias OptimisticMessageData = (
        id: UUID,
        messageViewModel: MessageViewModel,
        interaction: Interaction,
        attachmentData: [Attachment]?,
        linkPreviewDraft: LinkPreviewDraft?,
        linkPreviewAttachment: Attachment?,
        quoteModel: QuotedReplyModel?
    )
    
    private var optimisticallyInsertedMessages: Atomic<[UUID: OptimisticMessageData]> = Atomic([:])
    private var optimisticMessageAssociatedInteractionIds: Atomic<[Int64: UUID]> = Atomic([:])
    
    public func optimisticallyAppendOutgoingMessage(
        text: String?,
        sentTimestampMs: Int64,
        attachments: [SignalAttachment]?,
        linkPreviewDraft: LinkPreviewDraft?,
        quoteModel: QuotedReplyModel?
    ) -> OptimisticMessageData {
        // Generate the optimistic data
        let optimisticMessageId: UUID = UUID()
        let threadData: SessionThreadViewModel = self._threadData.wrappedValue
        let currentUserProfile: Profile = Profile.fetchOrCreateCurrentUser()
        let interaction: Interaction = Interaction(
            threadId: threadData.threadId,
<<<<<<< HEAD
            authorId: (threadData.currentUserBlinded15SessionId ?? threadData.currentUserSessionId),
=======
            threadVariant: threadData.threadVariant,
            authorId: (threadData.currentUserBlinded15PublicKey ?? threadData.currentUserPublicKey),
>>>>>>> 304423f3
            variant: .standardOutgoing,
            body: text,
            timestampMs: sentTimestampMs,
            hasMention: Interaction.isUserMentioned(
                publicKeysToCheck: [
                    threadData.currentUserSessionId,
                    threadData.currentUserBlinded15SessionId,
                    threadData.currentUserBlinded25SessionId
                ].compactMap { $0 },
                body: text
            ),
            expiresInSeconds: threadData.disappearingMessagesConfiguration?.durationSeconds,
            expiresStartedAtMs: (threadData.disappearingMessagesConfiguration?.type == .disappearAfterSend ? Double(sentTimestampMs) : nil),
            linkPreviewUrl: linkPreviewDraft?.urlString
        )
        let optimisticAttachments: [Attachment]? = attachments
            .map { Attachment.prepare(attachments: $0) }
        let linkPreviewAttachment: Attachment? = linkPreviewDraft.map { draft in
            try? LinkPreview.generateAttachmentIfPossible(
                imageData: draft.jpegImageData,
                mimeType: MimeTypeUtil.MimeType.imageJpeg
            )
        }
        
        // Generate the actual 'MessageViewModel'
        let messageViewModel: MessageViewModel = MessageViewModel(
            optimisticMessageId: optimisticMessageId,
            threadId: threadData.threadId,
            threadVariant: threadData.threadVariant,
            threadExpirationType: threadData.disappearingMessagesConfiguration?.type,
            threadExpirationTimer: threadData.disappearingMessagesConfiguration?.durationSeconds,
            threadOpenGroupServer: threadData.openGroupServer,
            threadOpenGroupPublicKey: threadData.openGroupPublicKey,
            threadContactNameInternal: threadData.threadContactName(),
            timestampMs: interaction.timestampMs,
            receivedAtTimestampMs: interaction.receivedAtTimestampMs,
            authorId: interaction.authorId,
            authorNameInternal: currentUserProfile.displayName(),
            body: interaction.body,
            expiresStartedAtMs: interaction.expiresStartedAtMs,
            expiresInSeconds: interaction.expiresInSeconds,
            isSenderOpenGroupModerator: OpenGroupManager.isUserModeratorOrAdmin(
                publicKey: threadData.currentUserSessionId,
                for: threadData.openGroupRoomToken,
                on: threadData.openGroupServer,
                using: dependencies
            ),
            currentUserProfile: currentUserProfile,
            quote: quoteModel.map { model in
                // Don't care about this optimistic quote (the proper one will be generated in the database)
                Quote(
                    interactionId: -1,    // Can't save to db optimistically
                    authorId: model.authorId,
                    timestampMs: model.timestampMs,
                    body: model.body,
                    attachmentId: model.attachment?.id
                )
            },
            quoteAttachment: quoteModel?.attachment,
            linkPreview: linkPreviewDraft.map { draft in
                LinkPreview(
                    url: draft.urlString,
                    title: draft.title,
                    attachmentId: nil    // Can't save to db optimistically
                )
            },
            linkPreviewAttachment: linkPreviewAttachment,
            attachments: optimisticAttachments
        )
        let optimisticData: OptimisticMessageData = (
            optimisticMessageId,
            messageViewModel,
            interaction,
            optimisticAttachments,
            linkPreviewDraft,
            linkPreviewAttachment,
            quoteModel
        )
        
        optimisticallyInsertedMessages.mutate { $0[optimisticMessageId] = optimisticData }
        forceUpdateDataIfPossible()
        
        return optimisticData
    }
    
    public func failedToStoreOptimisticOutgoingMessage(id: UUID, error: Error) {
        optimisticallyInsertedMessages.mutate {
            $0[id] = $0[id].map {
                (
                    $0.id,
                    $0.messageViewModel.with(
                        state: .failed,
                        mostRecentFailureText: "FAILED_TO_STORE_OUTGOING_MESSAGE".localized()
                    ),
                    $0.interaction,
                    $0.attachmentData,
                    $0.linkPreviewDraft,
                    $0.linkPreviewAttachment,
                    $0.quoteModel
                )
            }
        }
        
        forceUpdateDataIfPossible()
    }
    
    /// Record an association between an `optimisticMessageId` and a specific `interactionId`
    public func associate(optimisticMessageId: UUID, to interactionId: Int64?) {
        guard let interactionId: Int64 = interactionId else { return }
        
        optimisticMessageAssociatedInteractionIds.mutate { $0[interactionId] = optimisticMessageId }
    }
    
    public func optimisticMessageData(for optimisticMessageId: UUID) -> OptimisticMessageData? {
        return optimisticallyInsertedMessages.wrappedValue[optimisticMessageId]
    }
    
    /// Remove any optimisticUpdate entries which have an associated interactionId in the provided data
    private func resolveOptimisticUpdates(with data: [MessageViewModel]) {
        let interactionIds: [Int64] = data.map { $0.id }
        let idsToRemove: [UUID] = optimisticMessageAssociatedInteractionIds
            .mutate { associatedIds in interactionIds.compactMap { associatedIds.removeValue(forKey: $0) } }
        
        optimisticallyInsertedMessages.mutate { messages in idsToRemove.forEach { messages.removeValue(forKey: $0) } }
    }
    
    private func forceUpdateDataIfPossible() {
        // Ensure this is on the main thread as we access properties that could be accessed on other threads
        guard Thread.isMainThread else {
            return DispatchQueue.main.async { [weak self] in self?.forceUpdateDataIfPossible() }
        }
        
        // If we can't get the current page data then don't bother trying to update (it's not going to work)
        guard let currentPageInfo: PagedData.PageInfo = self.pagedDataObserver?.pageInfo.wrappedValue else { return }
        
        /// **MUST** have the same logic as in the 'PagedDataObserver.onChangeUnsorted' above
        let currentData: [SectionModel] = (unobservedInteractionDataChanges?.0 ?? interactionData)
        
        PagedData.processAndTriggerUpdates(
            updatedData: process(
                data: (currentData.first(where: { $0.model == .messages })?.elements ?? []),
                for: currentPageInfo,
                optimisticMessages: optimisticallyInsertedMessages.wrappedValue.values.map { $0.messageViewModel },
                initialUnreadInteractionId: initialUnreadInteractionId
            ),
            currentDataRetriever: { [weak self] in self?.interactionData },
            onDataChangeRetriever: { [weak self] in self?.onInteractionChange },
            onUnobservedDataChange: { [weak self] updatedData, changeset in
                self?.unobservedInteractionDataChanges = (changeset.isEmpty ?
                    nil :
                    (updatedData, changeset)
                )
            }
        )
    }
    
    // MARK: - Mentions
    
    public func mentions(for query: String = "") -> [MentionInfo] {
        let threadData: SessionThreadViewModel = self._threadData.wrappedValue
        
        return dependencies[singleton: .storage]
            .read { [dependencies] db -> [MentionInfo] in
                let userSessionId: SessionId = getUserSessionId(db, using: dependencies)
                let pattern: FTS5Pattern? = try? SessionThreadViewModel.pattern(db, searchTerm: query, forTable: Profile.self)
                let capabilities: Set<Capability.Variant> = (threadData.threadVariant != .community ?
                    nil :
                    try? Capability
                        .select(.variant)
                        .filter(Capability.Columns.openGroupServer == threadData.openGroupServer)
                        .asRequest(of: Capability.Variant.self)
                        .fetchSet(db)
                )
                .defaulting(to: [])
                let targetPrefixes: [SessionId.Prefix] = (capabilities.contains(.blind) ?
                    [.blinded15, .blinded25] :
                    [.standard]
                )
                
                return (try MentionInfo
                    .query(
                        userPublicKey: userSessionId.hexString,
                        threadId: threadData.threadId,
                        threadVariant: threadData.threadVariant,
                        targetPrefixes: targetPrefixes,
                        pattern: pattern
                    )?
                    .fetchAll(db))
                    .defaulting(to: [])
            }
            .defaulting(to: [])
    }
    
    // MARK: - Functions
    
    public func updateDraft(to draft: String) {
        let threadId: String = self.threadId
        let currentDraft: String = dependencies[singleton: .storage]
            .read { db in
                try SessionThread
                    .select(.messageDraft)
                    .filter(id: threadId)
                    .asRequest(of: String.self)
                    .fetchOne(db)
            }
            .defaulting(to: "")
        
        // Only write the updated draft to the database if it's changed (avoid unnecessary writes)
        guard draft != currentDraft else { return }
        
        dependencies[singleton: .storage].writeAsync { db in
            try SessionThread
                .filter(id: threadId)
                .updateAll(db, SessionThread.Columns.messageDraft.set(to: draft))
        }
    }
    
    /// This method indicates whether the client should try to mark the thread or it's messages as read (it's an optimisation for fully read
    /// conversations so we can avoid iterating through the visible conversation cells every scroll)
    public func shouldTryMarkAsRead() -> Bool {
        return (
            (threadData.threadUnreadCount ?? 0) > 0 ||
            threadData.threadWasMarkedUnread == true
        )
    }
    
    /// This method marks a thread as read and depending on the target may also update the interactions within a thread as read
    public func markAsRead(
        target: SessionThreadViewModel.ReadTarget,
        timestampMs: Int64?
    ) {
        /// Since this method now gets triggered when scrolling we want to try to optimise it and avoid busying the database
        /// write queue when it isn't needed, in order to do this we:
        /// - Throttle the updates to 100ms (quick enough that users shouldn't notice, but will help the DB when the user flings the list)
        /// - Only mark interactions as read if they have newer `timestampMs` or `id` values (ie. were sent later or were more-recent
        /// entries in the database), **Note:** Old messages will be marked as read upon insertion so shouldn't be an issue
        ///
        /// The `ThreadViewModel.markAsRead` method also tries to avoid marking as read if a conversation is already fully read
        if markAsReadPublisher == nil {
            markAsReadPublisher = markAsReadTrigger
                .throttle(for: .milliseconds(100), scheduler: DispatchQueue.global(qos: .userInitiated), latest: true)
                .handleEvents(
                    receiveOutput: { [weak self, dependencies] target, timestampMs in
                        let threadData: SessionThreadViewModel? = self?._threadData.wrappedValue
                        
                        switch target {
                            case .thread: threadData?.markAsRead(target: target, using: dependencies)
                            case .threadAndInteractions(let interactionId):
                                guard
                                    timestampMs == nil ||
                                    (self?.lastInteractionTimestampMsMarkedAsRead ?? 0) < (timestampMs ?? 0) ||
                                    (self?.lastInteractionIdMarkedAsRead ?? 0) < (interactionId ?? 0)
                                else {
                                    threadData?.markAsRead(target: .thread, using: dependencies)
                                    return
                                }
                                
                                // If we were given a timestamp then update the 'lastInteractionTimestampMsMarkedAsRead'
                                // to avoid needless updates
                                if let timestampMs: Int64 = timestampMs {
                                    self?.lastInteractionTimestampMsMarkedAsRead = timestampMs
                                }
                                
                                self?.lastInteractionIdMarkedAsRead = (interactionId ?? threadData?.interactionId)
                                threadData?.markAsRead(target: target, using: dependencies)
                        }
                    }
                )
                .map { _ in () }
                .eraseToAnyPublisher()
            
            markAsReadPublisher?.sinkUntilComplete()
        }
        
        markAsReadTrigger.send((target, timestampMs))
    }
    
    public func swapToThread(updatedThreadId: String, focussedMessageId: Int64?) {
        self.threadId = updatedThreadId
        self.observableThreadData = self.setupObservableThreadData(for: updatedThreadId)
        self.pagedDataObserver = self.setupPagedObserver(
            for: updatedThreadId,
            userSessionId: getUserSessionId(using: dependencies),
            blinded15SessionId: nil,
            blinded25SessionId: nil,
            using: dependencies
        )
        
        // Try load everything up to the initial visible message, fallback to just the initial page of messages
        // if we don't have one
        switch focussedMessageId {
            case .some(let id): self.pagedDataObserver?.load(.initialPageAround(id: id))
            case .none: self.pagedDataObserver?.load(.pageBefore)
        }
    }
    
    public func trustContact() {
        guard self._threadData.wrappedValue.threadVariant == .contact else { return }
        
        dependencies[singleton: .storage].writeAsync { [threadId, dependencies] db in
            try Contact
                .filter(id: threadId)
                .updateAll(db, Contact.Columns.isTrusted.set(to: true))
            
            // Start downloading any pending attachments for this contact (UI will automatically be
            // updated due to the database observation)
            try Attachment
                .stateInfo(authorId: threadId, state: .pendingDownload)
                .fetchAll(db)
                .forEach { attachmentDownloadInfo in
                    dependencies[singleton: .jobRunner].add(
                        db,
                        job: Job(
                            variant: .attachmentDownload,
                            threadId: threadId,
                            interactionId: attachmentDownloadInfo.interactionId,
                            details: AttachmentDownloadJob.Details(
                                attachmentId: attachmentDownloadInfo.attachmentId
                            )
                        ),
                        canStartJob: true,
                        using: dependencies
                    )
                }
        }
    }
    
    public func unblockContact() {
        guard self._threadData.wrappedValue.threadVariant == .contact else { return }
        
        dependencies[singleton: .storage].writeAsync { [threadId, dependencies] db in
            try Contact
                .filter(id: threadId)
                .updateAllAndConfig(
                    db,
                    Contact.Columns.isBlocked.set(to: false),
                    calledFromConfig: nil,
                    using: dependencies
                )
        }
    }
    
    public func expandReactions(for interactionId: Int64) {
        reactionExpandedInteractionIds.insert(interactionId)
    }
    
    public func collapseReactions(for interactionId: Int64) {
        reactionExpandedInteractionIds.remove(interactionId)
    }
    
    public func deletionActions(
        for cellViewModel: MessageViewModel,
        threadName: String
    ) -> DeletionBehaviours {
        struct InteractionInfo: FetchableRecord, Decodable {
            let serverHash: String?
            let openGroupServerMessageId: Int64?
        }
        struct OpenGroupInfo: FetchableRecord, Decodable {
            let server: String
            let roomToken: String
        }
        struct GroupAuthData: Codable, FetchableRecord {
            let groupIdentityPrivateKey: Data?
            let authData: Data?
        }
        
        return dependencies[singleton: .storage].read(using: dependencies) { [dependencies] db -> DeletionBehaviours in
            let userSessionId: SessionId = getUserSessionId(db, using: dependencies)
            let interactionInfo: InteractionInfo = try Interaction
                .filter(id: cellViewModel.id)
                .select(.serverHash, .openGroupServerMessageId)
                .asRequest(of: InteractionInfo.self)
                .fetchOne(db) ?? { throw MessageSenderError.invalidMessage }()
            let groupAuthData: GroupAuthData? = try? ClosedGroup
                .filter(id: cellViewModel.threadId)
                .select(.authData, .groupIdentityPrivateKey)
                .asRequest(of: GroupAuthData.self)
                .fetchOne(db)
            let groupAuthInfo: Authentication.Info? = {
                switch (groupAuthData?.groupIdentityPrivateKey, groupAuthData?.authData) {
                    case (.none, .none): return nil
                    case (.some(let groupIdentityPrivateKey), _):
                        return .groupAdmin(
                            groupSessionId: SessionId(.group, hex: cellViewModel.threadId),
                            ed25519SecretKey: Array(groupIdentityPrivateKey)
                        )
                        
                    case (_, .some(let authData)):
                        return .groupMember(
                            groupSessionId: SessionId(.group, hex: cellViewModel.threadId),
                            authData: authData
                        )
                }
            }()
            let dataToSwitchOn = (
                cellViewModel.threadVariant,
                cellViewModel.variant,
                interactionInfo.serverHash,
                interactionInfo.openGroupServerMessageId,
                groupAuthInfo
            )
            
            /// The methods we use to delete a message depends on the type of conversation it belongs to
            switch dataToSwitchOn {
                /// If a message has not been sent then only support a local deletion (or the user has missing/invalid auth data)
                ///
                /// **Note:** It's possible for the user to press the delete button before the send completes and then trigger the deletion
                /// after the send has completed - there isn't really a good way to completely handle this so just rely on the user to avoid
                /// deleting in this situation
                case (_, _, .none, .none, _), (.community, _, .some, .none, _), (.group, _, .none, .some, _), (.contact, _, .none, .some, _), (.group, _, .some, _, .none), (.group, _, .some, _, .standard):
                    return DeletionBehaviours.deleteForMe(id: cellViewModel.id)
                    
                /// Delete from the current device
                /// Delete from all participant devices via an `UnsendRequest`
                /// Delete from the current users swarm
                case (.contact, _, .some(let serverHash), _, _):
                    guard cellViewModel.threadId != userSessionId.hexString else {
                        return DeletionBehaviours(
                            actions: [
                                DeletionBehaviours.Action(
                                    title: "delete_message_for_me_and_my_devices".localized(),
                                    behaviours: [
                                        .preparedRequest(try MessageSender
                                            .preparedSend(
                                                db,
                                                message: UnsendRequest(
                                                    timestamp: UInt64(cellViewModel.timestampMs),
                                                    author: (cellViewModel.variant == .standardOutgoing ?
                                                        userSessionId.hexString :
                                                                cellViewModel.authorId
                                                    )
                                                )
                                                .with(
                                                    expiresInSeconds: cellViewModel.expiresInSeconds,
                                                    expiresStartedAtMs: cellViewModel.expiresStartedAtMs
                                                ),
                                                to: .contact(publicKey: cellViewModel.threadId),
                                                namespace: .default,
                                                interactionId: nil,
                                                fileIds: [],
                                                using: dependencies
                                            )),
                                        .preparedRequest(try SnodeAPI
                                            .preparedDeleteMessages(
                                                serverHashes: [serverHash],
                                                requireSuccessfulDeletion: false,
                                                authMethod: try Authentication.with(
                                                    db,
                                                    sessionIdHexString: userSessionId.hexString,
                                                    using: dependencies
                                                ),
                                                using: dependencies
                                            )
                                            .map { _, _ in () }),
                                        .deleteFromDatabase(cellViewModel.id)
                                    ]
                                )
                            ]
                        )
                    }
                    
                    return DeletionBehaviours(
                        actions: [
                            DeletionBehaviours.deleteForMe(id: cellViewModel.id).actions[0],
                            DeletionBehaviours.Action(
                                title: String(format: "delete_message_for_me_and_recipient".localized(), threadName),
                                accessibility: Accessibility(identifier: "Delete for everyone"),
                                behaviours: [
                                    .preparedRequest(try MessageSender
                                        .preparedSend(
                                            db,
                                            message: UnsendRequest(
                                                timestamp: UInt64(cellViewModel.timestampMs),
                                                author: (cellViewModel.variant == .standardOutgoing ?
                                                    userSessionId.hexString :
                                                            cellViewModel.authorId
                                                )
                                            )
                                            .with(
                                                expiresInSeconds: cellViewModel.expiresInSeconds,
                                                expiresStartedAtMs: cellViewModel.expiresStartedAtMs
                                            ),
                                            to: .contact(publicKey: cellViewModel.threadId),
                                            namespace: .default,
                                            interactionId: nil,
                                            fileIds: [],
                                            using: dependencies
                                        )),
                                    .preparedRequest(try SnodeAPI
                                        .preparedDeleteMessages(
                                            serverHashes: [serverHash],
                                            requireSuccessfulDeletion: false,
                                            authMethod: try Authentication.with(
                                                db,
                                                sessionIdHexString: userSessionId.hexString,
                                                using: dependencies
                                            ),
                                            using: dependencies
                                        )
                                        .map { _, _ in () }),
                                    .deleteFromDatabase(cellViewModel.id)
                                ]
                            )
                        ]
                    )
                
                /// **Message sent by current user**
                /// Delete from all participant devices via an `UnsendRequest`
                /// Delete from the current device
                ///
                /// **Note:** We **cannot** delete from the current users swarm in legacy groups
                case (.legacyGroup, .standardOutgoing, _, _, _):
                    return DeletionBehaviours(
                        actions: [
                            DeletionBehaviours.deleteForMe(id: cellViewModel.id).actions[0],
                            DeletionBehaviours.Action(
                                title: "delete_message_for_everyone".localized(),
                                accessibility: Accessibility(identifier: "Delete for everyone"),
                                behaviours: [
                                    .preparedRequest(try MessageSender
                                        .preparedSend(
                                            db,
                                            message: UnsendRequest(
                                                timestamp: UInt64(cellViewModel.timestampMs),
                                                author: (cellViewModel.variant == .standardOutgoing ?
                                                    userSessionId.hexString :
                                                    cellViewModel.authorId
                                                )
                                            )
                                            .with(
                                                expiresInSeconds: cellViewModel.expiresInSeconds,
                                                expiresStartedAtMs: cellViewModel.expiresStartedAtMs
                                            ),
                                            to: .closedGroup(groupPublicKey: cellViewModel.threadId),
                                            namespace: .legacyClosedGroup,
                                            interactionId: nil,
                                            fileIds: [],
                                            using: dependencies
                                        )),
                                    .deleteFromDatabase(cellViewModel.id)
                                ]
                            )
                        ]
                    )
                    
                /// **Message not sent by current user**
                /// Delete from the current device
                case (.legacyGroup, _, _, _, _):
                    return DeletionBehaviours.deleteForMe(id: cellViewModel.id)
                
                /// **Message sent by current user and a standard member**
                /// Delete from all participant devices via an `GroupUpdateDeleteMemberContentMessage`
                /// Delete from the current device
                case (.group, .standardOutgoing, .some(let serverHash), _, .groupMember):
                    return DeletionBehaviours(
                        actions: [
                            DeletionBehaviours.deleteForMe(id: cellViewModel.id).actions[0],
                            DeletionBehaviours.Action(
                                title: "delete_message_for_everyone".localized(),
                                accessibility: Accessibility(identifier: "Delete for everyone"),
                                behaviours: [
                                    /// **Note:** No signature for member delete content
                                    .preparedRequest(try MessageSender
                                        .preparedSend(
                                            db,
                                            message: GroupUpdateDeleteMemberContentMessage(
                                                memberSessionIds: [],
                                                messageHashes: [serverHash],
                                                sentTimestamp: UInt64(
                                                    SnodeAPI.currentOffsetTimestampMs(using: dependencies)
                                                ),
                                                authMethod: nil,
                                                using: dependencies
                                            ),
                                            to: .closedGroup(groupPublicKey: cellViewModel.threadId),
                                            namespace: .groupMessages,
                                            interactionId: nil,
                                            fileIds: [],
                                            using: dependencies
                                        )),
                                    .deleteFromDatabase(cellViewModel.id)
                                ]
                            )
                        ]
                    )
                
                /// **Message not sent by current user and a standard member**
                /// Delete from the current device
                case (.group, _, _, _, .groupMember):
                    return DeletionBehaviours.deleteForMe(id: cellViewModel.id)
                    
                /// **Member is a group admin**
                /// **If user is an admin** delete from all participant devices via an `GroupUpdateDeleteMemberContentMessage`
                /// **If user is an admin** delete from the group swarm
                /// Delete from the current device
                case (.group, _, .some(let serverHash), _, .groupAdmin(let groupSessionId, let ed25519SecretKey)):
                    return DeletionBehaviours(
                        actions: [
                            DeletionBehaviours.deleteForMe(id: cellViewModel.id).actions[0],
                            DeletionBehaviours.Action(
                                title: "delete_message_for_everyone".localized(),
                                accessibility: Accessibility(identifier: "Delete for everyone"),
                                behaviours: [
                                    .preparedRequest(try MessageSender
                                        .preparedSend(
                                            db,
                                            message: GroupUpdateDeleteMemberContentMessage(
                                                memberSessionIds: [],
                                                messageHashes: [serverHash],
                                                sentTimestamp: UInt64(
                                                    SnodeAPI.currentOffsetTimestampMs(using: dependencies)
                                                ),
                                                authMethod: Authentication.groupAdmin(
                                                    groupSessionId: groupSessionId,
                                                    ed25519SecretKey: ed25519SecretKey
                                                ),
                                                using: dependencies
                                            ),
                                            to: .closedGroup(groupPublicKey: cellViewModel.threadId),
                                            namespace: .groupMessages,
                                            interactionId: nil,
                                            fileIds: [],
                                            using: dependencies
                                        )),
                                    .preparedRequest(try SnodeAPI
                                        .preparedDeleteMessages(
                                            serverHashes: [serverHash],
                                            requireSuccessfulDeletion: false,
                                            authMethod: Authentication.groupAdmin(
                                                groupSessionId: groupSessionId,
                                                ed25519SecretKey: ed25519SecretKey
                                            ),
                                            using: dependencies
                                        )
                                        .map { _, _ in () }),
                                    .deleteFromDatabase(cellViewModel.id)
                                ]
                            )
                        ]
                    )
                    
                /// **If message hasn't been sent yet** delete from the current device
                ///     **Note:** We don't support local deletion after sending because it can't be synced easily between devices and the
                ///     message would return if the user left and rejoined the community)
                /// **If user is an admin OR message sent by current user** delete from the open group
                case (.community, _, _, .some(let openGroupServerMessageId), _):
                    guard
                        let openGroupInfo: OpenGroupInfo = try? OpenGroup
                            .filter(id: cellViewModel.threadId)
                            .select(.roomToken, .server)
                            .asRequest(of: OpenGroupInfo.self)
                            .fetchOne(db),
                        (
                            cellViewModel.variant == .standardOutgoing ||
                            OpenGroupManager.isUserModeratorOrAdmin(
                                db,
                                publicKey: userSessionId.hexString,
                                for: openGroupInfo.roomToken,
                                on: openGroupInfo.server,
                                using: dependencies
                            )
                        )
                    else { return DeletionBehaviours(actions: []) }
                    
                    return DeletionBehaviours(
                        actions: [
                            DeletionBehaviours.Action(
                                title: "delete_message_for_everyone".localized(),
                                accessibility: Accessibility(identifier: "Delete for everyone"),
                                behaviours: [
                                    .preparedRequest(try OpenGroupAPI
                                        .preparedMessageDelete(
                                            db,
                                            id: openGroupServerMessageId,
                                            in: openGroupInfo.roomToken,
                                            on: openGroupInfo.server,
                                            using: dependencies
                                        )
                                        .map { _, _ in () }),
                                    .deleteFromDatabase(cellViewModel.id)
                                ]
                            )
                        ]
                    )
            }
        }
        .defaulting(to: DeletionBehaviours.deleteForMe(id: cellViewModel.id))
    }
    
    // MARK: - Audio Playback
    
    public struct PlaybackInfo {
        let state: AudioPlaybackState
        let progress: TimeInterval
        let playbackRate: Double
        let oldPlaybackRate: Double
        let updateCallback: (PlaybackInfo?, Error?) -> ()
        
        public func with(
            state: AudioPlaybackState? = nil,
            progress: TimeInterval? = nil,
            playbackRate: Double? = nil,
            updateCallback: ((PlaybackInfo?, Error?) -> ())? = nil
        ) -> PlaybackInfo {
            return PlaybackInfo(
                state: (state ?? self.state),
                progress: (progress ?? self.progress),
                playbackRate: (playbackRate ?? self.playbackRate),
                oldPlaybackRate: self.playbackRate,
                updateCallback: (updateCallback ?? self.updateCallback)
            )
        }
    }
    
    private var audioPlayer: Atomic<OWSAudioPlayer?> = Atomic(nil)
    private var currentPlayingInteraction: Atomic<Int64?> = Atomic(nil)
    private var playbackInfo: Atomic<[Int64: PlaybackInfo]> = Atomic([:])
    
    public func playbackInfo(for viewModel: MessageViewModel, updateCallback: ((PlaybackInfo?, Error?) -> ())? = nil) -> PlaybackInfo? {
        // Use the existing info if it already exists (update it's callback if provided as that means
        // the cell was reloaded)
        if let currentPlaybackInfo: PlaybackInfo = playbackInfo.wrappedValue[viewModel.id] {
            let updatedPlaybackInfo: PlaybackInfo = currentPlaybackInfo
                .with(updateCallback: updateCallback)
            
            playbackInfo.mutate { $0[viewModel.id] = updatedPlaybackInfo }
            
            return updatedPlaybackInfo
        }
        
        // Validate the item is a valid audio item
        guard
            let updateCallback: ((PlaybackInfo?, Error?) -> ()) = updateCallback,
            let attachment: Attachment = viewModel.attachments?.first,
            attachment.isAudio,
            attachment.isValid,
            let originalFilePath: String = attachment.originalFilePath,
            FileManager.default.fileExists(atPath: originalFilePath)
        else { return nil }
        
        // Create the info with the update callback
        let newPlaybackInfo: PlaybackInfo = PlaybackInfo(
            state: .stopped,
            progress: 0,
            playbackRate: 1,
            oldPlaybackRate: 1,
            updateCallback: updateCallback
        )
        
        // Cache the info
        playbackInfo.mutate { $0[viewModel.id] = newPlaybackInfo }
        
        return newPlaybackInfo
    }
    
    public func playOrPauseAudio(for viewModel: MessageViewModel) {
        /// Ensure the `OWSAudioPlayer` logic is run on the main thread as it calls `MainAppContext.ensureSleepBlocking`
        /// must run on the main thread (also there is no guarantee that `AVAudioPlayer` is thread safe so better safe than sorry)
        guard Thread.isMainThread else {
            return DispatchQueue.main.sync { [weak self] in self?.playOrPauseAudio(for: viewModel) }
        }
        
        guard
            let attachment: Attachment = viewModel.attachments?.first,
            let originalFilePath: String = attachment.originalFilePath,
            FileManager.default.fileExists(atPath: originalFilePath)
        else { return }
        
        // If the user interacted with the currently playing item
        guard currentPlayingInteraction.wrappedValue != viewModel.id else {
            let currentPlaybackInfo: PlaybackInfo? = playbackInfo.wrappedValue[viewModel.id]
            let updatedPlaybackInfo: PlaybackInfo? = currentPlaybackInfo?
                .with(
                    state: (currentPlaybackInfo?.state != .playing ? .playing : .paused),
                    playbackRate: 1
                )
            
            audioPlayer.wrappedValue?.playbackRate = 1
            
            switch currentPlaybackInfo?.state {
                case .playing: audioPlayer.wrappedValue?.pause()
                default: audioPlayer.wrappedValue?.play()
            }
            
            // Update the state and then update the UI with the updated state
            playbackInfo.mutate { $0[viewModel.id] = updatedPlaybackInfo }
            updatedPlaybackInfo?.updateCallback(updatedPlaybackInfo, nil)
            return
        }
        
        // First stop any existing audio
        audioPlayer.wrappedValue?.stop()
        
        // Then setup the state for the new audio
        currentPlayingInteraction.mutate { $0 = viewModel.id }
        
        let currentPlaybackTime: TimeInterval? = playbackInfo.wrappedValue[viewModel.id]?.progress
        audioPlayer.mutate { [weak self] player in
            // Note: We clear the delegate and explicitly set to nil here as when the OWSAudioPlayer
            // gets deallocated it triggers state changes which cause UI bugs when auto-playing
            player?.delegate = nil
            player = nil
            
            let audioPlayer: OWSAudioPlayer = OWSAudioPlayer(
                mediaUrl: URL(fileURLWithPath: originalFilePath),
                audioBehavior: .audioMessagePlayback,
                delegate: self
            )
            audioPlayer.play()
            audioPlayer.setCurrentTime(currentPlaybackTime ?? 0)
            player = audioPlayer
        }
    }
    
    public func speedUpAudio(for viewModel: MessageViewModel) {
        /// Ensure the `OWSAudioPlayer` logic is run on the main thread as it calls `MainAppContext.ensureSleepBlocking`
        /// must run on the main thread (also there is no guarantee that `AVAudioPlayer` is thread safe so better safe than sorry)
        guard Thread.isMainThread else {
            return DispatchQueue.main.sync { [weak self] in self?.speedUpAudio(for: viewModel) }
        }
        
        // If we aren't playing the specified item then just start playing it
        guard viewModel.id == currentPlayingInteraction.wrappedValue else {
            playOrPauseAudio(for: viewModel)
            return
        }
        
        let updatedPlaybackInfo: PlaybackInfo? = playbackInfo.wrappedValue[viewModel.id]?
            .with(playbackRate: 1.5)
        
        // Speed up the audio player
        audioPlayer.wrappedValue?.playbackRate = 1.5
        
        playbackInfo.mutate { $0[viewModel.id] = updatedPlaybackInfo }
        updatedPlaybackInfo?.updateCallback(updatedPlaybackInfo, nil)
    }
    
    public func stopAudioIfNeeded(for viewModel: MessageViewModel) {
        guard viewModel.id == currentPlayingInteraction.wrappedValue else { return }
        
        stopAudio()
    }
    
    public func stopAudio() {
        /// Ensure the `OWSAudioPlayer` logic is run on the main thread as it calls `MainAppContext.ensureSleepBlocking`
        /// must run on the main thread (also there is no guarantee that `AVAudioPlayer` is thread safe so better safe than sorry)
        guard Thread.isMainThread else {
            return DispatchQueue.main.sync { [weak self] in self?.stopAudio() }
        }
        
        audioPlayer.wrappedValue?.stop()
        
        currentPlayingInteraction.mutate { $0 = nil }
        audioPlayer.mutate {
            // Note: We clear the delegate and explicitly set to nil here as when the OWSAudioPlayer
            // gets deallocated it triggers state changes which cause UI bugs when auto-playing
            $0?.delegate = nil
            $0 = nil
        }
    }
    
    // MARK: - OWSAudioPlayerDelegate
    
    public func audioPlaybackState() -> AudioPlaybackState {
        guard let interactionId: Int64 = currentPlayingInteraction.wrappedValue else { return .stopped }
        
        return (playbackInfo.wrappedValue[interactionId]?.state ?? .stopped)
    }
    
    public func setAudioPlaybackState(_ state: AudioPlaybackState) {
        guard let interactionId: Int64 = currentPlayingInteraction.wrappedValue else { return }
        
        let updatedPlaybackInfo: PlaybackInfo? = playbackInfo.wrappedValue[interactionId]?
            .with(state: state)
        
        playbackInfo.mutate { $0[interactionId] = updatedPlaybackInfo }
        updatedPlaybackInfo?.updateCallback(updatedPlaybackInfo, nil)
    }
    
    public func setAudioProgress(_ progress: CGFloat, duration: CGFloat) {
        guard let interactionId: Int64 = currentPlayingInteraction.wrappedValue else { return }
        
        let updatedPlaybackInfo: PlaybackInfo? = playbackInfo.wrappedValue[interactionId]?
            .with(progress: TimeInterval(progress))
        
        playbackInfo.mutate { $0[interactionId] = updatedPlaybackInfo }
        updatedPlaybackInfo?.updateCallback(updatedPlaybackInfo, nil)
    }
    
    public func audioPlayerDidFinishPlaying(_ player: OWSAudioPlayer, successfully: Bool) {
        guard let interactionId: Int64 = currentPlayingInteraction.wrappedValue else { return }
        guard successfully else { return }
        
        let updatedPlaybackInfo: PlaybackInfo? = playbackInfo.wrappedValue[interactionId]?
            .with(
                state: .stopped,
                progress: 0,
                playbackRate: 1
            )
        
        // Safe the changes and send one final update to the UI
        playbackInfo.mutate { $0[interactionId] = updatedPlaybackInfo }
        updatedPlaybackInfo?.updateCallback(updatedPlaybackInfo, nil)
        
        // Clear out the currently playing record
        stopAudio()
        
        // If the next interaction is another voice message then autoplay it
        guard
            let messageSection: SectionModel = self.interactionData
                .first(where: { $0.model == .messages }),
            let currentIndex: Int = messageSection.elements
                .firstIndex(where: { $0.id == interactionId }),
            currentIndex < (messageSection.elements.count - 1),
            messageSection.elements[currentIndex + 1].cellType == .voiceMessage,
            dependencies[singleton: .storage, key: .shouldAutoPlayConsecutiveAudioMessages]
        else { return }
        
        let nextItem: MessageViewModel = messageSection.elements[currentIndex + 1]
        playOrPauseAudio(for: nextItem)
    }
    
    public func showInvalidAudioFileAlert() {
        guard let interactionId: Int64 = currentPlayingInteraction.wrappedValue else { return }
        
        let updatedPlaybackInfo: PlaybackInfo? = playbackInfo.wrappedValue[interactionId]?
            .with(
                state: .stopped,
                progress: 0,
                playbackRate: 1
            )
        
        stopAudio()
        playbackInfo.mutate { $0[interactionId] = updatedPlaybackInfo }
        updatedPlaybackInfo?.updateCallback(updatedPlaybackInfo, AttachmentError.invalidData)
    }
}

// MARK: - ConversationViewModel.DeletionBehaviours

public extension ConversationViewModel {
    struct DeletionBehaviours {
        struct Action {
            let title: String
            let accessibility: Accessibility?
            let behaviours: [Behaviour]
            
            init(title: String, accessibility: Accessibility? = nil, behaviours: [Behaviour]) {
                self.title = title
                self.accessibility = accessibility
                self.behaviours = behaviours
            }
        }
        
        enum Behaviour {
            case deleteFromDatabase(Int64)
            case preparedRequest(HTTP.PreparedRequest<Void>)
        }
        
        static let defaultTitle: String = "delete_message_for_me".localized()
        
        let actions: [Action]
        
        // MARK: - Functions
        
        static func deleteForMe(id: Int64) -> DeletionBehaviours {
            DeletionBehaviours(
                actions: [
                    Action(
                        title: "delete_message_for_me".localized(),
                        accessibility: Accessibility(identifier: "Delete for me"),
                        behaviours: [.deleteFromDatabase(id)]
                    )
                ]
            )
        }
        
        /// Indicates whether the specified action is solely a "deleteFromDatabase" action
        public func isOnlyDeleteFromDatabase(at index: Int) -> Bool {
            guard index >= 0, index < actions.count else { return false }
            
            switch (actions[index].behaviours.count, actions[index].behaviours.first) {
                case (1, .deleteFromDatabase): return true
                default: return false
            }
        }
        
        /// Collect the actions and construct a publisher which triggers each action before returning the result
        public func publisherForAction(at index: Int, using dependencies: Dependencies) -> AnyPublisher<Void, Error> {
            guard index >= 0, index < actions.count else {
                return Fail(error: StorageError.objectNotFound).eraseToAnyPublisher()
            }
            
            var result: AnyPublisher<Void, Error> = Just(())
                .setFailureType(to: Error.self)
                .eraseToAnyPublisher()
            
            actions[index].behaviours.forEach { behaviour in
                switch behaviour {
                    case .deleteFromDatabase(let id):
                        result = result
                            .flatMap { _ in
                                dependencies[singleton: .storage].writePublisher(using: dependencies) { db in
                                    _ = try Interaction
                                        .filter(id: id)
                                        .deleteAll(db)
                                }
                            }
                            .eraseToAnyPublisher()
                        
                    case .preparedRequest(let preparedRequest):
                        result = result
                            .flatMap { _ in preparedRequest.send(using: dependencies) }
                            .map { _, _ in () }
                            .eraseToAnyPublisher()
                }
            }
            
            return result
        }
    }
}<|MERGE_RESOLUTION|>--- conflicted
+++ resolved
@@ -66,7 +66,8 @@
             case .contact:
                 let name: String = Profile.displayName(
                     id: threadData.threadId,
-                    threadVariant: threadData.threadVariant
+                    threadVariant: threadData.threadVariant,
+                    using: dependencies
                 )
                 
                 return "\(name) is blocked. Unblock them?"
@@ -98,7 +99,7 @@
         let initialData: InitialData? = dependencies[singleton: .storage].read { db -> InitialData in
             let interaction: TypedTableAlias<Interaction> = TypedTableAlias()
             let groupMember: TypedTableAlias<GroupMember> = TypedTableAlias()
-            let userSessionId: SessionId = getUserSessionId(db, using: dependencies)
+            let userSessionId: SessionId = dependencies[cache: .general].sessionId
             
             // If we have a specified 'focusedInteractionInfo' then use that, otherwise retrieve the oldest
             // unread interaction and start focused around that one
@@ -155,7 +156,7 @@
                 
                 return GroupMember
                     .filter(groupMember[.groupId] == threadId)
-                    .filter(groupMember[.profileId] == currentUserPublicKey)
+                    .filter(groupMember[.profileId] == userSessionId.hexString)
                     .filter(groupMember[.role] == GroupMember.Role.standard)
                     .isNotEmpty(db)
             }()
@@ -170,13 +171,15 @@
                 db,
                 threadId: threadId,
                 threadVariant: threadVariant,
-                blindingPrefix: .blinded15
+                blindingPrefix: .blinded15,
+                using: dependencies
             )
             let blinded25SessionId: SessionId? = SessionThread.getCurrentUserBlindedSessionId(
                 db,
                 threadId: threadId,
                 threadVariant: threadVariant,
-                blindingPrefix: .blinded25
+                blindingPrefix: .blinded25,
+                using: dependencies
             )
             
             return (
@@ -206,10 +209,12 @@
                 threadIsBlocked: initialData?.threadIsBlocked,
                 currentUserIsClosedGroupMember: initialData?.currentUserIsClosedGroupMember,
                 currentUserIsClosedGroupAdmin: initialData?.currentUserIsClosedGroupAdmin,
-                openGroupPermissions: initialData?.openGroupPermissions
+                openGroupPermissions: initialData?.openGroupPermissions,
+                using: dependencies
             ).populatingCurrentUserBlindedIds(
                 currentUserBlinded15SessionIdForThisThread: initialData?.blinded15SessionId?.hexString,
-                currentUserBlinded25SessionIdForThisThread: initialData?.blinded25SessionId?.hexString
+                currentUserBlinded25SessionIdForThisThread: initialData?.blinded25SessionId?.hexString,
+                using: dependencies
             )
         )
         self.pagedDataObserver = nil
@@ -221,7 +226,7 @@
         // distinct stutter)
         self.pagedDataObserver = self.setupPagedObserver(
             for: threadId,
-            userSessionId: (initialData?.userSessionId ?? getUserSessionId()),
+            userSessionId: (initialData?.userSessionId ?? dependencies[cache: .general].sessionId),
             blinded15SessionId: initialData?.blinded15SessionId,
             blinded25SessionId: initialData?.blinded25SessionId,
             using: dependencies
@@ -266,7 +271,7 @@
     private func setupObservableThreadData(for threadId: String) -> ThreadObservation {
         return ValueObservation
             .trackingConstantRegion { [weak self, dependencies] db -> SessionThreadViewModel? in
-                let userSessionId: SessionId = getUserSessionId(db, using: dependencies)
+                let userSessionId: SessionId = dependencies[cache: .general].sessionId
                 let recentReactionEmoji: [String] = try Emoji.getRecent(db, withDefaultEmoji: true)
                 let threadViewModel: SessionThreadViewModel? = try SessionThreadViewModel
                     .conversationQuery(threadId: threadId, userSessionId: userSessionId)
@@ -278,7 +283,8 @@
                         viewModel.populatingCurrentUserBlindedIds(
                             db,
                             currentUserBlinded15SessionIdForThisThread: self?.threadData.currentUserBlinded15SessionId,
-                            currentUserBlinded25SessionIdForThisThread: self?.threadData.currentUserBlinded25SessionId
+                            currentUserBlinded25SessionIdForThisThread: self?.threadData.currentUserBlinded25SessionId,
+                            using: dependencies
                         )
                     }
             }
@@ -515,7 +521,8 @@
                                         .id
                                 ),
                                 currentUserBlinded15SessionId: threadData.currentUserBlinded15SessionId,
-                                currentUserBlinded25SessionId: threadData.currentUserBlinded25SessionId
+                                currentUserBlinded25SessionId: threadData.currentUserBlinded25SessionId,
+                                using: dependencies
                             )
                         }
                         .reduce([]) { result, message in
@@ -580,15 +587,11 @@
         // Generate the optimistic data
         let optimisticMessageId: UUID = UUID()
         let threadData: SessionThreadViewModel = self._threadData.wrappedValue
-        let currentUserProfile: Profile = Profile.fetchOrCreateCurrentUser()
+        let currentUserProfile: Profile = Profile.fetchOrCreateCurrentUser(using: dependencies)
         let interaction: Interaction = Interaction(
             threadId: threadData.threadId,
-<<<<<<< HEAD
+            threadVariant: threadData.threadVariant,
             authorId: (threadData.currentUserBlinded15SessionId ?? threadData.currentUserSessionId),
-=======
-            threadVariant: threadData.threadVariant,
-            authorId: (threadData.currentUserBlinded15PublicKey ?? threadData.currentUserPublicKey),
->>>>>>> 304423f3
             variant: .standardOutgoing,
             body: text,
             timestampMs: sentTimestampMs,
@@ -602,14 +605,16 @@
             ),
             expiresInSeconds: threadData.disappearingMessagesConfiguration?.durationSeconds,
             expiresStartedAtMs: (threadData.disappearingMessagesConfiguration?.type == .disappearAfterSend ? Double(sentTimestampMs) : nil),
-            linkPreviewUrl: linkPreviewDraft?.urlString
+            linkPreviewUrl: linkPreviewDraft?.urlString,
+            using: dependencies
         )
         let optimisticAttachments: [Attachment]? = attachments
-            .map { Attachment.prepare(attachments: $0) }
+            .map { Attachment.prepare(attachments: $0, using: dependencies) }
         let linkPreviewAttachment: Attachment? = linkPreviewDraft.map { draft in
             try? LinkPreview.generateAttachmentIfPossible(
                 imageData: draft.jpegImageData,
-                mimeType: MimeTypeUtil.MimeType.imageJpeg
+                mimeType: MimeTypeUtil.MimeType.imageJpeg,
+                using: dependencies
             )
         }
         
@@ -630,11 +635,10 @@
             body: interaction.body,
             expiresStartedAtMs: interaction.expiresStartedAtMs,
             expiresInSeconds: interaction.expiresInSeconds,
-            isSenderOpenGroupModerator: OpenGroupManager.isUserModeratorOrAdmin(
+            isSenderOpenGroupModerator: dependencies[singleton: .openGroupManager].isUserModeratorOrAdmin(
                 publicKey: threadData.currentUserSessionId,
                 for: threadData.openGroupRoomToken,
-                on: threadData.openGroupServer,
-                using: dependencies
+                on: threadData.openGroupServer
             ),
             currentUserProfile: currentUserProfile,
             quote: quoteModel.map { model in
@@ -652,7 +656,8 @@
                 LinkPreview(
                     url: draft.urlString,
                     title: draft.title,
-                    attachmentId: nil    // Can't save to db optimistically
+                    attachmentId: nil,    // Can't save to db optimistically
+                    using: dependencies
                 )
             },
             linkPreviewAttachment: linkPreviewAttachment,
@@ -752,7 +757,7 @@
         
         return dependencies[singleton: .storage]
             .read { [dependencies] db -> [MentionInfo] in
-                let userSessionId: SessionId = getUserSessionId(db, using: dependencies)
+                let userSessionId: SessionId = dependencies[cache: .general].sessionId
                 let pattern: FTS5Pattern? = try? SessionThreadViewModel.pattern(db, searchTerm: query, forTable: Profile.self)
                 let capabilities: Set<Capability.Variant> = (threadData.threadVariant != .community ?
                     nil :
@@ -871,7 +876,7 @@
         self.observableThreadData = self.setupObservableThreadData(for: updatedThreadId)
         self.pagedDataObserver = self.setupPagedObserver(
             for: updatedThreadId,
-            userSessionId: getUserSessionId(using: dependencies),
+            userSessionId: dependencies[cache: .general].sessionId,
             blinded15SessionId: nil,
             blinded25SessionId: nil,
             using: dependencies
@@ -909,8 +914,7 @@
                                 attachmentId: attachmentDownloadInfo.attachmentId
                             )
                         ),
-                        canStartJob: true,
-                        using: dependencies
+                        canStartJob: true
                     )
                 }
         }
@@ -956,8 +960,8 @@
             let authData: Data?
         }
         
-        return dependencies[singleton: .storage].read(using: dependencies) { [dependencies] db -> DeletionBehaviours in
-            let userSessionId: SessionId = getUserSessionId(db, using: dependencies)
+        return dependencies[singleton: .storage].read { [dependencies] db -> DeletionBehaviours in
+            let userSessionId: SessionId = dependencies[cache: .general].sessionId
             let interactionInfo: InteractionInfo = try Interaction
                 .filter(id: cellViewModel.id)
                 .select(.serverHash, .openGroupServerMessageId)
@@ -1038,7 +1042,7 @@
                                                 requireSuccessfulDeletion: false,
                                                 authMethod: try Authentication.with(
                                                     db,
-                                                    sessionIdHexString: userSessionId.hexString,
+                                                    swarmPublicKey: userSessionId.hexString,
                                                     using: dependencies
                                                 ),
                                                 using: dependencies
@@ -1084,7 +1088,7 @@
                                             requireSuccessfulDeletion: false,
                                             authMethod: try Authentication.with(
                                                 db,
-                                                sessionIdHexString: userSessionId.hexString,
+                                                swarmPublicKey: userSessionId.hexString,
                                                 using: dependencies
                                             ),
                                             using: dependencies
@@ -1158,9 +1162,7 @@
                                             message: GroupUpdateDeleteMemberContentMessage(
                                                 memberSessionIds: [],
                                                 messageHashes: [serverHash],
-                                                sentTimestamp: UInt64(
-                                                    SnodeAPI.currentOffsetTimestampMs(using: dependencies)
-                                                ),
+                                                sentTimestamp: dependencies[cache: .snodeAPI].currentOffsetTimestampMs(),
                                                 authMethod: nil,
                                                 using: dependencies
                                             ),
@@ -1199,9 +1201,7 @@
                                             message: GroupUpdateDeleteMemberContentMessage(
                                                 memberSessionIds: [],
                                                 messageHashes: [serverHash],
-                                                sentTimestamp: UInt64(
-                                                    SnodeAPI.currentOffsetTimestampMs(using: dependencies)
-                                                ),
+                                                sentTimestamp: dependencies[cache: .snodeAPI].currentOffsetTimestampMs(),
                                                 authMethod: Authentication.groupAdmin(
                                                     groupSessionId: groupSessionId,
                                                     ed25519SecretKey: ed25519SecretKey
@@ -1244,12 +1244,11 @@
                             .fetchOne(db),
                         (
                             cellViewModel.variant == .standardOutgoing ||
-                            OpenGroupManager.isUserModeratorOrAdmin(
+                            dependencies[singleton: .openGroupManager].isUserModeratorOrAdmin(
                                 db,
                                 publicKey: userSessionId.hexString,
                                 for: openGroupInfo.roomToken,
-                                on: openGroupInfo.server,
-                                using: dependencies
+                                on: openGroupInfo.server
                             )
                         )
                     else { return DeletionBehaviours(actions: []) }
@@ -1326,7 +1325,7 @@
             let attachment: Attachment = viewModel.attachments?.first,
             attachment.isAudio,
             attachment.isValid,
-            let originalFilePath: String = attachment.originalFilePath,
+            let originalFilePath: String = attachment.originalFilePath(using: dependencies),
             FileManager.default.fileExists(atPath: originalFilePath)
         else { return nil }
         
@@ -1354,7 +1353,7 @@
         
         guard
             let attachment: Attachment = viewModel.attachments?.first,
-            let originalFilePath: String = attachment.originalFilePath,
+            let originalFilePath: String = attachment.originalFilePath(using: dependencies),
             FileManager.default.fileExists(atPath: originalFilePath)
         else { return }
         
@@ -1546,7 +1545,7 @@
         
         enum Behaviour {
             case deleteFromDatabase(Int64)
-            case preparedRequest(HTTP.PreparedRequest<Void>)
+            case preparedRequest(Network.PreparedRequest<Void>)
         }
         
         static let defaultTitle: String = "delete_message_for_me".localized()
@@ -1592,7 +1591,7 @@
                     case .deleteFromDatabase(let id):
                         result = result
                             .flatMap { _ in
-                                dependencies[singleton: .storage].writePublisher(using: dependencies) { db in
+                                dependencies[singleton: .storage].writePublisher { db in
                                     _ = try Interaction
                                         .filter(id: id)
                                         .deleteAll(db)
