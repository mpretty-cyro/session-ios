import UIKit
import CoreServices
import Photos
import PhotosUI
import PromiseKit
import SessionUtilitiesKit
import SignalUtilitiesKit

extension ConversationVC : InputViewDelegate, MessageCellDelegate, ContextMenuActionDelegate, ScrollToBottomButtonDelegate,
    SendMediaNavDelegate, UIDocumentPickerDelegate, AttachmentApprovalViewControllerDelegate, GifPickerViewControllerDelegate,
    ConversationTitleViewDelegate {

    func handleTitleViewTapped() {
        // Don't take the user to settings for message requests
        guard
            let contactThread: TSContactThread = thread as? TSContactThread,
            let contact: Contact = Storage.shared.getContact(with: contactThread.contactSessionID()),
            contact.isApproved,
            contact.didApproveMe
        else {
            return
        }
        
        openSettings()
    }
    
    @objc func openSettings() {
        let settingsVC = OWSConversationSettingsViewController()
        settingsVC.configure(with: thread, uiDatabaseConnection: OWSPrimaryStorage.shared().uiDatabaseConnection)
        settingsVC.conversationSettingsViewDelegate = self
        navigationController!.pushViewController(settingsVC, animated: true, completion: nil)
    }

    func handleScrollToBottomButtonTapped() {
        // The table view's content size is calculated by the estimated height of cells,
        // so the result may be inaccurate before all the cells are loaded. Use this
        // to scroll to the last row instead.
        let indexPath = IndexPath(row: viewItems.count - 1, section: 0)
        unreadViewItems.removeAll()
        messagesTableView.scrollToRow(at: indexPath, at: .top, animated: true)
    }

    // MARK: Blocking
    @objc func unblock() {
        guard let thread = thread as? TSContactThread else { return }
        let publicKey = thread.contactSessionID()
        UIView.animate(withDuration: 0.25, animations: {
            self.blockedBanner.alpha = 0
        }, completion: { _ in
            if let contact: Contact = Storage.shared.getContact(with: publicKey) {
                Storage.shared.write { transaction in
                    guard let transaction = transaction as? YapDatabaseReadWriteTransaction else { return }
                    
                    contact.isBlocked = false
                    Storage.shared.setContact(contact, using: transaction)
                    
                    MessageSender.syncConfiguration(forceSyncNow: true, with: transaction).retainUntilComplete()
                }
            }
        })
    }

    func showBlockedModalIfNeeded() -> Bool {
        guard let thread = thread as? TSContactThread, thread.isBlocked() else { return false }
        
        let blockedModal = BlockedModal(publicKey: thread.contactSessionID())
        blockedModal.modalPresentationStyle = .overFullScreen
        blockedModal.modalTransitionStyle = .crossDissolve
        present(blockedModal, animated: true, completion: nil)
        return true
    }

    // MARK: Attachments
    func didPasteImageFromPasteboard(_ image: UIImage) {
        guard let imageData = image.jpegData(compressionQuality: 1.0) else { return }
        let dataSource = DataSourceValue.dataSource(with: imageData, utiType: kUTTypeJPEG as String)
        let attachment = SignalAttachment.attachment(dataSource: dataSource, dataUTI: kUTTypeJPEG as String, imageQuality: .medium)
        
        let approvalVC = AttachmentApprovalViewController.wrappedInNavController(attachments: [ attachment ], approvalDelegate: self)
        approvalVC.modalPresentationStyle = .fullScreen
        self.present(approvalVC, animated: true, completion: nil)
    }
    
    func sendMediaNavDidCancel(_ sendMediaNavigationController: SendMediaNavigationController) {
        dismiss(animated: true, completion: nil)
    }

    func sendMediaNav(_ sendMediaNavigationController: SendMediaNavigationController, didApproveAttachments attachments: [SignalAttachment], messageText: String?) {
        sendAttachments(attachments, with: messageText ?? "")
        resetMentions()
        self.snInputView.text = ""
        dismiss(animated: true) { }
    }

    func sendMediaNavInitialMessageText(_ sendMediaNavigationController: SendMediaNavigationController) -> String? {
        return snInputView.text
    }

    func sendMediaNav(_ sendMediaNavigationController: SendMediaNavigationController, didChangeMessageText newMessageText: String?) {
        snInputView.text = newMessageText ?? ""
    }

    func attachmentApproval(_ attachmentApproval: AttachmentApprovalViewController, didApproveAttachments attachments: [SignalAttachment], messageText: String?) {
        sendAttachments(attachments, with: messageText ?? "") { [weak self] in
            self?.dismiss(animated: true, completion: nil)
        }
        
        scrollToBottom(isAnimated: false)
        resetMentions()
        self.snInputView.text = ""
    }

    func attachmentApprovalDidCancel(_ attachmentApproval: AttachmentApprovalViewController) {
        dismiss(animated: true, completion: nil)
    }

    func attachmentApproval(_ attachmentApproval: AttachmentApprovalViewController, didChangeMessageText newMessageText: String?) {
        snInputView.text = newMessageText ?? ""
    }

    func handleCameraButtonTapped() {
        guard requestCameraPermissionIfNeeded() else { return }
        requestMicrophonePermissionIfNeeded { }
        if AVAudioSession.sharedInstance().recordPermission != .granted {
            SNLog("Proceeding without microphone access. Any recorded video will be silent.")
        }
        let sendMediaNavController = SendMediaNavigationController.showingCameraFirst()
        sendMediaNavController.sendMediaNavDelegate = self
        sendMediaNavController.modalPresentationStyle = .fullScreen
        present(sendMediaNavController, animated: true, completion: nil)
    }
    
    func handleLibraryButtonTapped() {
        requestLibraryPermissionIfNeeded { [weak self] in
            DispatchQueue.main.async {
                let sendMediaNavController = SendMediaNavigationController.showingMediaLibraryFirst()
                sendMediaNavController.sendMediaNavDelegate = self
                sendMediaNavController.modalPresentationStyle = .fullScreen
                self?.present(sendMediaNavController, animated: true, completion: nil)
            }
        }
    }
    
    func handleGIFButtonTapped() {
        let gifVC = GifPickerViewController(thread: thread)
        gifVC.delegate = self
        let navController = OWSNavigationController(rootViewController: gifVC)
        navController.modalPresentationStyle = .fullScreen
        present(navController, animated: true) { }
    }

    func gifPickerDidSelect(attachment: SignalAttachment) {
        showAttachmentApprovalDialog(for: [ attachment ])
    }
    
    func handleDocumentButtonTapped() {
        // UIDocumentPickerModeImport copies to a temp file within our container.
        // It uses more memory than "open" but lets us avoid working with security scoped URLs.
        let documentPickerVC = UIDocumentPickerViewController(documentTypes: [ kUTTypeItem as String ], in: UIDocumentPickerMode.import)
        documentPickerVC.delegate = self
        documentPickerVC.modalPresentationStyle = .fullScreen
        SNAppearance.switchToDocumentPickerAppearance()
        present(documentPickerVC, animated: true, completion: nil)
    }

    func documentPickerWasCancelled(_ controller: UIDocumentPickerViewController) {
        SNAppearance.switchToSessionAppearance() // Switch back to the correct appearance
    }

    func documentPicker(_ controller: UIDocumentPickerViewController, didPickDocumentsAt urls: [URL]) {
        SNAppearance.switchToSessionAppearance()
        guard let url = urls.first else { return } // TODO: Handle multiple?
        let urlResourceValues: URLResourceValues
        do {
            urlResourceValues = try url.resourceValues(forKeys: [ .typeIdentifierKey, .isDirectoryKey, .nameKey ])
        } catch {
            let alert = UIAlertController(title: "Session", message: "An error occurred.", preferredStyle: .alert)
            alert.addAction(UIAlertAction(title: "OK", style: .default, handler: nil))
            return present(alert, animated: true, completion: nil)
        }
        let type = urlResourceValues.typeIdentifier ?? (kUTTypeData as String)
        guard urlResourceValues.isDirectory != true else {
            DispatchQueue.main.async {
                let title = NSLocalizedString("ATTACHMENT_PICKER_DOCUMENTS_PICKED_DIRECTORY_FAILED_ALERT_TITLE", comment: "")
                let message = NSLocalizedString("ATTACHMENT_PICKER_DOCUMENTS_PICKED_DIRECTORY_FAILED_ALERT_BODY", comment: "")
                OWSAlerts.showAlert(title: title, message: message)
            }
            return
        }
        let fileName = urlResourceValues.name ?? NSLocalizedString("ATTACHMENT_DEFAULT_FILENAME", comment: "")
        guard let dataSource = DataSourcePath.dataSource(with: url, shouldDeleteOnDeallocation: false) else {
            DispatchQueue.main.async {
                let title = NSLocalizedString("ATTACHMENT_PICKER_DOCUMENTS_FAILED_ALERT_TITLE", comment: "")
                OWSAlerts.showAlert(title: title)
            }
            return
        }
        dataSource.sourceFilename = fileName
        // Although we want to be able to send higher quality attachments through the document picker
        // it's more imporant that we ensure the sent format is one all clients can accept (e.g. *not* quicktime .mov)
        guard !SignalAttachment.isInvalidVideo(dataSource: dataSource, dataUTI: type) else {
            return showAttachmentApprovalDialogAfterProcessingVideo(at: url, with: fileName)
        }
        // "Document picker" attachments _SHOULD NOT_ be resized
        let attachment = SignalAttachment.attachment(dataSource: dataSource, dataUTI: type, imageQuality: .original)
        showAttachmentApprovalDialog(for: [ attachment ])
    }

    func showAttachmentApprovalDialog(for attachments: [SignalAttachment]) {
        let navController = AttachmentApprovalViewController.wrappedInNavController(attachments: attachments, approvalDelegate: self)
        present(navController, animated: true, completion: nil)
    }

    func showAttachmentApprovalDialogAfterProcessingVideo(at url: URL, with fileName: String) {
        ModalActivityIndicatorViewController.present(fromViewController: self, canCancel: true, message: nil) { [weak self] modalActivityIndicator in
            let dataSource = DataSourcePath.dataSource(with: url, shouldDeleteOnDeallocation: false)!
            dataSource.sourceFilename = fileName
            let compressionResult: SignalAttachment.VideoCompressionResult = SignalAttachment.compressVideoAsMp4(dataSource: dataSource, dataUTI: kUTTypeMPEG4 as String)
            compressionResult.attachmentPromise.done { attachment in
                guard !modalActivityIndicator.wasCancelled, let attachment = attachment as? SignalAttachment else { return }
                modalActivityIndicator.dismiss {
                    if !attachment.hasError {
                        self?.showAttachmentApprovalDialog(for: [ attachment ])
                    } else {
                        self?.showErrorAlert(for: attachment, onDismiss: nil)
                    }
                }
            }.retainUntilComplete()
        }
    }

    // MARK: Message Sending
    func handleSendButtonTapped() {
        sendMessage()
    }

    func sendMessage(hasPermissionToSendSeed: Bool = false) {
        guard !showBlockedModalIfNeeded() else { return }
        
        let text = replaceMentions(in: snInputView.text.trimmingCharacters(in: .whitespacesAndNewlines))
        let thread = self.thread
        
        guard !text.isEmpty else { return }
        
        if text.contains(mnemonic) && !thread.isNoteToSelf() && !hasPermissionToSendSeed {
            // Warn the user if they're about to send their seed to someone
            let modal = SendSeedModal()
            modal.modalPresentationStyle = .overFullScreen
            modal.modalTransitionStyle = .crossDissolve
            modal.proceed = { self.sendMessage(hasPermissionToSendSeed: true) }
            return present(modal, animated: true, completion: nil)
        }
        
        let sentTimestamp: UInt64 = NSDate.millisecondTimestamp()
        let message: VisibleMessage = VisibleMessage()
        message.sentTimestamp = sentTimestamp
        message.text = text
        message.quote = VisibleMessage.Quote.from(snInputView.quoteDraftInfo?.model)
        
        // Note: 'shouldBeVisible' is set to true the first time a thread is saved so we can
        // use it to determine if the user is creating a new thread and update the 'isApproved'
        // flags appropriately
        let oldThreadShouldBeVisible: Bool = thread.shouldBeVisible
        let linkPreviewDraft = snInputView.linkPreviewInfo?.draft
        let tsMessage = TSOutgoingMessage.from(message, associatedWith: thread)
        
        let promise: Promise<Void> = self.approveMessageRequestIfNeeded(
            for: self.thread,
            isNewThread: !oldThreadShouldBeVisible,
            timestamp: (sentTimestamp - 1)  // Set 1ms earlier as this is used for sorting
        )
        .map { [weak self] _ in
            self?.viewModel.appendUnsavedOutgoingTextMessage(tsMessage)
    
            Storage.write(with: { transaction in
                message.linkPreview = VisibleMessage.LinkPreview.from(linkPreviewDraft, using: transaction)
            }, completion: { [weak self] in
                tsMessage.linkPreview = OWSLinkPreview.from(message.linkPreview)
                
                Storage.shared.write(
                    with: { transaction in
                        tsMessage.save(with: transaction as! YapDatabaseReadWriteTransaction)
                    },
                    completion: { [weak self] in
                        // At this point the TSOutgoingMessage should have its link preview set, so we can scroll to the bottom knowing
                        // the height of the new message cell
                        self?.scrollToBottom(isAnimated: false)
                    }
                )
                
                Storage.shared.write { transaction in
                    MessageSender.send(message, with: [], in: thread, using: transaction as! YapDatabaseReadWriteTransaction)
                }
                
                self?.handleMessageSent()
            })
        }
        
        // Show an error indicating that approving the thread failed
        promise.catch(on: DispatchQueue.main) { [weak self] _ in
            let alert = UIAlertController(title: "Session", message: "An error occurred when trying to accept this message request", preferredStyle: .alert)
            alert.addAction(UIAlertAction(title: "OK", style: .default, handler: nil))
            self?.present(alert, animated: true, completion: nil)
        }
        
        promise.retainUntilComplete()
    }

    func sendAttachments(_ attachments: [SignalAttachment], with text: String, onComplete: (() -> ())? = nil) {
        guard !showBlockedModalIfNeeded() else { return }
        
        for attachment in attachments {
            if attachment.hasError {
                return showErrorAlert(for: attachment, onDismiss: onComplete)
            }
        }
        
        let thread = self.thread
        let sentTimestamp: UInt64 = NSDate.millisecondTimestamp()
        let message = VisibleMessage()
        message.sentTimestamp = sentTimestamp
        message.text = replaceMentions(in: text)
        
        // Note: 'shouldBeVisible' is set to true the first time a thread is saved so we can
        // use it to determine if the user is creating a new thread and update the 'isApproved'
        // flags appropriately
        let oldThreadShouldBeVisible: Bool = thread.shouldBeVisible
        let tsMessage = TSOutgoingMessage.from(message, associatedWith: thread)
        
        let promise: Promise<Void> = self.approveMessageRequestIfNeeded(
            for: self.thread,
            isNewThread: !oldThreadShouldBeVisible,
            timestamp: (sentTimestamp - 1)  // Set 1ms earlier as this is used for sorting
        )
        .map { [weak self] _ in
            Storage.write(
                with: { transaction in
                    tsMessage.save(with: transaction)
                    // The new message cell is inserted at this point, but the TSOutgoingMessage doesn't have its attachment yet
                },
                completion: { [weak self] in
                    Storage.write(with: { transaction in
                        MessageSender.send(message, with: attachments, in: thread, using: transaction)
                    }, completion: { [weak self] in
                        // At this point the TSOutgoingMessage should have its attachments set, so we can scroll to the bottom knowing
                        // the height of the new message cell
                        self?.scrollToBottom(isAnimated: false)
                    })
                    self?.handleMessageSent()
            
                    // Attachment successfully sent - dismiss the screen
                    onComplete?()
                }
            )
        }
    
        // Show an error indicating that approving the thread failed
        promise.catch(on: DispatchQueue.main) { [weak self] _ in
            let alert = UIAlertController(title: "Session", message: "An error occurred when trying to accept this message request", preferredStyle: .alert)
            alert.addAction(UIAlertAction(title: "OK", style: .default, handler: nil))
            self?.present(alert, animated: true, completion: nil)
        }
        
        promise.retainUntilComplete()
    }

    func handleMessageSent() {
        resetMentions()
        self.snInputView.text = ""
        self.snInputView.quoteDraftInfo = nil
        
        // Update the input state if this is a contact thread
        if let contactThread: TSContactThread = thread as? TSContactThread {
            let contact: Contact? = Storage.shared.getContact(with: contactThread.contactSessionID())
            
            // If the contact doesn't exist yet then it's a message request without the first message sent
            // so only allow text-based messages
            self.snInputView.setEnabledMessageTypes(
                (thread.isNoteToSelf() || contact?.didApproveMe == true || thread.isMessageRequest() ?
                    .all : .textOnly
                ),
                message: nil
            )
        }
        
        self.markAllAsRead()
        if Environment.shared.preferences.soundInForeground() {
            let soundID = OWSSounds.systemSoundID(for: .messageSent, quiet: true)
            AudioServicesPlaySystemSound(soundID)
        }
        SSKEnvironment.shared.typingIndicators.didSendOutgoingMessage(inThread: thread)
        Storage.write { transaction in
            self.thread.setDraft("", transaction: transaction)
        }
    }

    // MARK: Input View
    func inputTextViewDidChangeContent(_ inputTextView: InputTextView) {
        let newText = inputTextView.text ?? ""
        if !newText.isEmpty {
            SSKEnvironment.shared.typingIndicators.didStartTypingOutgoingInput(inThread: thread)
        }
        updateMentions(for: newText)
    }

    func showLinkPreviewSuggestionModal() {
        let linkPreviewModel = LinkPreviewModal() { [weak self] in
            self?.snInputView.autoGenerateLinkPreview()
        }
        linkPreviewModel.modalPresentationStyle = .overFullScreen
        linkPreviewModel.modalTransitionStyle = .crossDissolve
        present(linkPreviewModel, animated: true, completion: nil)
    }

    // MARK: Mentions
    func updateMentions(for newText: String) {
        if newText.count < oldText.count {
            currentMentionStartIndex = nil
            snInputView.hideMentionsUI()
            mentions = mentions.filter { $0.isContained(in: newText) }
        }
        if !newText.isEmpty {
            let lastCharacterIndex = newText.index(before: newText.endIndex)
            let lastCharacter = newText[lastCharacterIndex]
            // Check if there is whitespace before the '@' or the '@' is the first character
            let isCharacterBeforeLastWhiteSpaceOrStartOfLine: Bool
            if newText.count == 1 {
                isCharacterBeforeLastWhiteSpaceOrStartOfLine = true // Start of line
            } else {
                let characterBeforeLast = newText[newText.index(before: lastCharacterIndex)]
                isCharacterBeforeLastWhiteSpaceOrStartOfLine = characterBeforeLast.isWhitespace
            }
            if lastCharacter == "@" && isCharacterBeforeLastWhiteSpaceOrStartOfLine {
                let candidates = MentionsManager.getMentionCandidates(for: "", in: thread.uniqueId!)
                currentMentionStartIndex = lastCharacterIndex
                snInputView.showMentionsUI(for: candidates, in: thread)
            } else if lastCharacter.isWhitespace || lastCharacter == "@" { // the lastCharacter == "@" is to check for @@
                currentMentionStartIndex = nil
                snInputView.hideMentionsUI()
            } else {
                if let currentMentionStartIndex = currentMentionStartIndex {
                    let query = String(newText[newText.index(after: currentMentionStartIndex)...]) // + 1 to get rid of the @
                    let candidates = MentionsManager.getMentionCandidates(for: query, in: thread.uniqueId!)
                    snInputView.showMentionsUI(for: candidates, in: thread)
                }
            }
        }
        oldText = newText
    }

    func resetMentions() {
        oldText = ""
        currentMentionStartIndex = nil
        mentions = []
    }

    func replaceMentions(in text: String) -> String {
        var result = text
        for mention in mentions {
            guard let range = result.range(of: "@\(mention.displayName)") else { continue }
            result = result.replacingCharacters(in: range, with: "@\(mention.publicKey)")
        }
        return result
    }

    func handleMentionSelected(_ mention: Mention, from view: MentionSelectionView) {
        guard let currentMentionStartIndex = currentMentionStartIndex else { return }
        mentions.append(mention)
        let oldText = snInputView.text
        let newText = oldText.replacingCharacters(in: currentMentionStartIndex..., with: "@\(mention.displayName) ")
        snInputView.text = newText
        self.currentMentionStartIndex = nil
        snInputView.hideMentionsUI()
        self.oldText = newText
    }
    
    func showInputAccessoryView() {
        UIView.animate(withDuration: 0.25, animations: {
            self.inputAccessoryView?.isHidden = false
            self.inputAccessoryView?.alpha = 1
        })
    }

    // MARK: View Item Interaction
    func handleViewItemLongPressed(_ viewItem: ConversationViewItem) {
        // Show the context menu if applicable
        guard let index = viewItems.firstIndex(where: { $0 === viewItem }),
            let cell = messagesTableView.cellForRow(at: IndexPath(row: index, section: 0)) as? VisibleMessageCell,
            let snapshot = cell.bubbleView.snapshotView(afterScreenUpdates: false), contextMenuWindow == nil,
            !ContextMenuVC.actions(for: viewItem, delegate: self).isEmpty else { return }
        UIImpactFeedbackGenerator(style: .heavy).impactOccurred()
        let frame = cell.convert(cell.bubbleView.frame, to: UIApplication.shared.keyWindow!)
        let window = ContextMenuWindow()
        let contextMenuVC = ContextMenuVC(snapshot: snapshot, viewItem: viewItem, frame: frame, delegate: self) { [weak self] in
            window.isHidden = true
            guard let self = self else { return }
            self.contextMenuVC = nil
            self.contextMenuWindow = nil
            self.scrollButton.alpha = 0
            UIView.animate(withDuration: 0.25) {
                self.scrollButton.alpha = self.getScrollButtonOpacity()
                self.unreadCountView.alpha = self.scrollButton.alpha
            }
        }
        self.contextMenuVC = contextMenuVC
        contextMenuWindow = window
        window.rootViewController = contextMenuVC
        window.makeKeyAndVisible()
        window.backgroundColor = .clear
    }

    func handleViewItemTapped(_ viewItem: ConversationViewItem, gestureRecognizer: UITapGestureRecognizer) {
        func confirmDownload() {
            let modal = DownloadAttachmentModal(viewItem: viewItem)
            modal.modalPresentationStyle = .overFullScreen
            modal.modalTransitionStyle = .crossDissolve
            present(modal, animated: true, completion: nil)
        }
        if let message = viewItem.interaction as? TSOutgoingMessage, message.messageState == .failed {
            // Show the failed message sheet
            showFailedMessageSheet(for: message)
        } else {
            switch viewItem.messageCellType {
            case .audio:
                if viewItem.interaction is TSIncomingMessage,
                    let thread = self.thread as? TSContactThread,
                    Storage.shared.getContact(with: thread.contactSessionID())?.isTrusted != true {
                    confirmDownload()
                } else {
                    playOrPauseAudio(for: viewItem)
                }
            case .mediaMessage:
                guard let index = viewItems.firstIndex(where: { $0 === viewItem }),
                    let cell = messagesTableView.cellForRow(at: IndexPath(row: index, section: 0)) as? VisibleMessageCell else { return }
                if viewItem.interaction is TSIncomingMessage,
                    let thread = self.thread as? TSContactThread,
                    Storage.shared.getContact(with: thread.contactSessionID())?.isTrusted != true {
                    confirmDownload()
                } else {
                    guard let albumView = cell.albumView else { return }
                    let locationInCell = gestureRecognizer.location(in: cell)
                    // Figure out which of the media views was tapped
                    let locationInAlbumView = cell.convert(locationInCell, to: albumView)
                    guard let mediaView = albumView.mediaView(forLocation: locationInAlbumView) else { return }
                    if albumView.isMoreItemsView(mediaView: mediaView) && viewItem.mediaAlbumHasFailedAttachment() {
                        // TODO: Tapped a failed incoming attachment
                    }
                    let attachment = mediaView.attachment
                    if let pointer = attachment as? TSAttachmentPointer {
                        if pointer.state == .failed {
                            // TODO: Tapped a failed incoming attachment
                        }
                    }
                    guard let stream = attachment as? TSAttachmentStream else { return }
                    let gallery = MediaGallery(thread: thread, options: [ .sliderEnabled, .showAllMediaButton ])
                    gallery.presentDetailView(fromViewController: self, mediaAttachment: stream)
                }
            case .genericAttachment:
                if viewItem.interaction is TSIncomingMessage,
                    let thread = self.thread as? TSContactThread,
                    Storage.shared.getContact(with: thread.contactSessionID())?.isTrusted != true {
                    confirmDownload()
                }
                else if (
                    viewItem.attachmentStream?.isText == true ||
                    viewItem.attachmentStream?.isMicrosoftDoc == true ||
                    viewItem.attachmentStream?.contentType == OWSMimeTypeApplicationPdf
                ), let filePathString: String = viewItem.attachmentStream?.originalFilePath {
                    let fileUrl: URL = URL(fileURLWithPath: filePathString)
                    let interactionController: UIDocumentInteractionController = UIDocumentInteractionController(url: fileUrl)
                    interactionController.delegate = self
                    interactionController.presentPreview(animated: true)
                }
                else {
                    // Open the document if possible
                    guard let url = viewItem.attachmentStream?.originalMediaURL else { return }
                    let shareVC = UIActivityViewController(activityItems: [ url ], applicationActivities: nil)
                    navigationController!.present(shareVC, animated: true, completion: nil)
                }
            case .textOnlyMessage:
                if let reply = viewItem.quotedReply {
                    // Scroll to the source of the reply
                    guard let indexPath = viewModel.ensureLoadWindowContainsQuotedReply(reply) else { return }
                    messagesTableView.scrollToRow(at: indexPath, at: UITableView.ScrollPosition.middle, animated: true)
                } else if let message = viewItem.interaction as? TSIncomingMessage, let name = message.openGroupInvitationName,
                    let url = message.openGroupInvitationURL {
                    joinOpenGroup(name: name, url: url)
                }
            default: break
            }
        }
    }
    
    func handleViewItemSwiped(_ viewItem: ConversationViewItem, state: SwipeState) {
        switch state {
        case .began:
            messagesTableView.isScrollEnabled = false
        case .ended, .cancelled:
            messagesTableView.isScrollEnabled = true
        }
    }

    func showFailedMessageSheet(for tsMessage: TSOutgoingMessage) {
        let thread = self.thread
        let error = tsMessage.mostRecentFailureText
        let sheet = UIAlertController(title: error, message: nil, preferredStyle: .actionSheet)
        sheet.addAction(UIAlertAction(title: "Cancel", style: .cancel, handler: nil))
        sheet.addAction(UIAlertAction(title: "Delete", style: .destructive, handler: { _ in
            Storage.write { transaction in
                tsMessage.remove(with: transaction)
                Storage.shared.cancelPendingMessageSendJobIfNeeded(for: tsMessage.timestamp, using: transaction)
            }
        }))
        sheet.addAction(UIAlertAction(title: "Resend", style: .default, handler: { _ in
            let message = VisibleMessage.from(tsMessage)
            Storage.write { transaction in
                var attachments: [TSAttachmentStream] = []
                tsMessage.attachmentIds.forEach { attachmentID in
                    guard let attachmentID = attachmentID as? String else { return }
                    let attachment = TSAttachment.fetch(uniqueId: attachmentID, transaction: transaction)
                    guard let stream = attachment as? TSAttachmentStream else { return }
                    attachments.append(stream)
                }
                MessageSender.prep(attachments, for: message, using: transaction)
                MessageSender.send(message, in: thread, using: transaction)
            }
        }))
        // HACK: Extracting this info from the error string is pretty dodgy
        let prefix = "HTTP request failed at destination (Service node "
        if error.hasPrefix(prefix) {
            let rest = error.substring(from: prefix.count)
            if let index = rest.firstIndex(of: ")") {
                let snodeAddress = String(rest[rest.startIndex..<index])
                sheet.addAction(UIAlertAction(title: "Copy Service Node Info", style: .default, handler: { _ in
                    UIPasteboard.general.string = snodeAddress
                }))
            }
        }
        present(sheet, animated: true, completion: nil)
    }

    func handleViewItemDoubleTapped(_ viewItem: ConversationViewItem) {
        switch viewItem.messageCellType {
        case .audio: speedUpAudio(for: viewItem) // The user can double tap a voice message when it's playing to speed it up
        default: break
        }
    }
    
    func showFullText(_ viewItem: ConversationViewItem) {
        let longMessageVC = LongTextViewController(viewItem: viewItem)
        navigationController!.pushViewController(longMessageVC, animated: true)
    }
    
    func reply(_ viewItem: ConversationViewItem) {
        var quoteDraftOrNil: OWSQuotedReplyModel?
        Storage.read { transaction in
            quoteDraftOrNil = OWSQuotedReplyModel.quotedReplyForSending(with: viewItem, threadId: viewItem.interaction.uniqueThreadId, transaction: transaction)
        }
        guard let quoteDraft = quoteDraftOrNil else { return }
        let isOutgoing = (viewItem.interaction.interactionType() == .outgoingMessage)
        snInputView.quoteDraftInfo = (model: quoteDraft, isOutgoing: isOutgoing)
        snInputView.becomeFirstResponder()
    }
    
    func copy(_ viewItem: ConversationViewItem) {
        if viewItem.canCopyMedia() {
            viewItem.copyMediaAction()
        } else {
            viewItem.copyTextAction()
        }
    }
    
    func copySessionID(_ viewItem: ConversationViewItem) {
        // FIXME: Copying media
        guard let message = viewItem.interaction as? TSIncomingMessage else { return }
        UIPasteboard.general.string = message.authorId
    }
    
    func delete(_ viewItem: ConversationViewItem) {
        guard let message = viewItem.interaction as? TSMessage else { return self.deleteLocally(viewItem) }
        
        // Handle open group messages the old way
        if message.isOpenGroupMessage { return self.deleteForEveryone(viewItem) }
        
        // Handle 1-1 and closed group messages with unsend request
        if viewItem.interaction.interactionType() == .outgoingMessage, message.serverHash != nil  {
            let alertVC = UIAlertController.init(title: nil, message: nil, preferredStyle: .actionSheet)
            let deleteLocallyAction = UIAlertAction.init(title: NSLocalizedString("delete_message_for_me", comment: ""), style: .destructive) { _ in
                self.deleteLocally(viewItem)
                self.showInputAccessoryView()
            }
            alertVC.addAction(deleteLocallyAction)
            
            var title = NSLocalizedString("delete_message_for_everyone", comment: "")
            if !viewItem.isGroupThread {
                title = String(format: NSLocalizedString("delete_message_for_me_and_recipient", comment: ""), viewItem.interaction.thread.name())
            }
            let deleteRemotelyAction = UIAlertAction.init(title: title, style: .destructive) { _ in
                self.deleteForEveryone(viewItem)
                self.showInputAccessoryView()
            }
            alertVC.addAction(deleteRemotelyAction)
            
            let cancelAction = UIAlertAction.init(title: NSLocalizedString("TXT_CANCEL_TITLE", comment: ""), style: .cancel) {_ in
                self.showInputAccessoryView()
            }
            alertVC.addAction(cancelAction)
            
            self.inputAccessoryView?.isHidden = true
            self.inputAccessoryView?.alpha = 0
            self.presentAlert(alertVC)
        } else {
            deleteLocally(viewItem)
        }
    }
    
    private func buildUnsendRequest(_ viewItem: ConversationViewItem) -> UnsendRequest? {
        if let message = viewItem.interaction as? TSMessage,
           message.isOpenGroupMessage || message.serverHash == nil { return nil }
        let unsendRequest = UnsendRequest()
        switch viewItem.interaction.interactionType() {
        case .incomingMessage:
            if let incomingMessage = viewItem.interaction as? TSIncomingMessage {
                unsendRequest.author = incomingMessage.authorId
            }
        case .outgoingMessage: unsendRequest.author = getUserHexEncodedPublicKey()
        default: return nil // Should never occur
        }
        unsendRequest.timestamp = viewItem.interaction.timestamp
        return unsendRequest
    }
    
    func deleteLocally(_ viewItem: ConversationViewItem) {
        viewItem.deleteLocallyAction()
        if let unsendRequest = buildUnsendRequest(viewItem) {
            SNMessagingKitConfiguration.shared.storage.write { transaction in
                MessageSender.send(unsendRequest, to: .contact(publicKey: getUserHexEncodedPublicKey()), using: transaction).retainUntilComplete()
            }
        }
    }
    
    func deleteForEveryone(_ viewItem: ConversationViewItem) {
        viewItem.deleteLocallyAction()
        viewItem.deleteRemotelyAction()
        if let unsendRequest = buildUnsendRequest(viewItem) {
            SNMessagingKitConfiguration.shared.storage.write { transaction in
                MessageSender.send(unsendRequest, in: self.thread, using: transaction as! YapDatabaseReadWriteTransaction)
            }
        }
    }
    
    func save(_ viewItem: ConversationViewItem) {
        guard viewItem.canSaveMedia() else { return }
        viewItem.saveMediaAction()
        sendMediaSavedNotificationIfNeeded(for: viewItem)
    }
    
    func ban(_ viewItem: ConversationViewItem) {
        guard let message = viewItem.interaction as? TSIncomingMessage, message.isOpenGroupMessage else { return }
        let explanation = "This will ban the selected user from this room. It won't ban them from other rooms."
        let alert = UIAlertController(title: "Session", message: explanation, preferredStyle: .alert)
        let threadID = thread.uniqueId!
        alert.addAction(UIAlertAction(title: "OK", style: .default, handler: { _ in
            let publicKey = message.authorId
            guard let openGroupV2 = Storage.shared.getV2OpenGroup(for: threadID) else { return }
            OpenGroupAPIV2.ban(publicKey, from: openGroupV2.room, on: openGroupV2.server).retainUntilComplete()
        }))
        alert.addAction(UIAlertAction(title: "Cancel", style: .default, handler: nil))
        present(alert, animated: true, completion: nil)
    }
    
    func banAndDeleteAllMessages(_ viewItem: ConversationViewItem) {
        guard let message = viewItem.interaction as? TSIncomingMessage, message.isOpenGroupMessage else { return }
        let explanation = "This will ban the selected user from this room and delete all messages sent by them. It won't ban them from other rooms or delete the messages they sent there."
        let alert = UIAlertController(title: "Session", message: explanation, preferredStyle: .alert)
        let threadID = thread.uniqueId!
        alert.addAction(UIAlertAction(title: "OK", style: .default, handler: { _ in
            let publicKey = message.authorId
            guard let openGroupV2 = Storage.shared.getV2OpenGroup(for: threadID) else { return }
            OpenGroupAPIV2.banAndDeleteAllMessages(publicKey, from: openGroupV2.room, on: openGroupV2.server).retainUntilComplete()
        }))
        alert.addAction(UIAlertAction(title: "Cancel", style: .default, handler: nil))
        present(alert, animated: true, completion: nil)
    }

    func handleQuoteViewCancelButtonTapped() {
        snInputView.quoteDraftInfo = nil
    }
    
    func openURL(_ url: URL) {
        // URLs can be unsafe, so always ask the user whether they want to open one
        let title = NSLocalizedString("modal_open_url_title", comment: "")
        let message = String(format: NSLocalizedString("modal_open_url_explanation", comment: ""), url.absoluteString)
        let alertVC = UIAlertController.init(title: title, message: message, preferredStyle: .actionSheet)
        let openAction = UIAlertAction.init(title: NSLocalizedString("modal_open_url_button_title", comment: ""), style: .default) { _ in
            UIApplication.shared.open(url, options: [:], completionHandler: nil)
            self.showInputAccessoryView()
        }
        alertVC.addAction(openAction)
        let copyAction = UIAlertAction.init(title: NSLocalizedString("modal_copy_url_button_title", comment: ""), style: .default) { _ in
            UIPasteboard.general.string = url.absoluteString
            self.showInputAccessoryView()
        }
        alertVC.addAction(copyAction)
        let cancelAction = UIAlertAction.init(title: NSLocalizedString("cancel", comment: ""), style: .cancel) {_ in
            self.showInputAccessoryView()
        }
        alertVC.addAction(cancelAction)
        self.presentAlert(alertVC)
    }
    
    func joinOpenGroup(name: String, url: String) {
        // Open groups can be unsafe, so always ask the user whether they want to join one
        let joinOpenGroupModal = JoinOpenGroupModal(name: name, url: url)
        joinOpenGroupModal.modalPresentationStyle = .overFullScreen
        joinOpenGroupModal.modalTransitionStyle = .crossDissolve
        present(joinOpenGroupModal, animated: true, completion: nil)
    }
    
    func handleReplyButtonTapped(for viewItem: ConversationViewItem) {
        reply(viewItem)
    }
    
    func showUserDetails(for sessionID: String) {
        let userDetailsSheet = UserDetailsSheet(for: sessionID)
        userDetailsSheet.modalPresentationStyle = .overFullScreen
        userDetailsSheet.modalTransitionStyle = .crossDissolve
        present(userDetailsSheet, animated: true, completion: nil)
    }

    // MARK: Voice Message Playback
    @objc func handleAudioDidFinishPlayingNotification(_ notification: Notification) {
        // Play the next voice message if there is one
        guard let audioPlayer = audioPlayer, let viewItem = audioPlayer.owner as? ConversationViewItem,
            let index = viewItems.firstIndex(where: { $0 === viewItem }), index < (viewItems.endIndex - 1) else { return }
        let nextViewItem = viewItems[index + 1]
        guard nextViewItem.messageCellType == .audio else { return }
        playOrPauseAudio(for: nextViewItem)
    }
    
    func playOrPauseAudio(for viewItem: ConversationViewItem) {
        guard let attachment = viewItem.attachmentStream else { return }
        let fileManager = FileManager.default
        guard let path = attachment.originalFilePath, fileManager.fileExists(atPath: path),
            let url = attachment.originalMediaURL else { return }
        if let audioPlayer = audioPlayer {
            if let owner = audioPlayer.owner as? ConversationViewItem, owner === viewItem {
                audioPlayer.playbackRate = 1
                audioPlayer.togglePlayState()
                return
            } else {
                audioPlayer.stop()
                self.audioPlayer = nil
            }
        }
        let audioPlayer = OWSAudioPlayer(mediaUrl: url, audioBehavior: .audioMessagePlayback, delegate: viewItem)
        self.audioPlayer = audioPlayer
        audioPlayer.owner = viewItem
        audioPlayer.play()
        audioPlayer.setCurrentTime(Double(viewItem.audioProgressSeconds))
    }

    func speedUpAudio(for viewItem: ConversationViewItem) {
        guard let audioPlayer = audioPlayer, let owner = audioPlayer.owner as? ConversationViewItem, owner === viewItem, audioPlayer.isPlaying else { return }
        audioPlayer.playbackRate = 1.5
        viewItem.lastAudioMessageView?.showSpeedUpLabel()
    }

    // MARK: Voice Message Recording
    func startVoiceMessageRecording() {
        // Request permission if needed
        requestMicrophonePermissionIfNeeded() { [weak self] in
            self?.cancelVoiceMessageRecording()
        }
        // Keep screen on
        UIApplication.shared.isIdleTimerDisabled = false
        guard AVAudioSession.sharedInstance().recordPermission == .granted else { return }
        // Cancel any current audio playback
        audioPlayer?.stop()
        audioPlayer = nil
        // Create URL
        let directory = OWSTemporaryDirectory()
        let fileName = "\(NSDate.millisecondTimestamp()).m4a"
        let path = (directory as NSString).appendingPathComponent(fileName)
        let url = URL(fileURLWithPath: path)
        // Set up audio session
        let isConfigured = audioSession.startAudioActivity(recordVoiceMessageActivity)
        guard isConfigured else {
            return cancelVoiceMessageRecording()
        }
        // Set up audio recorder
        let settings: [String:NSNumber] = [
            AVFormatIDKey : NSNumber(value: kAudioFormatMPEG4AAC),
            AVSampleRateKey : NSNumber(value: 44100),
            AVNumberOfChannelsKey : NSNumber(value: 2),
            AVEncoderBitRateKey : NSNumber(value: 128 * 1024)
        ]
        let audioRecorder: AVAudioRecorder
        do {
            audioRecorder = try AVAudioRecorder(url: url, settings: settings)
            audioRecorder.isMeteringEnabled = true
            self.audioRecorder = audioRecorder
        } catch {
            SNLog("Couldn't start audio recording due to error: \(error).")
            return cancelVoiceMessageRecording()
        }
        // Limit voice messages to a minute
        audioTimer = Timer.scheduledTimer(withTimeInterval: 180, repeats: false, block: { [weak self] _ in
            self?.snInputView.hideVoiceMessageUI()
            self?.endVoiceMessageRecording()
        })
        // Prepare audio recorder
        guard audioRecorder.prepareToRecord() else {
            SNLog("Couldn't prepare audio recorder.")
            return cancelVoiceMessageRecording()
        }
        // Start recording
        guard audioRecorder.record() else {
            SNLog("Couldn't record audio.")
            return cancelVoiceMessageRecording()
        }
    }

    func endVoiceMessageRecording() {
        UIApplication.shared.isIdleTimerDisabled = true
        // Hide the UI
        snInputView.hideVoiceMessageUI()
        // Cancel the timer
        audioTimer?.invalidate()
        // Check preconditions
        guard let audioRecorder = audioRecorder else { return }
        // Get duration
        let duration = audioRecorder.currentTime
        // Stop the recording
        stopVoiceMessageRecording()
        // Check for user misunderstanding
        guard duration > 1 else {
            self.audioRecorder = nil
            let title = NSLocalizedString("VOICE_MESSAGE_TOO_SHORT_ALERT_TITLE", comment: "")
            let message = NSLocalizedString("VOICE_MESSAGE_TOO_SHORT_ALERT_MESSAGE", comment: "")
            return OWSAlerts.showAlert(title: title, message: message)
        }
        // Get data
        let dataSourceOrNil = DataSourcePath.dataSource(with: audioRecorder.url, shouldDeleteOnDeallocation: true)
        self.audioRecorder = nil
        guard let dataSource = dataSourceOrNil else { return SNLog("Couldn't load recorded data.") }
        // Create attachment
        let fileName = (NSLocalizedString("VOICE_MESSAGE_FILE_NAME", comment: "") as NSString).appendingPathExtension("m4a")
        dataSource.sourceFilename = fileName
        let attachment = SignalAttachment.voiceMessageAttachment(dataSource: dataSource, dataUTI: kUTTypeMPEG4Audio as String)
        guard !attachment.hasError else {
            return showErrorAlert(for: attachment, onDismiss: nil)
        }
        // Send attachment
        sendAttachments([ attachment ], with: "")
    }

    func cancelVoiceMessageRecording() {
        snInputView.hideVoiceMessageUI()
        audioTimer?.invalidate()
        stopVoiceMessageRecording()
        audioRecorder = nil
    }

    func stopVoiceMessageRecording() {
        audioRecorder?.stop()
        audioSession.endAudioActivity(recordVoiceMessageActivity)
    }
    
    // MARK: Data Extraction Notifications
    @objc func sendScreenshotNotificationIfNeeded() {
        /*
        guard thread is TSContactThread else { return }
        let message = DataExtractionNotification()
        message.kind = .screenshot
        Storage.write { transaction in
            MessageSender.send(message, in: self.thread, using: transaction)
        }
         */
    }
    
    func sendMediaSavedNotificationIfNeeded(for viewItem: ConversationViewItem) {
        guard thread is TSContactThread, viewItem.interaction.interactionType() == .incomingMessage else { return }
        let message = DataExtractionNotification()
        message.kind = .mediaSaved(timestamp: viewItem.interaction.timestamp)
        Storage.write { transaction in
            MessageSender.send(message, in: self.thread, using: transaction)
        }
    }

    // MARK: Requesting Permission
    func requestCameraPermissionIfNeeded() -> Bool {
        switch AVCaptureDevice.authorizationStatus(for: .video) {
        case .authorized: return true
        case .denied, .restricted:
            let modal = PermissionMissingModal(permission: "camera") { }
            modal.modalPresentationStyle = .overFullScreen
            modal.modalTransitionStyle = .crossDissolve
            present(modal, animated: true, completion: nil)
            return false
        case .notDetermined:
            AVCaptureDevice.requestAccess(for: .video, completionHandler: { _ in })
            return false
        default: return false
        }
    }

    func requestMicrophonePermissionIfNeeded(onNotGranted: @escaping () -> Void) {
        switch AVAudioSession.sharedInstance().recordPermission {
        case .granted: break
        case .denied:
            onNotGranted()
            let modal = PermissionMissingModal(permission: "microphone") {
                onNotGranted()
            }
            modal.modalPresentationStyle = .overFullScreen
            modal.modalTransitionStyle = .crossDissolve
            present(modal, animated: true, completion: nil)
        case .undetermined:
            onNotGranted()
            AVAudioSession.sharedInstance().requestRecordPermission { _ in }
        default: break
        }
    }

    func requestLibraryPermissionIfNeeded(onAuthorized: @escaping () -> Void) {
        let authorizationStatus: PHAuthorizationStatus
        if #available(iOS 14, *) {
            authorizationStatus = PHPhotoLibrary.authorizationStatus(for: .readWrite)
            if authorizationStatus == .notDetermined {
                // When the user chooses to select photos (which is the .limit status),
                // the PHPhotoUI will present the picker view on the top of the front view.
                // Since we have the ScreenLockUI showing when we request premissions,
                // the picker view will be presented on the top of the ScreenLockUI.
                // However, the ScreenLockUI will dismiss with the permission request alert view, so
                // the picker view then will dismiss, too. The selection process cannot be finished
                // this way. So we add a flag (isRequestingPermission) to prevent the ScreenLockUI
                // from showing when we request the photo library permission.
                Environment.shared.isRequestingPermission = true
                let appMode = AppModeManager.shared.currentAppMode
                // FIXME: Rather than setting the app mode to light and then to dark again once we're done,
                // it'd be better to just customize the appearance of the image picker. There doesn't currently
                // appear to be a good way to do so though...
                AppModeManager.shared.setCurrentAppMode(to: .light)
                PHPhotoLibrary.requestAuthorization(for: .readWrite) { status in
                    DispatchQueue.main.async {
                        AppModeManager.shared.setCurrentAppMode(to: appMode)
                    }
                    Environment.shared.isRequestingPermission = false
                    if [ PHAuthorizationStatus.authorized, PHAuthorizationStatus.limited ].contains(status) {
                        onAuthorized()
                    }
                }
            }
        } else {
            authorizationStatus = PHPhotoLibrary.authorizationStatus()
            if authorizationStatus == .notDetermined {
                PHPhotoLibrary.requestAuthorization { status in
                    if status == .authorized {
                        onAuthorized()
                    }
                }
            }
        }
        switch authorizationStatus {
        case .authorized, .limited:
            onAuthorized()
        case .denied, .restricted:
            let modal = PermissionMissingModal(permission: "library") { }
            modal.modalPresentationStyle = .overFullScreen
            modal.modalTransitionStyle = .crossDissolve
            present(modal, animated: true, completion: nil)
        default: return
        }
    }

    // MARK: - Convenience
    
    func showErrorAlert(for attachment: SignalAttachment, onDismiss: (() -> ())?) {
        let title = NSLocalizedString("ATTACHMENT_ERROR_ALERT_TITLE", comment: "")
        let message = attachment.localizedErrorDescription ?? SignalAttachment.missingDataErrorMessage
        
        OWSAlerts.showAlert(title: title, message: message, buttonTitle: nil) { _ in
            onDismiss?()
        }
    }
}

// MARK: - UIDocumentInteractionControllerDelegate

extension ConversationVC: UIDocumentInteractionControllerDelegate {
    func documentInteractionControllerViewControllerForPreview(_ controller: UIDocumentInteractionController) -> UIViewController {
        return self
    }
}

// MARK: - Message Request Actions

extension ConversationVC {
    
    fileprivate func approveMessageRequestIfNeeded(for thread: TSThread?, isNewThread: Bool, timestamp: UInt64) -> Promise<Void> {
        guard let contactThread: TSContactThread = thread as? TSContactThread else { return Promise.value(()) }
        
        // If the contact doesn't exist then we should create it so we can store the 'isApproved' state
        // (it'll be updated with correct profile info if they accept the message request so this
        // shouldn't cause weird behaviours)
        let sessionId: String = contactThread.contactSessionID()
        let contact: Contact = (Storage.shared.getContact(with: sessionId) ?? Contact(sessionID: sessionId))
        
        guard !contact.isApproved else { return Promise.value(()) }
        
        return Promise.value(())
            .then { [weak self] _ -> Promise<Void> in
                guard !isNewThread else { return Promise.value(()) }
                guard let strongSelf = self else { return Promise(error: MessageSender.Error.noThread) }
                
                // If we aren't creating a new thread (ie. sending a message request) then send a
                // messageRequestResponse back to the sender (this allows the sender to know that
                // they have been approved and can now use this contact in closed groups)
                let (promise, seal) = Promise<Void>.pending()
                let messageRequestResponse: MessageRequestResponse = MessageRequestResponse(
                    isApproved: true
                )
                messageRequestResponse.sentTimestamp = timestamp
                
                // Show a loading indicator
                ModalActivityIndicatorViewController.present(fromViewController: strongSelf, canCancel: false) { _ in
                    seal.fulfill(())
                }
                
                return promise
                    .then { _ -> Promise<Void> in
                        let (promise, seal) = Promise<Void>.pending()
                        Storage.writeSync { transaction in
                            MessageSender.sendNonDurably(messageRequestResponse, in: contactThread, using: transaction)
                                .done { seal.fulfill(()) }
                                .catch { _ in seal.fulfill(()) } // Fulfill even if this failed; the configuration in the swarm should be at most 2 days old
                                .retainUntilComplete()
                        }
                        
                        return promise
                    }
                    .map { _ in
                        if self?.presentedViewController is ModalActivityIndicatorViewController {
                            self?.dismiss(animated: true, completion: nil) // Dismiss the loader
                        }
                    }
            }
            .map { _ in
                // Default 'didApproveMe' to true for the person approving the message request
                Storage.write { transaction in
                    contact.isApproved = true
                    contact.didApproveMe = (contact.didApproveMe || !isNewThread)
                    Storage.shared.setContact(contact, using: transaction)
                }
                
                // Send a sync message with the details of the contact
                MessageSender.syncConfiguration(forceSyncNow: true).retainUntilComplete()
                
                // Hide the 'messageRequestView' since the request has been approved and force a config
                // sync to propagate the contact approval state (both must run on the main thread)
                DispatchQueue.main.async { [weak self] in
                    let messageRequestViewWasVisible: Bool = (self?.messageRequestView.isHidden == false)
                    
                    UIView.animate(withDuration: 0.3) {
                        self?.messageRequestView.isHidden = true
                        self?.scrollButtonMessageRequestsBottomConstraint?.isActive = false
                        self?.scrollButtonBottomConstraint?.isActive = true
                        
                        // Update the table content inset and offset to account for the dissapearance of
                        // the messageRequestsView
                        if messageRequestViewWasVisible {
                            let messageRequestsOffset: CGFloat = ((self?.messageRequestView.bounds.height ?? 0) + 16)
                            let oldContentInset: UIEdgeInsets = (self?.messagesTableView.contentInset ?? UIEdgeInsets.zero)
                            self?.messagesTableView.contentInset = UIEdgeInsets(
                                top: 0,
                                leading: 0,
                                bottom: max(oldContentInset.bottom - messageRequestsOffset, 0),
                                trailing: 0
                            )
                        }
                    }
                    
                    // Update UI
                    self?.updateNavBarButtons()
                    if let viewControllers: [UIViewController] = self?.navigationController?.viewControllers,
                       let messageRequestsIndex = viewControllers.firstIndex(where: { $0 is MessageRequestsViewController }),
                       messageRequestsIndex > 0 {
                        var newViewControllers = viewControllers
                        newViewControllers.remove(at: messageRequestsIndex)
                        self?.navigationController?.setViewControllers(newViewControllers, animated: false)
                    }
<<<<<<< HEAD
=======
                
                    // Send a sync message with the details of the contact
                    if let appDelegate = UIApplication.shared.delegate as? AppDelegate {
                        appDelegate.forceSyncConfigurationNowIfNeeded().retainUntilComplete()
                    }
>>>>>>> 2530cb44
                }
            }
    }
    
    @objc func acceptMessageRequest() {
        let promise: Promise<Void> = self.approveMessageRequestIfNeeded(
            for: self.thread,
            isNewThread: false,
            timestamp: NSDate.millisecondTimestamp()
        )
        
        // Show an error indicating that approving the thread failed
        promise.catch(on: DispatchQueue.main) { [weak self] _ in
            let alert = UIAlertController(title: "Session", message: NSLocalizedString("MESSAGE_REQUESTS_APPROVAL_ERROR_MESSAGE", comment: ""), preferredStyle: .alert)
            alert.addAction(UIAlertAction(title: NSLocalizedString("BUTTON_OK", comment: ""), style: .default, handler: nil))
            self?.present(alert, animated: true, completion: nil)
        }
        
        promise.retainUntilComplete()
    }
    
    @objc func deleteMessageRequest() {
        guard let uniqueId: String = thread.uniqueId else { return }
        
        let alertVC: UIAlertController = UIAlertController(title: NSLocalizedString("MESSAGE_REQUESTS_DELETE_CONFIRMATION_ACTON", comment: ""), message: nil, preferredStyle: .actionSheet)
        alertVC.addAction(UIAlertAction(title: NSLocalizedString("TXT_DELETE_TITLE", comment: ""), style: .destructive) { _ in
            // Delete the request
            Storage.write(
                with: { [weak self] transaction in
                    Storage.shared.cancelPendingMessageSendJobs(for: uniqueId, using: transaction)
                    
                    // Update the contact
                    if let contactThread: TSContactThread = self?.thread as? TSContactThread {
                        let sessionId: String = contactThread.contactSessionID()
                        
                        if let contact: Contact = Storage.shared.getContact(with: sessionId) {
                            // Stop observing the `BlockListDidChange` notification (we are about to pop the screen
                            // so showing the banner just looks buggy)
                            if let strongSelf = self {
                                NotificationCenter.default.removeObserver(strongSelf, name: .contactBlockedStateChanged, object: nil)
                            }
                            
                            contact.isApproved = false
                            contact.isBlocked = true
                            
                            // Note: We set this to true so the current user will be able to send a
                            // message to the person who originally sent them the message request in
                            // the future if they unblock them
                            contact.didApproveMe = true
                            
                            Storage.shared.setContact(contact, using: transaction)
                        }
                    }
                    
                    // Delete all thread content
                    self?.thread.removeAllThreadInteractions(with: transaction)
                    self?.thread.remove(with: transaction)
                    
                    // Force a config sync and pop to the previous screen (both must run on the main thread)
                    MessageSender.syncConfiguration(forceSyncNow: true, with: transaction).retainUntilComplete()
                },
                completion: { [weak self] in
                    DispatchQueue.main.async {
                        self?.navigationController?.popViewController(animated: true)
                    }
                }
            )
        })
        alertVC.addAction(UIAlertAction(title: NSLocalizedString("TXT_CANCEL_TITLE", comment: ""), style: .cancel, handler: nil))
        self.present(alertVC, animated: true, completion: nil)
    }
}<|MERGE_RESOLUTION|>--- conflicted
+++ resolved
@@ -48,14 +48,17 @@
             self.blockedBanner.alpha = 0
         }, completion: { _ in
             if let contact: Contact = Storage.shared.getContact(with: publicKey) {
-                Storage.shared.write { transaction in
-                    guard let transaction = transaction as? YapDatabaseReadWriteTransaction else { return }
-                    
-                    contact.isBlocked = false
-                    Storage.shared.setContact(contact, using: transaction)
-                    
-                    MessageSender.syncConfiguration(forceSyncNow: true, with: transaction).retainUntilComplete()
-                }
+                Storage.shared.write(
+                    with: { transaction in
+                        guard let transaction = transaction as? YapDatabaseReadWriteTransaction else { return }
+                        
+                        contact.isBlocked = false
+                        Storage.shared.setContact(contact, using: transaction)
+                    },
+                    completion: {
+                        MessageSender.syncConfiguration(forceSyncNow: true).retainUntilComplete()
+                    }
+                )
             }
         })
     }
@@ -1190,14 +1193,6 @@
                         newViewControllers.remove(at: messageRequestsIndex)
                         self?.navigationController?.setViewControllers(newViewControllers, animated: false)
                     }
-<<<<<<< HEAD
-=======
-                
-                    // Send a sync message with the details of the contact
-                    if let appDelegate = UIApplication.shared.delegate as? AppDelegate {
-                        appDelegate.forceSyncConfigurationNowIfNeeded().retainUntilComplete()
-                    }
->>>>>>> 2530cb44
                 }
             }
     }
@@ -1255,11 +1250,11 @@
                     // Delete all thread content
                     self?.thread.removeAllThreadInteractions(with: transaction)
                     self?.thread.remove(with: transaction)
-                    
-                    // Force a config sync and pop to the previous screen (both must run on the main thread)
-                    MessageSender.syncConfiguration(forceSyncNow: true, with: transaction).retainUntilComplete()
                 },
                 completion: { [weak self] in
+                    // Force a config sync and pop to the previous screen
+                    MessageSender.syncConfiguration(forceSyncNow: true).retainUntilComplete()
+                    
                     DispatchQueue.main.async {
                         self?.navigationController?.popViewController(animated: true)
                     }
