--- conflicted
+++ resolved
@@ -5,15 +5,9 @@
         "color-space" : "srgb",
         "components" : {
           "alpha" : "1.000",
-<<<<<<< HEAD
-          "blue" : "100",
-          "green" : "100",
-          "red" : "100"
-=======
           "blue" : "0x60",
           "green" : "0x60",
           "red" : "0x60"
->>>>>>> 9b075efe
         }
       },
       "idiom" : "universal"
@@ -29,15 +23,9 @@
         "color-space" : "srgb",
         "components" : {
           "alpha" : "1.000",
-<<<<<<< HEAD
-          "blue" : "164",
-          "green" : "164",
-          "red" : "164"
-=======
           "blue" : "0xB3",
           "green" : "0xB3",
           "red" : "0xB3"
->>>>>>> 9b075efe
         }
       },
       "idiom" : "universal"
