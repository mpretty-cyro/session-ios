// Copyright © 2022 Rangeproof Pty Ltd. All rights reserved.

import Foundation
import Combine
import CoreServices
<<<<<<< HEAD
=======
import SignalUtilitiesKit
>>>>>>> ae6f609b
import SessionUtilitiesKit

// There's no UTI type for webp!
enum GiphyFormat {
    case gif, mp4, jpg
}

enum GiphyError: Error {
    case assertionError(description: String)
    case fetchFailure
}

extension GiphyError: LocalizedError {
    public var errorDescription: String? {
        switch self {
            case .assertionError: return "GIF_PICKER_ERROR_GENERIC".localized()
            case .fetchFailure: return "GIF_PICKER_ERROR_FETCH_FAILURE".localized()
        }
    }
}

// Represents a "rendition" of a GIF.
// Giphy offers a plethora of renditions for each image.
// They vary in content size (i.e. width,  height), 
// format (.jpg, .gif, .mp4, webp, etc.),
// quality, etc.
class GiphyRendition: ProxiedContentAssetDescription {
    let format: GiphyFormat
    let name: String
    let width: UInt
    let height: UInt
    let fileSize: UInt

    init?(format: GiphyFormat,
         name: String,
         width: UInt,
         height: UInt,
         fileSize: UInt,
         url: NSURL) {
        self.format = format
        self.name = name
        self.width = width
        self.height = height
        self.fileSize = fileSize

        let fileExtension = GiphyRendition.fileExtension(forFormat: format)
        super.init(url: url, fileExtension: fileExtension)
    }

    private class func fileExtension(forFormat format: GiphyFormat) -> String {
        switch format {
        case .gif:
            return "gif"
        case .mp4:
            return "mp4"
        case .jpg:
            return "jpg"
        }
    }

    public var utiType: String {
        switch format {
        case .gif:
            return kUTTypeGIF as String
        case .mp4:
            return kUTTypeMPEG4 as String
        case .jpg:
            return kUTTypeJPEG as String
        }
    }

    public var isStill: Bool {
        return name.hasSuffix("_still")
    }

    public var isDownsampled: Bool {
        return name.hasSuffix("_downsampled")
    }

    public func log() {
        Logger.verbose("\t \(format), \(name), \(width), \(height), \(fileSize)")
    }
}

// Represents a single Giphy image.
class GiphyImageInfo: NSObject {
    let giphyId: String
    let renditions: [GiphyRendition]
    // We special-case the "original" rendition because it is the 
    // source of truth for the aspect ratio of the image.
    let originalRendition: GiphyRendition

    init(giphyId: String,
         renditions: [GiphyRendition],
         originalRendition: GiphyRendition) {
        self.giphyId = giphyId
        self.renditions = renditions
        self.originalRendition = originalRendition
    }

    // TODO: We may need to tweak these constants.
    let kMaxDimension = UInt(618)
    let kMinPreviewDimension = UInt(60)
    let kMinSendingDimension = UInt(101)
    let kPreferedPreviewFileSize = UInt(256 * 1024)
    let kPreferedSendingFileSize = UInt(3 * 1024 * 1024)

    private enum PickingStrategy {
        case smallerIsBetter, largerIsBetter
    }

    public func log() {
        Logger.verbose("giphyId: \(giphyId), \(renditions.count)")
        for rendition in renditions {
            rendition.log()
        }
    }

    public func pickStillRendition() -> GiphyRendition? {
        // Stills are just temporary placeholders, so use the smallest still possible.
        return pickRendition(renditionType: .stillPreview, pickingStrategy: .smallerIsBetter, maxFileSize: kPreferedPreviewFileSize)
    }

    public func pickPreviewRendition() -> GiphyRendition? {
        // Try to pick a small file...
        if let rendition = pickRendition(renditionType: .animatedLowQuality, pickingStrategy: .largerIsBetter, maxFileSize: kPreferedPreviewFileSize) {
            return rendition
        }
        // ...but gradually relax the file restriction...
        if let rendition = pickRendition(renditionType: .animatedLowQuality, pickingStrategy: .smallerIsBetter, maxFileSize: kPreferedPreviewFileSize * 2) {
            return rendition
        }
        // ...and relax even more until we find an animated rendition.
        return pickRendition(renditionType: .animatedLowQuality, pickingStrategy: .smallerIsBetter, maxFileSize: kPreferedPreviewFileSize * 3)
    }

    public func pickSendingRendition() -> GiphyRendition? {
        // Try to pick a small file...
        if let rendition = pickRendition(renditionType: .animatedHighQuality, pickingStrategy: .largerIsBetter, maxFileSize: kPreferedSendingFileSize) {
            return rendition
        }
        // ...but gradually relax the file restriction...
        if let rendition = pickRendition(renditionType: .animatedHighQuality, pickingStrategy: .smallerIsBetter, maxFileSize: kPreferedSendingFileSize * 2) {
            return rendition
        }
        // ...and relax even more until we find an animated rendition.
        return pickRendition(renditionType: .animatedHighQuality, pickingStrategy: .smallerIsBetter, maxFileSize: kPreferedSendingFileSize * 3)
    }

    enum RenditionType {
        case stillPreview, animatedLowQuality, animatedHighQuality
    }

    // Picking a rendition must be done very carefully.
    //
    // * We want to avoid incomplete renditions.
    // * We want to pick a rendition of "just good enough" quality.
    private func pickRendition(renditionType: RenditionType, pickingStrategy: PickingStrategy, maxFileSize: UInt) -> GiphyRendition? {
        var bestRendition: GiphyRendition?

        for rendition in renditions {
            switch renditionType {
            case .stillPreview:
                // Accept GIF or JPEG stills.  In practice we'll
                // usually select a JPEG since they'll be smaller.
                guard [.gif, .jpg].contains(rendition.format) else {
                    continue
                }
                // Only consider still renditions.
                guard rendition.isStill else {
                        continue
                }
                // Accept still renditions without a valid file size.  Note that fileSize
                // will be zero for renditions without a valid file size, so they will pass
                // the maxFileSize test.
                //
                // Don't worry about max content size; still images are tiny in comparison
                // with animated renditions.
                guard rendition.width >= kMinPreviewDimension &&
                    rendition.height >= kMinPreviewDimension &&
                    rendition.fileSize <= maxFileSize
                    else {
                        continue
                }
            case .animatedLowQuality:
                // Only use GIFs for animated renditions.
                guard rendition.format == .gif else {
                    continue
                }
                // Ignore stills.
                guard !rendition.isStill else {
                        continue
                }
                // Ignore "downsampled" renditions which skip frames, etc.
                guard !rendition.isDownsampled else {
                        continue
                }
                guard rendition.width >= kMinPreviewDimension &&
                    rendition.width <= kMaxDimension &&
                    rendition.height >= kMinPreviewDimension &&
                    rendition.height <= kMaxDimension &&
                    rendition.fileSize > 0 &&
                    rendition.fileSize <= maxFileSize
                    else {
                        continue
                }
            case .animatedHighQuality:
                // Only use GIFs for animated renditions.
                guard rendition.format == .gif else {
                    continue
                }
                // Ignore stills.
                guard !rendition.isStill else {
                    continue
                }
                // Ignore "downsampled" renditions which skip frames, etc.
                guard !rendition.isDownsampled else {
                    continue
                }
                guard rendition.width >= kMinSendingDimension &&
                    rendition.width <= kMaxDimension &&
                    rendition.height >= kMinSendingDimension &&
                    rendition.height <= kMaxDimension &&
                    rendition.fileSize > 0 &&
                    rendition.fileSize <= maxFileSize
                    else {
                        continue
                }
            }

            if let currentBestRendition = bestRendition {
                if rendition.width == currentBestRendition.width &&
                    rendition.fileSize > 0 &&
                    currentBestRendition.fileSize > 0 &&
                    rendition.fileSize < currentBestRendition.fileSize {
                    // If two renditions have the same content size, prefer
                    // the rendition with the smaller file size, e.g.
                    // prefer JPEG over GIF for stills.
                    bestRendition = rendition
                } else if pickingStrategy == .smallerIsBetter {
                    // "Smaller is better"
                    if rendition.width < currentBestRendition.width {
                        bestRendition = rendition
                    }
                } else {
                    // "Larger is better"
                    if rendition.width > currentBestRendition.width {
                        bestRendition = rendition
                    }
                }
            } else {
                bestRendition = rendition
            }
        }

        return bestRendition
    }
}

enum GiphyAPI {
    private static let kGiphyBaseURL = "https://api.giphy.com"
    private static let urlSession: URLSession = {
        let configuration: URLSessionConfiguration = ContentProxy.sessionConfiguration()
        
        // Don't use any caching to protect privacy of these requests.
        configuration.urlCache = nil
        configuration.requestCachePolicy = .reloadIgnoringCacheData
        
        return URLSession(configuration: configuration)
    }()

    // MARK: - Search
    
    // This is the Signal iOS API key.
    private static let kGiphyApiKey = "ZsUpUm2L6cVbvei347EQNp7HrROjbOdc"
    private static let kGiphyPageSize = 20
    
    public static func trending() -> AnyPublisher<[GiphyImageInfo], Error> {
        let urlString = "/v1/gifs/trending?api_key=\(kGiphyApiKey)&limit=\(kGiphyPageSize)"
        
        guard let url: URL = URL(string: "\(kGiphyBaseURL)\(urlString)") else {
            return Fail(error: HTTPError.invalidURL)
                .eraseToAnyPublisher()
        }
        
        return urlSession
            .dataTaskPublisher(for: url)
            .subscribe(on: DispatchQueue.global(qos: .userInitiated))
            .mapError { urlError in
                Logger.error("search request failed: \(urlError)")
                
                // URLError codes are negative values
                return HTTPError.generic
            }
            .map { data, _ in
                Logger.error("search request succeeded")
                
                guard let imageInfos = self.parseGiphyImages(responseData: data) else {
                    Logger.error("unable to parse trending images")
                    return []
                }
                
                return imageInfos
            }
            .eraseToAnyPublisher()
    }

    public static func search(query: String) -> AnyPublisher<[GiphyImageInfo], Error> {
        let kGiphyPageOffset = 0
        
        guard
            let queryEncoded = query.addingPercentEncoding(withAllowedCharacters: .urlPathAllowed),
            let url: URL = URL(
                string: [
                    kGiphyBaseURL,
                    "/v1/gifs/search?api_key=\(kGiphyApiKey)",
                    "&offset=\(kGiphyPageOffset)",
                    "&limit=\(kGiphyPageSize)",
                    "&q=\(queryEncoded)"
                ].joined()
            )
        else {
            return Fail(error: HTTPError.invalidURL)
                .eraseToAnyPublisher()
        }
        
        var request: URLRequest = URLRequest(url: url)
        
        guard ContentProxy.configureProxiedRequest(request: &request) else {
            owsFailDebug("Could not configure query: \(query).")
            return Fail(error: HTTPError.generic)
                .eraseToAnyPublisher()
        }
        
        return urlSession
            .dataTaskPublisher(for: request)
            .subscribe(on: DispatchQueue.global(qos: .userInitiated))
            .mapError { urlError in
                Logger.error("search request failed: \(urlError)")
                
                // URLError codes are negative values
                return HTTPError.generic
            }
            .tryMap { data, _ -> [GiphyImageInfo] in
                Logger.error("search request succeeded")
                
                guard let imageInfos = self.parseGiphyImages(responseData: data) else {
                    throw HTTPError.invalidResponse
                }
                
                return imageInfos
            }
            .eraseToAnyPublisher()
    }

    // MARK: - Parse API Responses

    private static func parseGiphyImages(responseData: Data?) -> [GiphyImageInfo]? {
        guard let responseData: Data = responseData else {
            Logger.error("Missing response.")
            return nil
        }
        guard let responseDict: [String: Any] = try? JSONSerialization
            .jsonObject(with: responseData, options: [ .fragmentsAllowed ]) as? [String: Any] else {
            Logger.error("Invalid response.")
            return nil
        }
        guard let imageDicts = responseDict["data"] as? [[String: Any]] else {
            Logger.error("Invalid response data.")
            return nil
        }
        return imageDicts.compactMap { imageDict in
            return parseGiphyImage(imageDict: imageDict)
        }
    }

    // Giphy API results are often incomplete or malformed, so we need to be defensive.
    private static func parseGiphyImage(imageDict: [String: Any]) -> GiphyImageInfo? {
        guard let giphyId = imageDict["id"] as? String else {
            Logger.warn("Image dict missing id.")
            return nil
        }
        guard giphyId.count > 0 else {
            Logger.warn("Image dict has invalid id.")
            return nil
        }
        guard let renditionDicts = imageDict["images"] as? [String: Any] else {
            Logger.warn("Image dict missing renditions.")
            return nil
        }
        var renditions = [GiphyRendition]()
        for (renditionName, renditionDict) in renditionDicts {
            guard let renditionDict = renditionDict as? [String: Any] else {
                Logger.warn("Invalid rendition dict.")
                continue
            }
            guard let rendition = parseGiphyRendition(renditionName: renditionName,
                                                      renditionDict: renditionDict) else {
                                                        continue
            }
            renditions.append(rendition)
        }
        guard renditions.count > 0 else {
            Logger.warn("Image has no valid renditions.")
            return nil
        }

        guard let originalRendition = findOriginalRendition(renditions: renditions) else {
            Logger.warn("Image has no original rendition.")
            return nil
        }

        return GiphyImageInfo(
            giphyId: giphyId,
            renditions: renditions,
            originalRendition: originalRendition
        )
    }

    private static func findOriginalRendition(renditions: [GiphyRendition]) -> GiphyRendition? {
        for rendition in renditions where rendition.name == "original" {
            return rendition
        }
        return nil
    }

    // Giphy API results are often incomplete or malformed, so we need to be defensive.
    //
    // We should discard renditions which are missing or have invalid properties.
    private static func parseGiphyRendition(
        renditionName: String,
        renditionDict: [String: Any]
    ) -> GiphyRendition? {
        guard let width = parsePositiveUInt(dict: renditionDict, key: "width", typeName: "rendition") else {
            return nil
        }
        guard let height = parsePositiveUInt(dict: renditionDict, key: "height", typeName: "rendition") else {
            return nil
        }
        // Be lenient when parsing file sizes - we don't require them for stills.
        let fileSize = parseLenientUInt(dict: renditionDict, key: "size")
        guard let urlString = renditionDict["url"] as? String else {
            return nil
        }
        guard urlString.count > 0 else {
            Logger.warn("Rendition has invalid url.")
            return nil
        }
        guard let url = NSURL(string: urlString) else {
            Logger.warn("Rendition url could not be parsed.")
            return nil
        }
        guard let fileExtension = url.pathExtension?.lowercased() else {
            Logger.warn("Rendition url missing file extension.")
            return nil
        }
        var format = GiphyFormat.gif
        if fileExtension == "gif" {
            format = .gif
        } else if fileExtension == "jpg" {
            format = .jpg
        } else if fileExtension == "mp4" {
            format = .mp4
        } else if fileExtension == "webp" {
            return nil
        } else {
            Logger.warn("Invalid file extension: \(fileExtension).")
            return nil
        }

        return GiphyRendition(
            format: format,
            name: renditionName,
            width: width,
            height: height,
            fileSize: fileSize,
            url: url
        )
    }

    private static func parsePositiveUInt(dict: [String: Any], key: String, typeName: String) -> UInt? {
        guard let value = dict[key] else {
            return nil
        }
        guard let stringValue = value as? String else {
            return nil
        }
        guard let parsedValue = UInt(stringValue) else {
            return nil
        }
        guard parsedValue > 0 else {
            Logger.verbose("\(typeName) has non-positive \(key): \(parsedValue).")
            return nil
        }
        return parsedValue
    }

    private static func parseLenientUInt(dict: [String: Any], key: String) -> UInt {
        let defaultValue = UInt(0)

        guard let value = dict[key] else {
            return defaultValue
        }
        guard let stringValue = value as? String else {
            return defaultValue
        }
        guard let parsedValue = UInt(stringValue) else {
            return defaultValue
        }
        return parsedValue
    }
}<|MERGE_RESOLUTION|>--- conflicted
+++ resolved
@@ -3,10 +3,7 @@
 import Foundation
 import Combine
 import CoreServices
-<<<<<<< HEAD
-=======
 import SignalUtilitiesKit
->>>>>>> ae6f609b
 import SessionUtilitiesKit
 
 // There's no UTI type for webp!
