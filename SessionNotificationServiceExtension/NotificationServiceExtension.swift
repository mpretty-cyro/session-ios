import UserNotifications
import BackgroundTasks
import SessionMessagingKit
import SignalUtilitiesKit
import CallKit

public final class NotificationServiceExtension : UNNotificationServiceExtension {
    private var didPerformSetup = false
    private var areVersionMigrationsComplete = false
    private var contentHandler: ((UNNotificationContent) -> Void)?
    private var notificationContent: UNMutableNotificationContent?

    private static let isFromRemoteKey = "remote"
    private static let threadIdKey = "Signal.AppNotificationsUserInfoKey.threadId"

    override public func didReceive(_ request: UNNotificationRequest, withContentHandler contentHandler: @escaping (UNNotificationContent) -> Void) {
        self.contentHandler = contentHandler
        self.notificationContent = request.content.mutableCopy() as? UNMutableNotificationContent
        let userPublicKey = SNGeneralUtilities.getUserPublicKey()

        // Abort if the main app is running
        var isMainAppAndActive = false
        if let sharedUserDefaults = UserDefaults(suiteName: "group.com.loki-project.loki-messenger") {
            isMainAppAndActive = sharedUserDefaults.bool(forKey: "isMainAppActive")
        }
        guard !isMainAppAndActive else { return self.completeSilenty() }

        // Perform main setup
        DispatchQueue.main.sync { self.setUpIfNecessary() { } }

        // Handle the push notification
        AppReadiness.runNowOrWhenAppDidBecomeReady {
            let notificationContent = self.notificationContent!
            guard let base64EncodedData = notificationContent.userInfo["ENCRYPTED_DATA"] as! String?, let data = Data(base64Encoded: base64EncodedData),
                let envelope = try? MessageWrapper.unwrap(data: data), let envelopeAsData = try? envelope.serializedData() else {
                return self.handleFailure(for: notificationContent)
            }
            Storage.write { transaction in // Intentionally capture self
                do {
                    let (message, proto) = try MessageReceiver.parse(envelopeAsData, openGroupMessageServerID: nil, using: transaction)
                    let senderPublicKey = message.sender!
                    var senderDisplayName = Storage.shared.getContact(with: senderPublicKey)?.displayName(for: .regular) ?? senderPublicKey
                    let snippet: String
                    var userInfo: [String: Any] = [ NotificationServiceExtension.isFromRemoteKey: true ]
                    var isMessageRequest: Bool = false
                    
                    switch message {
                        case let visibleMessage as VisibleMessage:
                            let tsIncomingMessageID = try MessageReceiver.handleVisibleMessage(visibleMessage, associatedWithProto: proto, openGroupID: nil, isBackgroundPoll: false, using: transaction)
                            
                            guard let tsMessage = TSMessage.fetch(uniqueId: tsIncomingMessageID, transaction: transaction) else {
                                return self.completeSilenty()
                            }
                            
                            let thread = tsMessage.thread(with: transaction)
                            let threadID = thread.uniqueId!
                            userInfo[NotificationServiceExtension.threadIdKey] = threadID
                            snippet = tsMessage.previewText(with: transaction).filterForDisplay?.replacingMentions(for: threadID, using: transaction)
                                ?? "You've got a new message"
                            
                            if let tsIncomingMessage = tsMessage as? TSIncomingMessage {
                                // Ignore PNs if the thread is muted
                                if thread.isMuted { return self.completeSilenty() }
                                if let thread = TSThread.fetch(uniqueId: threadID, transaction: transaction), let group = thread as? TSGroupThread,
                                    group.groupModel.groupType == .closedGroup { // Should always be true because we don't get PNs for open groups
                                    senderDisplayName = String(format: NotificationStrings.incomingGroupMessageTitleFormat, senderDisplayName, group.groupModel.groupName ?? MessageStrings.newGroupDefaultTitle)
                                    if group.isOnlyNotifyingForMentions && !tsIncomingMessage.isUserMentioned {
                                        // Ignore PNs if the group is set to only notify for mentions
                                        return self.completeSilenty()
                                    }
                                }
                                
                                // If the thread is a message request and the user hasn't hidden message requests then we need
                                // to check if this is the only message request thread (group threads can't be message requests
                                // so just ignore those and if the user has hidden message requests then we want to show the
                                // notification regardless of how many message requests there are)
                                if !thread.isGroupThread() && thread.isMessageRequest() && !CurrentAppContext().appUserDefaults()[.hasHiddenMessageRequests] {
                                    let dbConnection: YapDatabaseConnection = OWSPrimaryStorage.shared().newDatabaseConnection()
                                    dbConnection.objectCacheLimit = 2
                                    dbConnection.beginLongLivedReadTransaction() // Freeze the connection for use on the main thread (this gives us a stable data source that doesn't change until we tell it to)
                                    let threads: YapDatabaseViewMappings = YapDatabaseViewMappings(groups: [ TSMessageRequestGroup ], view: TSThreadDatabaseViewExtensionName)
                                    dbConnection.read { transaction in
                                        threads.update(with: transaction) // Perform the initial update
                                    }

                                    let numMessageRequests = threads.numberOfItems(inGroup: TSMessageRequestGroup)
                                    dbConnection.endLongLivedReadTransaction()

                                    // Allow this to show a notification if there are no message requests (ie. this is the first one)
                                    guard numMessageRequests == 0 else { return self.completeSilenty() }
                                }
                                else if thread.isMessageRequest() && CurrentAppContext().appUserDefaults()[.hasHiddenMessageRequests] {
                                    // If there are other interactions on this thread already then don't show the notification
                                    if thread.numberOfInteractions() > 1 { return }
                                    
                                    CurrentAppContext().appUserDefaults()[.hasHiddenMessageRequests] = false
                                }

                                isMessageRequest = thread.isMessageRequest()
                                
                                // Store the notification ID for unsend requests to later cancel this notification
                                tsIncomingMessage.setNotificationIdentifier(request.identifier, transaction: transaction)
                            }
                            else {
                                let semaphore = DispatchSemaphore(value: 0)
                                let center = UNUserNotificationCenter.current()
                                center.getDeliveredNotifications { notifications in
                                    let matchingNotifications = notifications.filter({ $0.request.content.userInfo[NotificationServiceExtension.threadIdKey] as? String == threadID})
                                    center.removeDeliveredNotifications(withIdentifiers: matchingNotifications.map({ $0.request.identifier }))
                                    // Hack: removeDeliveredNotifications seems to be async,need to wait for some time before the delivered notifications can be removed.
                                    DispatchQueue.main.asyncAfter(deadline: .now() + 0.1) { semaphore.signal() }
                                }
                                semaphore.wait()
                            }
                            notificationContent.sound = OWSSounds.notificationSound(for: thread).notificationSound(isQuiet: false)
                            
                        case let unsendRequest as UnsendRequest:
                            MessageReceiver.handleUnsendRequest(unsendRequest, using: transaction)
                            return self.completeSilenty()
                            
                        case let closedGroupControlMessage as ClosedGroupControlMessage:
                            // TODO: We could consider actually handling the update here. Not sure if there's enough time though, seeing as though
                            // in some cases we need to send messages (e.g. our sender key) to a number of other users.
                            switch closedGroupControlMessage.kind {
                                case .new(_, let name, _, _, _, _): snippet = "\(senderDisplayName) added you to \(name)"
                                default: return self.completeSilenty()
                            }
                            
                        default: return self.completeSilenty()
<<<<<<< HEAD
                        }
                    case let callMessage as CallMessage:
                        MessageReceiver.handleCallMessage(callMessage, using: transaction)
                        guard case .preOffer = callMessage.kind else { return self.completeSilenty() }
                        if !SSKPreferences.areCallsEnabled {
                            if let sender = callMessage.sender, let thread = TSContactThread.fetch(for: sender, using: transaction), thread.hasOutgoingInteraction(with: transaction) {
                                let infoMessage = TSInfoMessage.from(callMessage, associatedWith: thread)
                                infoMessage.updateCallInfoMessage(.missed, using: transaction)
                            }
                            return self.completeSilenty()
                        }
                        notificationContent.userInfo = userInfo
                        notificationContent.badge = 1
                        notificationContent.title = "Session"
                        notificationContent.body = "\(senderDisplayName) is calling..."
                        return self.handleSuccessForIncomingCall(for: notificationContent, callMessage: callMessage)
                    default: return self.completeSilenty()
=======
>>>>>>> 9b075efe
                    }
                    
                    if (senderPublicKey == userPublicKey) {
                        // Ignore PNs for messages sent by the current user
                        // after handling the message. Otherwise the closed
                        // group self-send messages won't show.
                        return self.completeSilenty()
                    }
                    notificationContent.userInfo = userInfo
                    notificationContent.badge = 1
                    
                    let notificationsPreference = Environment.shared.preferences!.notificationPreviewType()
                    
                    switch notificationsPreference {
                        case .namePreview:
                            notificationContent.title = senderDisplayName
                            notificationContent.body = snippet
                            
                        case .nameNoPreview:
                            notificationContent.title = senderDisplayName
                            notificationContent.body = NotificationStrings.incomingMessageBody
                            
                        case .noNameNoPreview:
                            notificationContent.title = "Session"
                            notificationContent.body = NotificationStrings.incomingMessageBody
                            
                        default: break
                    }
                    
                    // If it's a message request then overwrite the body to be something generic (only show a notification
                    // when receiving a new message request if there aren't any others or the user had hidden them)
                    if isMessageRequest {
                        notificationContent.title = "Session"
                        notificationContent.body = NSLocalizedString("MESSAGE_REQUESTS_NOTIFICATION", comment: "")
                    }
                    
                    self.handleSuccess(for: notificationContent)
                }
                catch {
                    if let error = error as? MessageReceiver.Error, error.isRetryable {
                        self.handleFailure(for: notificationContent)
                    }
                    self.completeSilenty()
                }
            }
        }
    }

    // MARK: Set up environment
    private func setUpIfNecessary(completion: @escaping () -> Void) {
        AssertIsOnMainThread()

        // The NSE will often re-use the same process, so if we're
        // already set up we want to do nothing; we're already ready
        // to process new messages.
        guard !didPerformSetup else { return }

        didPerformSetup = true

        // This should be the first thing we do.
        SetCurrentAppContext(NotificationServiceExtensionContext())

        _ = AppVersion.sharedInstance()

        Cryptography.seedRandom()

        // We should never receive a non-voip notification on an app that doesn't support
        // app extensions since we have to inform the service we wanted these, so in theory
        // this path should never occur. However, the service does have our push token
        // so it is possible that could change in the future. If it does, do nothing
        // and don't disturb the user. Messages will be processed when they open the app.
        guard OWSPreferences.isReadyForAppExtensions() else { return completeSilenty() }

        AppSetup.setupEnvironment(
            appSpecificSingletonBlock: {
                SSKEnvironment.shared.notificationsManager = NoopNotificationsManager()
            },
            migrationCompletion: { [weak self] in
                self?.versionMigrationsDidComplete()
                completion()
            }
        )

        NotificationCenter.default.addObserver(self, selector: #selector(storageIsReady), name: .StorageIsReady, object: nil)
    }
    
    @objc
    private func versionMigrationsDidComplete() {
        AssertIsOnMainThread()

        areVersionMigrationsComplete = true

        checkIsAppReady()
    }

    @objc
    private func storageIsReady() {
        AssertIsOnMainThread()

        checkIsAppReady()
    }

    @objc
    private func checkIsAppReady() {
        AssertIsOnMainThread()

        // Only mark the app as ready once.
        guard !AppReadiness.isAppReady() else { return }

        // App isn't ready until storage is ready AND all version migrations are complete.
        guard OWSStorage.isStorageReady() && areVersionMigrationsComplete else { return }

        SignalUtilitiesKit.Configuration.performMainSetup()

        // Note that this does much more than set a flag; it will also run all deferred blocks.
        AppReadiness.setAppIsReady()
    }
    
    // MARK: Completion
    override public func serviceExtensionTimeWillExpire() {
        // Called just before the extension will be terminated by the system.
        // Use this as an opportunity to deliver your "best attempt" at modified content, otherwise the original push payload will be used.
        let userInfo: [String:Any] = [ NotificationServiceExtension.isFromRemoteKey : true ]
        let notificationContent = self.notificationContent!
        notificationContent.userInfo = userInfo
        notificationContent.badge = 1
        notificationContent.title = "Session"
        notificationContent.body = "You've got a new message"
        handleSuccess(for: notificationContent)
    }
    
    private func completeSilenty() {
        contentHandler!(.init())
    }
    
    private func handleSuccessForIncomingCall(for content: UNMutableNotificationContent, callMessage: CallMessage) {
        if #available(iOSApplicationExtension 14.5, *) {
            if let uuid = callMessage.uuid, let caller = callMessage.sender, let timestamp = callMessage.sentTimestamp {
                let payload: JSON = ["uuid": uuid, "caller": caller, "timestamp": timestamp]
                CXProvider.reportNewIncomingVoIPPushPayload(payload) { error in
                    if let error = error {
                        self.handleSuccess(for: content)
                        SNLog("Failed to notify main app of call message: \(error)")
                    } else {
                        self.completeSilenty()
                        SNLog("Successfully notified main app of call message.")
                    }
                }
            }
        } else {
            self.handleSuccess(for: content)
        }
    }

    private func handleSuccess(for content: UNMutableNotificationContent) {
        contentHandler!(content)
    }

    private func handleFailure(for content: UNMutableNotificationContent) {
        content.body = "You've got a new message"
        content.title = "Session"
        let userInfo: [String:Any] = [ NotificationServiceExtension.isFromRemoteKey : true ]
        content.userInfo = userInfo
        contentHandler!(content)
    }
}

private extension String {
    
    func replacingMentions(for threadID: String, using transaction: YapDatabaseReadWriteTransaction) -> String {
        MentionsManager.populateUserPublicKeyCacheIfNeeded(for: threadID, in: transaction)
        var result = self
        let regex = try! NSRegularExpression(pattern: "@[0-9a-fA-F]{66}", options: [])
        let knownPublicKeys = MentionsManager.userPublicKeyCache[threadID] ?? []
        var mentions: [(range: NSRange, publicKey: String)] = []
        var m0 = regex.firstMatch(in: result, options: .withoutAnchoringBounds, range: NSRange(location: 0, length: result.utf16.count))
        while let m1 = m0 {
            let publicKey = String((result as NSString).substring(with: m1.range).dropFirst()) // Drop the @
            var matchEnd = m1.range.location + m1.range.length
            if knownPublicKeys.contains(publicKey) {
                let displayName = Storage.shared.getContact(with: publicKey)?.displayName(for: .regular)
                if let displayName = displayName {
                    result = (result as NSString).replacingCharacters(in: m1.range, with: "@\(displayName)")
                    mentions.append((range: NSRange(location: m1.range.location, length: displayName.utf16.count + 1), publicKey: publicKey)) // + 1 to include the @
                    matchEnd = m1.range.location + displayName.utf16.count
                }
            }
            m0 = regex.firstMatch(in: result, options: .withoutAnchoringBounds, range: NSRange(location: matchEnd, length: result.utf16.count - matchEnd))
        }
        return result
    }
}<|MERGE_RESOLUTION|>--- conflicted
+++ resolved
@@ -125,28 +125,24 @@
                                 case .new(_, let name, _, _, _, _): snippet = "\(senderDisplayName) added you to \(name)"
                                 default: return self.completeSilenty()
                             }
-                            
+                        
+                        case let callMessage as CallMessage:
+                            MessageReceiver.handleCallMessage(callMessage, using: transaction)
+                            guard case .preOffer = callMessage.kind else { return self.completeSilenty() }
+                            if !SSKPreferences.areCallsEnabled {
+                                if let sender = callMessage.sender, let thread = TSContactThread.fetch(for: sender, using: transaction), thread.hasOutgoingInteraction(with: transaction) {
+                                    let infoMessage = TSInfoMessage.from(callMessage, associatedWith: thread)
+                                    infoMessage.updateCallInfoMessage(.missed, using: transaction)
+                                }
+                                return self.completeSilenty()
+                            }
+                            notificationContent.userInfo = userInfo
+                            notificationContent.badge = 1
+                            notificationContent.title = "Session"
+                            notificationContent.body = "\(senderDisplayName) is calling..."
+                            return self.handleSuccessForIncomingCall(for: notificationContent, callMessage: callMessage)
+                        
                         default: return self.completeSilenty()
-<<<<<<< HEAD
-                        }
-                    case let callMessage as CallMessage:
-                        MessageReceiver.handleCallMessage(callMessage, using: transaction)
-                        guard case .preOffer = callMessage.kind else { return self.completeSilenty() }
-                        if !SSKPreferences.areCallsEnabled {
-                            if let sender = callMessage.sender, let thread = TSContactThread.fetch(for: sender, using: transaction), thread.hasOutgoingInteraction(with: transaction) {
-                                let infoMessage = TSInfoMessage.from(callMessage, associatedWith: thread)
-                                infoMessage.updateCallInfoMessage(.missed, using: transaction)
-                            }
-                            return self.completeSilenty()
-                        }
-                        notificationContent.userInfo = userInfo
-                        notificationContent.badge = 1
-                        notificationContent.title = "Session"
-                        notificationContent.body = "\(senderDisplayName) is calling..."
-                        return self.handleSuccessForIncomingCall(for: notificationContent, callMessage: callMessage)
-                    default: return self.completeSilenty()
-=======
->>>>>>> 9b075efe
                     }
                     
                     if (senderPublicKey == userPublicKey) {
