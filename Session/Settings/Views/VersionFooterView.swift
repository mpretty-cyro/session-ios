// Copyright © 2022 Rangeproof Pty Ltd. All rights reserved.

import UIKit
import SessionUIKit

class VersionFooterView: UIView {
    private static let footerHeight: CGFloat = 75
    private static let logoHeight: CGFloat = 24
    
    private let multiTapCallback: (() -> Void)?
    
    // MARK: - UI
    
    private lazy var logoImageView: UIImageView = {
        let result: UIImageView = UIImageView(
            image: UIImage(named: "oxen_logo")?
                .withRenderingMode(.alwaysTemplate)
        )
        result.setContentHuggingPriority(.required, for: .vertical)
        result.setContentCompressionResistancePriority(.required, for: .vertical)
        result.themeTintColor = .textSecondary
        result.contentMode = .scaleAspectFit
        result.set(.height, to: VersionFooterView.logoHeight)
        
        return result
    }()
    
    private lazy var versionLabel: UILabel = {
        let result: UILabel = UILabel()
        result.setContentHuggingPriority(.required, for: .vertical)
        result.setContentCompressionResistancePriority(.required, for: .vertical)
        result.font = .systemFont(ofSize: Values.verySmallFontSize)
        result.themeTextColor = .textSecondary
        result.textAlignment = .center
        result.lineBreakMode = .byCharWrapping
        result.numberOfLines = 0
        
<<<<<<< HEAD
        if
            let version: String = Bundle.main.infoDictionary?["CFBundleShortVersionString"] as? String, // stringlint:disable
            let buildNumber: String = Bundle.main.infoDictionary?["CFBundleVersion"] as? String // stringlint:disable
        {
            result.text = "Version \(version) (\(buildNumber))"
        }
=======
        let infoDict = Bundle.main.infoDictionary
        let version: String = ((infoDict?["CFBundleShortVersionString"] as? String) ?? "0.0.0")   // stringlint:disable
        let buildNumber: String? = (infoDict?["CFBundleVersion"] as? String)                      // stringlint:disable
        let commitInfo: String? = (infoDict?["GitCommitHash"] as? String)                         // stringlint:disable
        let buildInfo: String = [buildNumber, commitInfo]
            .compactMap { $0 }
            .joined(separator: " - ")
        result.text = [
            "Version \(version)",
            (!buildInfo.isEmpty ? " (" : ""),
            buildInfo,
            (!buildInfo.isEmpty ? ")" : ""),
        ].joined()
>>>>>>> bd34d1a9
        
        return result
    }()
    
    // MARK: - Initialization
    
    init(numTaps: Int = 0, multiTapCallback: (() -> Void)? = nil) {
        self.multiTapCallback = multiTapCallback
        
        // Note: Need to explicitly set the height for a table footer view
        // or it will have no height
        super.init(
            frame: CGRect(
                x: 0,
                y: 0,
                width: 0,
                height: VersionFooterView.footerHeight
            )
        )
        
        setupViewHierarchy(numTaps: numTaps)
    }
    
    required init?(coder: NSCoder) {
        fatalError("init(coder:) has not been implemented")
    }
    
    // MARK: - Content
    
    private func setupViewHierarchy(numTaps: Int) {
        addSubview(logoImageView)
        addSubview(versionLabel)
        
        logoImageView.pin(.top, to: .top, of: self, withInset: Values.mediumSpacing)
        logoImageView.center(.horizontal, in: self, withInset: -2)
        versionLabel.pin(.top, to: .bottom, of: logoImageView, withInset: Values.mediumSpacing)
        versionLabel.pin(.left, to: .left, of: self)
        versionLabel.pin(.right, to: .right, of: self)
        
        if numTaps > 0 {
            let tapGestureRecognizer: UITapGestureRecognizer = UITapGestureRecognizer(
                target: self,
                action: #selector(onMultiTap)
            )
            tapGestureRecognizer.numberOfTapsRequired = numTaps
            addGestureRecognizer(tapGestureRecognizer)
        }
    }
    
    @objc private func onMultiTap() {
        self.multiTapCallback?()
    }
}<|MERGE_RESOLUTION|>--- conflicted
+++ resolved
@@ -35,28 +35,19 @@
         result.lineBreakMode = .byCharWrapping
         result.numberOfLines = 0
         
-<<<<<<< HEAD
-        if
-            let version: String = Bundle.main.infoDictionary?["CFBundleShortVersionString"] as? String, // stringlint:disable
-            let buildNumber: String = Bundle.main.infoDictionary?["CFBundleVersion"] as? String // stringlint:disable
-        {
-            result.text = "Version \(version) (\(buildNumber))"
-        }
-=======
         let infoDict = Bundle.main.infoDictionary
         let version: String = ((infoDict?["CFBundleShortVersionString"] as? String) ?? "0.0.0")   // stringlint:disable
         let buildNumber: String? = (infoDict?["CFBundleVersion"] as? String)                      // stringlint:disable
         let commitInfo: String? = (infoDict?["GitCommitHash"] as? String)                         // stringlint:disable
-        let buildInfo: String = [buildNumber, commitInfo]
+        let buildInfo: String? = [buildNumber, commitInfo]
             .compactMap { $0 }
-            .joined(separator: " - ")
+            .joined(separator: " - ")                                                             // stringlint:disable
+            .nullIfEmpty
+            .map { "(\($0))" }                                                                    // stringlint:disable
         result.text = [
-            "Version \(version)",
-            (!buildInfo.isEmpty ? " (" : ""),
-            buildInfo,
-            (!buildInfo.isEmpty ? ")" : ""),
-        ].joined()
->>>>>>> bd34d1a9
+            "Version \(version)",                                                                 // stringlint:disable
+            buildInfo
+        ].compactMap { $0 }.joined(separator: " ")                                                // stringlint:disable
         
         return result
     }()
