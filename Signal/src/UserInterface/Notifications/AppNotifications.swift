//
//  Copyright (c) 2019 Open Whisper Systems. All rights reserved.
//

import Foundation
import PromiseKit

/// There are two primary components in our system notification integration:
///
///     1. The `NotificationPresenter` shows system notifications to the user.
///     2. The `NotificationActionHandler` handles the users interactions with these
///        notifications.
///
/// The NotificationPresenter is driven by the adapter pattern to provide a unified interface to
/// presenting notifications on iOS9, which uses UINotifications vs iOS10+ which supports
/// UNUserNotifications.
///
/// The `NotificationActionHandler`s also need slightly different integrations for UINotifications
/// vs. UNUserNotifications, but because they are integrated at separate system defined callbacks,
/// there is no need for an Adapter, and instead the appropriate NotificationActionHandler is
/// wired directly into the appropriate callback point.

enum AppNotificationCategory: CaseIterable {
    case incomingMessage
    case incomingMessageFromNoLongerVerifiedIdentity
    case errorMessage
    case threadlessErrorMessage
//    case incomingCall
//    case missedCall
//    case missedCallFromNoLongerVerifiedIdentity
}

enum AppNotificationAction: CaseIterable {
//    case answerCall
//    case callBack
//    case declineCall
    case markAsRead
    case reply
    case showThread
}

struct AppNotificationUserInfoKey {
    static let threadId = "Signal.AppNotificationsUserInfoKey.threadId"
    static let callBackNumber = "Signal.AppNotificationsUserInfoKey.callBackNumber"
    static let localCallId = "Signal.AppNotificationsUserInfoKey.localCallId"
}

extension AppNotificationCategory {
    var identifier: String {
        switch self {
        case .incomingMessage:
            return "Signal.AppNotificationCategory.incomingMessage"
        case .incomingMessageFromNoLongerVerifiedIdentity:
            return "Signal.AppNotificationCategory.incomingMessageFromNoLongerVerifiedIdentity"
        case .errorMessage:
            return "Signal.AppNotificationCategory.errorMessage"
        case .threadlessErrorMessage:
            return "Signal.AppNotificationCategory.threadlessErrorMessage"
//        case .incomingCall:
//            return "Signal.AppNotificationCategory.incomingCall"
//        case .missedCall:
//            return "Signal.AppNotificationCategory.missedCall"
//        case .missedCallFromNoLongerVerifiedIdentity:
//            return "Signal.AppNotificationCategory.missedCallFromNoLongerVerifiedIdentity"
        }
    }

    var actions: [AppNotificationAction] {
        switch self {
        case .incomingMessage:
            return [.markAsRead, .reply]
        case .incomingMessageFromNoLongerVerifiedIdentity:
            return [.markAsRead, .showThread]
        case .errorMessage:
            return [.showThread]
        case .threadlessErrorMessage:
            return []
//        case .incomingCall:
//            return [.answerCall, .declineCall]
//        case .missedCall:
//            return [.callBack, .showThread]
//        case .missedCallFromNoLongerVerifiedIdentity:
//            return [.showThread]
        }
    }
}

extension AppNotificationAction {
    var identifier: String {
        switch self {
//        case .answerCall:
//            return "Signal.AppNotifications.Action.answerCall"
//        case .callBack:
//            return "Signal.AppNotifications.Action.callBack"
//        case .declineCall:
//            return "Signal.AppNotifications.Action.declineCall"
        case .markAsRead:
            return "Signal.AppNotifications.Action.markAsRead"
        case .reply:
            return "Signal.AppNotifications.Action.reply"
        case .showThread:
            return "Signal.AppNotifications.Action.showThread"
        }
    }
}

// Delay notification of incoming messages when it's likely to be read by a linked device to
// avoid notifying a user on their phone while a conversation is actively happening on desktop.
let kNotificationDelayForRemoteRead: TimeInterval = 5

let kAudioNotificationsThrottleCount = 2
let kAudioNotificationsThrottleInterval: TimeInterval = 5

protocol NotificationPresenterAdaptee: class {

    func registerNotificationSettings() -> Promise<Void>

    func notify(category: AppNotificationCategory, title: String?, body: String, userInfo: [AnyHashable: Any], sound: OWSSound?)
    func notify(category: AppNotificationCategory, title: String?, body: String, userInfo: [AnyHashable: Any], sound: OWSSound?, replacingIdentifier: String?)

    func cancelNotifications(threadId: String)
    func clearAllNotifications()

    var hasReceivedSyncMessageRecently: Bool { get }
}

extension NotificationPresenterAdaptee {
    var hasReceivedSyncMessageRecently: Bool {
        return OWSDeviceManager.shared().hasReceivedSyncMessage(inLastSeconds: 60)
    }
}

@objc(OWSNotificationPresenter)
public class NotificationPresenter: NSObject, NotificationsProtocol {

    private let adaptee: NotificationPresenterAdaptee

    @objc
    public override init() {
        if #available(iOS 10, *) {
            self.adaptee = UserNotificationPresenterAdaptee()
        } else {
            self.adaptee = LegacyNotificationPresenterAdaptee()
        }

        super.init()

        AppReadiness.runNowOrWhenAppDidBecomeReady {
            NotificationCenter.default.addObserver(self, selector: #selector(self.handleMessageRead), name: .incomingMessageMarkedAsRead, object: nil)
        }
        SwiftSingletons.register(self)
    }

    // MARK: - Dependencies

    var contactsManager: OWSContactsManager {
        return Environment.shared.contactsManager
    }

    var identityManager: OWSIdentityManager {
        return OWSIdentityManager.shared()
    }

    var preferences: OWSPreferences {
        return Environment.shared.preferences
    }

    var previewType: NotificationType {
        return preferences.notificationPreviewType()
    }

    // MARK: -

    // It is not safe to assume push token requests will be acknowledged until the user has
    // registered their notification settings.
    //
    // e.g. in the case that Background Fetch is disabled, token requests will be ignored until
    // we register user notification settings.
    //
    // For modern UNUserNotificationSettings, the registration takes a callback, so "waiting" for
    // notification settings registration is straight forward, however for legacy UIUserNotification
    // settings, the settings request is confirmed in the AppDelegate, where we call this method
    // to inform the adaptee it's safe to proceed.
    @objc
    public func didRegisterLegacyNotificationSettings() {
        guard let legacyAdaptee = adaptee as? LegacyNotificationPresenterAdaptee else {
            owsFailDebug("unexpected notifications adaptee: \(adaptee)")
            return
        }
        legacyAdaptee.didRegisterUserNotificationSettings()
    }

    @objc
    func handleMessageRead(notification: Notification) {
        AssertIsOnMainThread()

        switch notification.object {
        case let incomingMessage as TSIncomingMessage:
            Logger.debug("canceled notification for message: \(incomingMessage)")
            cancelNotifications(threadId: incomingMessage.uniqueThreadId)
        default:
            break
        }
    }

    // MARK: - Presenting Notifications

    func registerNotificationSettings() -> Promise<Void> {
        return adaptee.registerNotificationSettings()
    }

//    func presentIncomingCall(_ call: SignalCall, callerName: String) {
//
//        let notificationTitle: String?
//        switch previewType {
//        case .noNameNoPreview:
//            notificationTitle = nil
//        case .nameNoPreview, .namePreview:
//            notificationTitle = callerName
//        }
//        let notificationBody = NotificationStrings.incomingCallBody
//
//        let remotePhoneNumber = call.remotePhoneNumber
//        let thread = TSContactThread.getOrCreateThread(contactId: remotePhoneNumber)
//
//        guard let threadId = thread.uniqueId else {
//            owsFailDebug("threadId was unexpectedly nil")
//            return
//        }
//
//        let userInfo = [
//            AppNotificationUserInfoKey.threadId: threadId,
//            AppNotificationUserInfoKey.localCallId: call.localId.uuidString
//        ]
//
//        DispatchQueue.main.async {
//            self.adaptee.notify(category: .incomingCall,
//                                title: notificationTitle,
//                                body: notificationBody,
//                                userInfo: userInfo,
//                                sound: .defaultiOSIncomingRingtone,
//                                replacingIdentifier: call.localId.uuidString)
//        }
//    }
//
//    func presentMissedCall(_ call: SignalCall, callerName: String) {
//        let notificationTitle: String?
//        switch previewType {
//        case .noNameNoPreview:
//            notificationTitle = nil
//        case .nameNoPreview, .namePreview:
//            notificationTitle = callerName
//        }
//        let notificationBody = NotificationStrings.missedCallBody
//
//        let remotePhoneNumber = call.remotePhoneNumber
//        let thread = TSContactThread.getOrCreateThread(contactId: remotePhoneNumber)
//
//        guard let threadId = thread.uniqueId else {
//            owsFailDebug("threadId was unexpectedly nil")
//            return
//        }
//
//        let userInfo = [
//            AppNotificationUserInfoKey.threadId: threadId,
//            AppNotificationUserInfoKey.callBackNumber: remotePhoneNumber
//        ]
//
//        DispatchQueue.main.async {
//            let sound = self.requestSound(thread: thread)
//            self.adaptee.notify(category: .missedCall,
//                                title: notificationTitle,
//                                body: notificationBody,
//                                userInfo: userInfo,
//                                sound: sound,
//                                replacingIdentifier: call.localId.uuidString)
//        }
//    }
//
//    public func presentMissedCallBecauseOfNoLongerVerifiedIdentity(call: SignalCall, callerName: String) {
//        let notificationTitle: String?
//        switch previewType {
//        case .noNameNoPreview:
//            notificationTitle = nil
//        case .nameNoPreview, .namePreview:
//            notificationTitle = callerName
//        }
//        let notificationBody = NotificationStrings.missedCallBecauseOfIdentityChangeBody
//
//        let remotePhoneNumber = call.remotePhoneNumber
//        let thread = TSContactThread.getOrCreateThread(contactId: remotePhoneNumber)
//        guard let threadId = thread.uniqueId else {
//            owsFailDebug("threadId was unexpectedly nil")
//            return
//        }
//
//        let userInfo = [
//            AppNotificationUserInfoKey.threadId: threadId
//        ]
//
//        DispatchQueue.main.async {
//            let sound = self.requestSound(thread: thread)
//            self.adaptee.notify(category: .missedCallFromNoLongerVerifiedIdentity,
//                                title: notificationTitle,
//                                body: notificationBody,
//                                userInfo: userInfo,
//                                sound: sound,
//                                replacingIdentifier: call.localId.uuidString)
//        }
//    }
//
//    public func presentMissedCallBecauseOfNewIdentity(call: SignalCall, callerName: String) {
//        let notificationTitle: String?
//        switch previewType {
//        case .noNameNoPreview:
//            notificationTitle = nil
//        case .nameNoPreview, .namePreview:
//            notificationTitle = callerName
//        }
//        let notificationBody = NotificationStrings.missedCallBecauseOfIdentityChangeBody
//
//        let remotePhoneNumber = call.remotePhoneNumber
//        let thread = TSContactThread.getOrCreateThread(contactId: remotePhoneNumber)
//
//        guard let threadId = thread.uniqueId else {
//            owsFailDebug("threadId was unexpectedly nil")
//            return
//        }
//
//        let userInfo = [
//            AppNotificationUserInfoKey.threadId: threadId,
//            AppNotificationUserInfoKey.callBackNumber: remotePhoneNumber
//        ]
//
//        DispatchQueue.main.async {
//            let sound = self.requestSound(thread: thread)
//            self.adaptee.notify(category: .missedCall,
//                                title: notificationTitle,
//                                body: notificationBody,
//                                userInfo: userInfo,
//                                sound: sound,
//                                replacingIdentifier: call.localId.uuidString)
//        }
//    }

    public func notifyUser(for incomingMessage: TSIncomingMessage, in thread: TSThread, transaction: YapDatabaseReadTransaction) {

        guard !thread.isMuted else {
            return
        }

        // While batch processing, some of the necessary changes have not been commited.
        let rawMessageText = incomingMessage.previewText(with: transaction)

        // iOS strips anything that looks like a printf formatting character from
        // the notification body, so if we want to dispay a literal "%" in a notification
        // it must be escaped.
        // see https://developer.apple.com/documentation/uikit/uilocalnotification/1616646-alertbody
        // for more details.
        let messageText = DisplayableText.filterNotificationText(rawMessageText)

        let senderName = OWSUserProfile.fetch(uniqueId: incomingMessage.authorId, transaction: transaction)?.profileName ?? contactsManager.displayName(forPhoneIdentifier: incomingMessage.authorId)

        let notificationTitle: String?
        switch previewType {
        case .noNameNoPreview:
            notificationTitle = nil
        case .nameNoPreview, .namePreview:
            switch thread {
            case is TSContactThread:
                notificationTitle = senderName
            case is TSGroupThread:
                var groupName = thread.name()
                if groupName.count < 1 {
                    groupName = MessageStrings.newGroupDefaultTitle
                }
                notificationTitle = String(format: NotificationStrings.incomingGroupMessageTitleFormat,
                                           senderName,
                                           groupName)
            default:
                owsFailDebug("unexpected thread: \(thread)")
                return
            }
        }

        let notificationBody: String?
        switch previewType {
        case .noNameNoPreview, .nameNoPreview:
            notificationBody = NotificationStrings.incomingMessageBody
        case .namePreview:
            notificationBody = messageText
        }

        guard let threadId = thread.uniqueId else {
            owsFailDebug("threadId was unexpectedly nil")
            return
        }

        assert((notificationBody ?? notificationTitle) != nil)

        // Don't reply from lockscreen if anyone in this conversation is
        // "no longer verified".
        var category = AppNotificationCategory.incomingMessage
        for recipientId in thread.recipientIdentifiers {
            if self.identityManager.verificationState(forRecipientId: recipientId) == .noLongerVerified {
                category = AppNotificationCategory.incomingMessageFromNoLongerVerifiedIdentity
                break
            }
        }

        let userInfo = [
            AppNotificationUserInfoKey.threadId: threadId
        ]

        DispatchQueue.main.async {
            let sound = self.requestSound(thread: thread)
            self.adaptee.notify(category: category,
                                title: notificationTitle,
                                body: notificationBody ?? "",
                                userInfo: userInfo,
                                sound: sound)
        }
    }

    public func notifyForFailedSend(inThread thread: TSThread) {
        let notificationTitle: String?
        switch previewType {
        case .noNameNoPreview:
            notificationTitle = nil
        case .nameNoPreview, .namePreview:
            notificationTitle = thread.name()
        }

        let notificationBody = NotificationStrings.failedToSendBody

        guard let threadId = thread.uniqueId else {
            owsFailDebug("threadId was unexpectedly nil")
            return
        }

        let userInfo = [
            AppNotificationUserInfoKey.threadId: threadId
        ]

        DispatchQueue.main.async {
            let sound = self.requestSound(thread: thread)
            self.adaptee.notify(category: .errorMessage,
                                title: notificationTitle,
                                body: notificationBody,
                                userInfo: userInfo,
                                sound: sound)
        }
    }

    public func notifyUser(for errorMessage: TSErrorMessage, thread: TSThread, transaction: YapDatabaseReadWriteTransaction) {

        let notificationTitle: String?
        switch self.previewType {
        case .namePreview, .nameNoPreview:
            notificationTitle = thread.name()
        case .noNameNoPreview:
            notificationTitle = nil
        }

        let notificationBody = errorMessage.previewText(with: transaction)

        guard let threadId = thread.uniqueId else {
            owsFailDebug("threadId was unexpectedly nil")
            return
        }

        let userInfo = [
            AppNotificationUserInfoKey.threadId: threadId
        ]

        transaction.addCompletionQueue(DispatchQueue.main) {
            let sound = self.requestSound(thread: thread)
            self.adaptee.notify(category: .errorMessage,
                                title: notificationTitle,
                                body: notificationBody,
                                userInfo: userInfo,
                                sound: sound)
        }
    }

    public func notifyUser(forThreadlessErrorMessage errorMessage: TSErrorMessage, transaction: YapDatabaseReadWriteTransaction) {
        let notificationBody = errorMessage.previewText(with: transaction)

        transaction.addCompletionQueue(DispatchQueue.main) {
            let sound = self.checkIfShouldPlaySound() ? OWSSounds.globalNotificationSound() : nil
            self.adaptee.notify(category: .threadlessErrorMessage,
                                title: nil,
                                body: notificationBody,
                                userInfo: [:],
                                sound: sound)
        }
    }

    @objc
    public func cancelNotifications(threadId: String) {
        self.adaptee.cancelNotifications(threadId: threadId)
    }

    @objc
    public func clearAllNotifications() {
        adaptee.clearAllNotifications()
    }

    // MARK: -

    var mostRecentNotifications = TruncatedList<UInt64>(maxLength: kAudioNotificationsThrottleCount)

    private func requestSound(thread: TSThread) -> OWSSound? {
        guard checkIfShouldPlaySound() else {
            return nil
        }

        return OWSSounds.notificationSound(for: thread)
    }

    private func checkIfShouldPlaySound() -> Bool {
        AssertIsOnMainThread()

        guard UIApplication.shared.applicationState == .active else {
            return true
        }

        guard preferences.soundInForeground() else {
            return false
        }

        let now = NSDate.ows_millisecondTimeStamp()
        let recentThreshold = now - UInt64(kAudioNotificationsThrottleInterval * Double(kSecondInMs))

        let recentNotifications = mostRecentNotifications.filter { $0 > recentThreshold }

        guard recentNotifications.count < kAudioNotificationsThrottleCount else {
            return false
        }

        mostRecentNotifications.append(now)
        return true
    }
}

class NotificationActionHandler {

    static let shared: NotificationActionHandler = NotificationActionHandler()

    // MARK: - Dependencies

    var signalApp: SignalApp {
        return SignalApp.shared()
    }

    var messageSender: MessageSender {
        return SSKEnvironment.shared.messageSender
    }

//    var callUIAdapter: CallUIAdapter {
//        return AppEnvironment.shared.callService.callUIAdapter
//    }

    var notificationPresenter: NotificationPresenter {
        return AppEnvironment.shared.notificationPresenter
    }

    var dbConnection: YapDatabaseConnection {
        return OWSPrimaryStorage.shared().dbReadWriteConnection
    }

    // MARK: -

//    func answerCall(userInfo: [AnyHashable: Any]) throws -> Promise<Void> {
//        guard let localCallIdString = userInfo[AppNotificationUserInfoKey.localCallId] as? String else {
//            throw NotificationError.failDebug("localCallIdString was unexpectedly nil")
//        }
//
//        guard let localCallId = UUID(uuidString: localCallIdString) else {
//            throw NotificationError.failDebug("unable to build localCallId. localCallIdString: \(localCallIdString)")
//        }
//
//        callUIAdapter.answerCall(localId: localCallId)
//        return Promise.value(())
//    }
//
//    func callBack(userInfo: [AnyHashable: Any]) throws -> Promise<Void> {
//        guard let recipientId = userInfo[AppNotificationUserInfoKey.callBackNumber] as? String else {
//            throw NotificationError.failDebug("recipientId was unexpectedly nil")
//        }
//
//        callUIAdapter.startAndShowOutgoingCall(recipientId: recipientId, hasLocalVideo: false)
//        return Promise.value(())
//    }
//
//    func declineCall(userInfo: [AnyHashable: Any]) throws -> Promise<Void> {
//        guard let localCallIdString = userInfo[AppNotificationUserInfoKey.localCallId] as? String else {
//            throw NotificationError.failDebug("localCallIdString was unexpectedly nil")
//        }
//
//        guard let localCallId = UUID(uuidString: localCallIdString) else {
//            throw NotificationError.failDebug("unable to build localCallId. localCallIdString: \(localCallIdString)")
//        }
//
//        callUIAdapter.declineCall(localId: localCallId)
//        return Promise.value(())
//    }

    func markAsRead(userInfo: [AnyHashable: Any]) throws -> Promise<Void> {
        guard let threadId = userInfo[AppNotificationUserInfoKey.threadId] as? String else {
            throw NotificationError.failDebug("threadId was unexpectedly nil")
        }

        guard let thread = TSThread.fetch(uniqueId: threadId) else {
            throw NotificationError.failDebug("unable to find thread with id: \(threadId)")
        }

        return markAsRead(thread: thread)
    }

    func reply(userInfo: [AnyHashable: Any], replyText: String) throws -> Promise<Void> {
        guard let threadId = userInfo[AppNotificationUserInfoKey.threadId] as? String else {
            throw NotificationError.failDebug("threadId was unexpectedly nil")
        }

        guard let thread = TSThread.fetch(uniqueId: threadId) else {
            throw NotificationError.failDebug("unable to find thread with id: \(threadId)")
        }

        return markAsRead(thread: thread).then { () -> Promise<Void> in
            let sendPromise = ThreadUtil.sendMessageNonDurably(text: replyText,
                                                               thread: thread,
                                                               quotedReplyModel: nil,
                                                               messageSender: self.messageSender)

            return sendPromise.recover { error in
                Logger.warn("Failed to send reply message from notification with error: \(error)")
                self.notificationPresenter.notifyForFailedSend(inThread: thread)
            }
        }
    }

    func showThread(userInfo: [AnyHashable: Any]) throws -> Promise<Void> {
        guard let threadId = userInfo[AppNotificationUserInfoKey.threadId] as? String else {
<<<<<<< HEAD
            return showHomePage()
//            throw NotificationError.failDebug("threadId was unexpectedly nil")
=======
            return showHomeVC()
>>>>>>> 388f3e54
        }

        // If this happens when the the app is not, visible we skip the animation so the thread
        // can be visible to the user immediately upon opening the app, rather than having to watch
        // it animate in from the homescreen.
        let shouldAnimate = UIApplication.shared.applicationState == .active
        signalApp.presentConversationAndScrollToFirstUnreadMessage(forThreadId: threadId, animated: shouldAnimate)
        return Promise.value(())
    }
    
<<<<<<< HEAD
    func showHomePage() -> Promise<Void> {
=======
    func showHomeVC() -> Promise<Void> {
>>>>>>> 388f3e54
        signalApp.showHomeView()
        return Promise.value(())
    }

    private func markAsRead(thread: TSThread) -> Promise<Void> {
        return dbConnection.readWritePromise { transaction in
            thread.markAllAsRead(with: transaction)
        }
    }
}

extension ThreadUtil {
    static var dbReadConnection: YapDatabaseConnection {
        return OWSPrimaryStorage.shared().dbReadConnection
    }

    class func sendMessageNonDurably(text: String, thread: TSThread, quotedReplyModel: OWSQuotedReplyModel?, messageSender: MessageSender) -> Promise<Void> {
        return Promise { resolver in
            self.dbReadConnection.read { transaction in
                _ = self.sendMessageNonDurably(withText: text,
                                               in: thread,
                                               quotedReplyModel: quotedReplyModel,
                                               transaction: transaction,
                                               messageSender: messageSender,
                                               completion: resolver.resolve)
            }
        }
    }
}

enum NotificationError: Error {
    case assertionError(description: String)
}

extension NotificationError {
    static func failDebug(_ description: String) -> NotificationError {
        owsFailDebug(description)
        return NotificationError.assertionError(description: description)
    }
}

struct TruncatedList<Element> {
    let maxLength: Int
    private var contents: [Element] = []

    init(maxLength: Int) {
        self.maxLength = maxLength
    }

    mutating func append(_ newElement: Element) {
        var newElements = self.contents
        newElements.append(newElement)
        self.contents = Array(newElements.suffix(maxLength))
    }
}

extension TruncatedList: Collection {
    typealias Index = Int

    var startIndex: Index {
        return contents.startIndex
    }

    var endIndex: Index {
        return contents.endIndex
    }

    subscript (position: Index) -> Element {
        return contents[position]
    }

    func index(after i: Index) -> Index {
        return contents.index(after: i)
    }
}<|MERGE_RESOLUTION|>--- conflicted
+++ resolved
@@ -642,12 +642,7 @@
 
     func showThread(userInfo: [AnyHashable: Any]) throws -> Promise<Void> {
         guard let threadId = userInfo[AppNotificationUserInfoKey.threadId] as? String else {
-<<<<<<< HEAD
-            return showHomePage()
-//            throw NotificationError.failDebug("threadId was unexpectedly nil")
-=======
             return showHomeVC()
->>>>>>> 388f3e54
         }
 
         // If this happens when the the app is not, visible we skip the animation so the thread
@@ -658,11 +653,7 @@
         return Promise.value(())
     }
     
-<<<<<<< HEAD
-    func showHomePage() -> Promise<Void> {
-=======
     func showHomeVC() -> Promise<Void> {
->>>>>>> 388f3e54
         signalApp.showHomeView()
         return Promise.value(())
     }
