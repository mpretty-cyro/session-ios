// Copyright © 2022 Rangeproof Pty Ltd. All rights reserved.

import Foundation
import Combine
import GRDB
import SessionSnodeKit
import SessionUtilitiesKit

public enum PushNotificationAPI {
    struct RegistrationRequestBody: Codable {
        let token: String
        let pubKey: String?
    }
    
    struct NotifyRequestBody: Codable {
        enum CodingKeys: String, CodingKey {
            case data
            case sendTo = "send_to"
        }
        
        let data: String
        let sendTo: String
    }
    
    struct ClosedGroupRequestBody: Codable {
        let closedGroupPublicKey: String
        let pubKey: String
    }

    // MARK: - Settings
    
    public static let server = "https://live.apns.getsession.org"
    public static let serverPublicKey = "642a6585919742e5a2d4dc51244964fbcd8bcab2b75612407de58b810740d049"
    
    private static let maxRetryCount: Int = 4
    private static let tokenExpirationInterval: TimeInterval = 12 * 60 * 60

    public enum ClosedGroupOperation: Int {
        case subscribe, unsubscribe
        
        public var endpoint: String {
            switch self {
                case .subscribe: return "subscribe_closed_group"
                case .unsubscribe: return "unsubscribe_closed_group"
            }
        }
    }
    
    // MARK: - Registration
    
    public static func unregister(_ token: Data) -> AnyPublisher<Void, Error> {
        let requestBody: RegistrationRequestBody = RegistrationRequestBody(token: token.toHexString(), pubKey: nil)
        
        guard let body: Data = try? JSONEncoder().encode(requestBody) else {
            return Fail(error: HTTPError.invalidJSON)
                .eraseToAnyPublisher()
        }
        
        // Unsubscribe from all closed groups (including ones the user is no longer a member of,
        // just in case)
        Storage.shared
            .readPublisher { db -> (String, Set<String>) in
                (
                    getUserHexEncodedPublicKey(db),
                    try ClosedGroup
                        .select(.threadId)
                        .asRequest(of: String.self)
                        .fetchSet(db)
                )
            }
            .flatMap { userPublicKey, closedGroupPublicKeys in
                Publishers
                    .MergeMany(
                        closedGroupPublicKeys
                            .map { closedGroupPublicKey -> AnyPublisher<Void, Error> in
                                PushNotificationAPI
                                    .performOperation(
                                        .unsubscribe,
                                        for: closedGroupPublicKey,
                                        publicKey: userPublicKey
                                    )
                            }
                    )
                    .collect()
                    .eraseToAnyPublisher()
            }
            .subscribe(on: DispatchQueue.global(qos: .userInitiated))
            .sinkUntilComplete()
        
        // Unregister for normal push notifications
        let url = URL(string: "\(server)/unregister")!
        var request: URLRequest = URLRequest(url: url)
        request.httpMethod = "POST"
        request.allHTTPHeaderFields = [ HTTPHeader.contentType: "application/json" ]
        request.httpBody = body
        
<<<<<<< HEAD
        let promise: Promise<Void> = attempt(maxRetryCount: maxRetryCount, recoveringOn: DispatchQueue.global()) {
            Storage.shared
                .read { db in RequestAPI.sendRequest(db, request: request, to: server, with: serverPublicKey) }
                .map2 { _, data in
                    guard let response: PushServerResponse = try? data?.decoded(as: PushServerResponse.self) else {
                        return SNLog("Couldn't unregister from push notifications.")
                    }
                    guard response.code != 0 else {
                        return SNLog("Couldn't unregister from push notifications due to error: \(response.message ?? "nil").")
                    }
=======
        return OnionRequestAPI
            .sendOnionRequest(request, to: server, with: serverPublicKey)
            .map { _, data -> Void in
                guard let response: PushServerResponse = try? data?.decoded(as: PushServerResponse.self) else {
                    return SNLog("Couldn't unregister from push notifications.")
>>>>>>> 4d098914
                }
                guard response.code != 0 else {
                    return SNLog("Couldn't unregister from push notifications due to error: \(response.message ?? "nil").")
                }
                
                return ()
            }
            .retry(maxRetryCount)
            .handleEvents(
                receiveCompletion: { result in
                    switch result {
                        case .finished: break
                        case .failure: SNLog("Couldn't unregister from push notifications.")
                    }
                }
            )
            .eraseToAnyPublisher()
    }
    
    public static func register(
        with token: Data,
        publicKey: String,
        isForcedUpdate: Bool
    ) -> AnyPublisher<Void, Error> {
        let hexEncodedToken: String = token.toHexString()
        let requestBody: RegistrationRequestBody = RegistrationRequestBody(token: hexEncodedToken, pubKey: publicKey)
        
        guard let body: Data = try? JSONEncoder().encode(requestBody) else {
            return Fail(error: HTTPError.invalidJSON)
                .eraseToAnyPublisher()
        }
        
        let oldToken: String? = UserDefaults.standard[.deviceToken]
        let lastUploadTime: Double = UserDefaults.standard[.lastDeviceTokenUpload]
        let now: TimeInterval = Date().timeIntervalSince1970
        
        guard isForcedUpdate || hexEncodedToken != oldToken || now - lastUploadTime > tokenExpirationInterval else {
            SNLog("Device token hasn't changed or expired; no need to re-upload.")
            return Just(())
                .setFailureType(to: Error.self)
                .eraseToAnyPublisher()
        }
        
        let url = URL(string: "\(server)/register")!
        var request: URLRequest = URLRequest(url: url)
        request.httpMethod = "POST"
        request.allHTTPHeaderFields = [ HTTPHeader.contentType: "application/json" ]
        request.httpBody = body
        
<<<<<<< HEAD
        var promises: [Promise<Void>] = []
        
        promises.append(
            attempt(maxRetryCount: maxRetryCount, recoveringOn: DispatchQueue.global()) {
                Storage.shared
                    .read { db in RequestAPI.sendRequest(db, request: request, to: server, with: serverPublicKey) }
                    .map2 { _, data -> Void in
                        guard let response: PushServerResponse = try? data?.decoded(as: PushServerResponse.self) else {
                            return SNLog("Couldn't register device token.")
                        }
                        guard response.code != 0 else {
                            return SNLog("Couldn't register device token due to error: \(response.message ?? "nil").")
=======
        return Publishers
            .MergeMany(
                [
                    OnionRequestAPI
                        .sendOnionRequest(request, to: server, with: serverPublicKey)
                        .map { _, data -> Void in
                            guard let response: PushServerResponse = try? data?.decoded(as: PushServerResponse.self) else {
                                return SNLog("Couldn't register device token.")
                            }
                            guard response.code != 0 else {
                                return SNLog("Couldn't register device token due to error: \(response.message ?? "nil").")
                            }
                            
                            UserDefaults.standard[.deviceToken] = hexEncodedToken
                            UserDefaults.standard[.lastDeviceTokenUpload] = now
                            UserDefaults.standard[.isUsingFullAPNs] = true
                            return ()
>>>>>>> 4d098914
                        }
                        .retry(maxRetryCount)
                        .handleEvents(
                            receiveCompletion: { result in
                                switch result {
                                    case .finished: break
                                    case .failure: SNLog("Couldn't register device token.")
                                }
                            }
                        )
                        .eraseToAnyPublisher()
                ].appending(
                    contentsOf: Storage.shared
                        .read { db -> [String] in
                            try ClosedGroup
                                .select(.threadId)
                                .joining(
                                    required: ClosedGroup.members
                                        .filter(GroupMember.Columns.profileId == getUserHexEncodedPublicKey(db))
                                )
                                .asRequest(of: String.self)
                                .fetchAll(db)
                        }
                        .defaulting(to: [])
                        .map { closedGroupPublicKey -> AnyPublisher<Void, Error> in
                            PushNotificationAPI
                                .performOperation(
                                    .subscribe,
                                    for: closedGroupPublicKey,
                                    publicKey: publicKey
                                )
                        }
                )
            )
            .collect()
            .map { _ in () }
            .eraseToAnyPublisher()
    }

    public static func performOperation(
        _ operation: ClosedGroupOperation,
        for closedGroupPublicKey: String,
        publicKey: String
    ) -> AnyPublisher<Void, Error> {
        let isUsingFullAPNs = UserDefaults.standard[.isUsingFullAPNs]
        let requestBody: ClosedGroupRequestBody = ClosedGroupRequestBody(
            closedGroupPublicKey: closedGroupPublicKey,
            pubKey: publicKey
        )
        
        guard isUsingFullAPNs else {
            return Just(())
                .setFailureType(to: Error.self)
                .eraseToAnyPublisher()
        }
        guard let body: Data = try? JSONEncoder().encode(requestBody) else {
            return Fail(error: HTTPError.invalidJSON)
                .eraseToAnyPublisher()
        }
        
        let url = URL(string: "\(server)/\(operation.endpoint)")!
        var request: URLRequest = URLRequest(url: url)
        request.httpMethod = "POST"
        request.allHTTPHeaderFields = [ HTTPHeader.contentType: "application/json" ]
        request.httpBody = body
        
<<<<<<< HEAD
        let promise: Promise<Void> = attempt(maxRetryCount: maxRetryCount, recoveringOn: DispatchQueue.global()) {
            Storage.shared
                .read { db in RequestAPI.sendRequest(db, request: request, to: server, with: serverPublicKey) }
                .map2 { _, data in
                    guard let response: PushServerResponse = try? data?.decoded(as: PushServerResponse.self) else {
                        return SNLog("Couldn't subscribe/unsubscribe for closed group: \(closedGroupPublicKey).")
                    }
                    guard response.code != 0 else {
                        return SNLog("Couldn't subscribe/unsubscribe for closed group: \(closedGroupPublicKey) due to error: \(response.message ?? "nil").")
=======
        return OnionRequestAPI
            .sendOnionRequest(request, to: server, with: serverPublicKey)
            .map { _, data in
                guard let response: PushServerResponse = try? data?.decoded(as: PushServerResponse.self) else {
                    return SNLog("Couldn't subscribe/unsubscribe for closed group: \(closedGroupPublicKey).")
                }
                guard response.code != 0 else {
                    return SNLog("Couldn't subscribe/unsubscribe for closed group: \(closedGroupPublicKey) due to error: \(response.message ?? "nil").")
                }
                
                return ()
            }
            .retry(maxRetryCount)
            .handleEvents(
                receiveCompletion: { result in
                    switch result {
                        case .finished: break
                        case .failure:
                            SNLog("Couldn't subscribe/unsubscribe for closed group: \(closedGroupPublicKey).")
>>>>>>> 4d098914
                    }
                }
            )
            .eraseToAnyPublisher()
    }
    
    // MARK: - Notify
    
    public static func notify(
        recipient: String,
        with message: String,
        maxRetryCount: Int? = nil
    ) -> AnyPublisher<Void, Error> {
        let requestBody: NotifyRequestBody = NotifyRequestBody(data: message, sendTo: recipient)
        
        guard let body: Data = try? JSONEncoder().encode(requestBody) else {
            return Fail(error: HTTPError.invalidJSON)
                .eraseToAnyPublisher()
        }
        
        let url = URL(string: "\(server)/notify")!
        var request: URLRequest = URLRequest(url: url)
        request.httpMethod = "POST"
        request.allHTTPHeaderFields = [ HTTPHeader.contentType: "application/json" ]
        request.httpBody = body
        
<<<<<<< HEAD
        let retryCount: UInt = (maxRetryCount ?? PushNotificationAPI.maxRetryCount)
        let promise: Promise<Void> = attempt(maxRetryCount: retryCount, recoveringOn: queue) {
            Storage.shared
                .read { db in RequestAPI.sendRequest(db, request: request, to: server, with: serverPublicKey) }
                .map2 { _, data in
                    guard let response: PushServerResponse = try? data?.decoded(as: PushServerResponse.self) else {
                        return SNLog("Couldn't send push notification.")
                    }
                    guard response.code != 0 else {
                        return SNLog("Couldn't send push notification due to error: \(response.message ?? "nil").")
                    }
=======
        return OnionRequestAPI
            .sendOnionRequest(request, to: server, with: serverPublicKey)
            .map { _, data -> Void in
                guard let response: PushServerResponse = try? data?.decoded(as: PushServerResponse.self) else {
                    return SNLog("Couldn't send push notification.")
>>>>>>> 4d098914
                }
                guard response.code != 0 else {
                    return SNLog("Couldn't send push notification due to error: \(response.message ?? "nil").")
                }
                
                return ()
            }
            .retry(maxRetryCount ?? PushNotificationAPI.maxRetryCount)
            .eraseToAnyPublisher()
    }
}<|MERGE_RESOLUTION|>--- conflicted
+++ resolved
@@ -94,24 +94,10 @@
         request.allHTTPHeaderFields = [ HTTPHeader.contentType: "application/json" ]
         request.httpBody = body
         
-<<<<<<< HEAD
-        let promise: Promise<Void> = attempt(maxRetryCount: maxRetryCount, recoveringOn: DispatchQueue.global()) {
-            Storage.shared
-                .read { db in RequestAPI.sendRequest(db, request: request, to: server, with: serverPublicKey) }
-                .map2 { _, data in
-                    guard let response: PushServerResponse = try? data?.decoded(as: PushServerResponse.self) else {
-                        return SNLog("Couldn't unregister from push notifications.")
-                    }
-                    guard response.code != 0 else {
-                        return SNLog("Couldn't unregister from push notifications due to error: \(response.message ?? "nil").")
-                    }
-=======
-        return OnionRequestAPI
-            .sendOnionRequest(request, to: server, with: serverPublicKey)
+        return send(request: request, to: server, with: serverPublicKey)
             .map { _, data -> Void in
                 guard let response: PushServerResponse = try? data?.decoded(as: PushServerResponse.self) else {
                     return SNLog("Couldn't unregister from push notifications.")
->>>>>>> 4d098914
                 }
                 guard response.code != 0 else {
                     return SNLog("Couldn't unregister from push notifications due to error: \(response.message ?? "nil").")
@@ -161,25 +147,10 @@
         request.allHTTPHeaderFields = [ HTTPHeader.contentType: "application/json" ]
         request.httpBody = body
         
-<<<<<<< HEAD
-        var promises: [Promise<Void>] = []
-        
-        promises.append(
-            attempt(maxRetryCount: maxRetryCount, recoveringOn: DispatchQueue.global()) {
-                Storage.shared
-                    .read { db in RequestAPI.sendRequest(db, request: request, to: server, with: serverPublicKey) }
-                    .map2 { _, data -> Void in
-                        guard let response: PushServerResponse = try? data?.decoded(as: PushServerResponse.self) else {
-                            return SNLog("Couldn't register device token.")
-                        }
-                        guard response.code != 0 else {
-                            return SNLog("Couldn't register device token due to error: \(response.message ?? "nil").")
-=======
         return Publishers
             .MergeMany(
                 [
-                    OnionRequestAPI
-                        .sendOnionRequest(request, to: server, with: serverPublicKey)
+                    send(request: request, to: server, with: serverPublicKey)
                         .map { _, data -> Void in
                             guard let response: PushServerResponse = try? data?.decoded(as: PushServerResponse.self) else {
                                 return SNLog("Couldn't register device token.")
@@ -192,7 +163,6 @@
                             UserDefaults.standard[.lastDeviceTokenUpload] = now
                             UserDefaults.standard[.isUsingFullAPNs] = true
                             return ()
->>>>>>> 4d098914
                         }
                         .retry(maxRetryCount)
                         .handleEvents(
@@ -259,19 +229,7 @@
         request.allHTTPHeaderFields = [ HTTPHeader.contentType: "application/json" ]
         request.httpBody = body
         
-<<<<<<< HEAD
-        let promise: Promise<Void> = attempt(maxRetryCount: maxRetryCount, recoveringOn: DispatchQueue.global()) {
-            Storage.shared
-                .read { db in RequestAPI.sendRequest(db, request: request, to: server, with: serverPublicKey) }
-                .map2 { _, data in
-                    guard let response: PushServerResponse = try? data?.decoded(as: PushServerResponse.self) else {
-                        return SNLog("Couldn't subscribe/unsubscribe for closed group: \(closedGroupPublicKey).")
-                    }
-                    guard response.code != 0 else {
-                        return SNLog("Couldn't subscribe/unsubscribe for closed group: \(closedGroupPublicKey) due to error: \(response.message ?? "nil").")
-=======
-        return OnionRequestAPI
-            .sendOnionRequest(request, to: server, with: serverPublicKey)
+        return send(request: request, to: server, with: serverPublicKey)
             .map { _, data in
                 guard let response: PushServerResponse = try? data?.decoded(as: PushServerResponse.self) else {
                     return SNLog("Couldn't subscribe/unsubscribe for closed group: \(closedGroupPublicKey).")
@@ -289,7 +247,6 @@
                         case .finished: break
                         case .failure:
                             SNLog("Couldn't subscribe/unsubscribe for closed group: \(closedGroupPublicKey).")
->>>>>>> 4d098914
                     }
                 }
             )
@@ -316,25 +273,10 @@
         request.allHTTPHeaderFields = [ HTTPHeader.contentType: "application/json" ]
         request.httpBody = body
         
-<<<<<<< HEAD
-        let retryCount: UInt = (maxRetryCount ?? PushNotificationAPI.maxRetryCount)
-        let promise: Promise<Void> = attempt(maxRetryCount: retryCount, recoveringOn: queue) {
-            Storage.shared
-                .read { db in RequestAPI.sendRequest(db, request: request, to: server, with: serverPublicKey) }
-                .map2 { _, data in
-                    guard let response: PushServerResponse = try? data?.decoded(as: PushServerResponse.self) else {
-                        return SNLog("Couldn't send push notification.")
-                    }
-                    guard response.code != 0 else {
-                        return SNLog("Couldn't send push notification due to error: \(response.message ?? "nil").")
-                    }
-=======
-        return OnionRequestAPI
-            .sendOnionRequest(request, to: server, with: serverPublicKey)
+        return send(request: request, to: server, with: serverPublicKey)
             .map { _, data -> Void in
                 guard let response: PushServerResponse = try? data?.decoded(as: PushServerResponse.self) else {
                     return SNLog("Couldn't send push notification.")
->>>>>>> 4d098914
                 }
                 guard response.code != 0 else {
                     return SNLog("Couldn't send push notification due to error: \(response.message ?? "nil").")
@@ -345,4 +287,25 @@
             .retry(maxRetryCount ?? PushNotificationAPI.maxRetryCount)
             .eraseToAnyPublisher()
     }
+    
+    // MARK: - Convenience
+    
+    private static func send(
+        request: URLRequest,
+        to server: String,
+        with serverPublicKey: String,
+        timeout: TimeInterval = HTTP.defaultTimeout,
+        using dependencies: Dependencies = Dependencies()
+    ) -> AnyPublisher<(ResponseInfoType, Data?), Error> {
+        return dependencies.network
+            .send(
+                .selectedNetworkRequest(
+                    request,
+                    to: server,
+                    with: serverPublicKey,
+                    timeout: timeout
+                )
+            )
+            .eraseToAnyPublisher()
+    }
 }