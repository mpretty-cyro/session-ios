--- conflicted
+++ resolved
@@ -9,137 +9,14 @@
 public final class MessageSender {
     // MARK: - Message Preparation
     
-<<<<<<< HEAD
     public static func preparedSend(
-=======
-    public struct PreparedSendData {
-        let shouldSend: Bool
-        let destination: Message.Destination
-        let namespace: SnodeAPI.Namespace?
-        
-        let message: Message?
-        let interactionId: Int64?
-        let totalAttachmentsUploaded: Int
-        
-        let snodeMessage: SnodeMessage?
-        let plaintext: Data?
-        let ciphertext: Data?
-        
-        private init(
-            shouldSend: Bool,
-            message: Message?,
-            destination: Message.Destination,
-            namespace: SnodeAPI.Namespace?,
-            interactionId: Int64?,
-            totalAttachmentsUploaded: Int = 0,
-            snodeMessage: SnodeMessage?,
-            plaintext: Data?,
-            ciphertext: Data?
-        ) {
-            self.shouldSend = shouldSend
-            
-            self.message = message
-            self.destination = destination
-            self.namespace = namespace
-            self.interactionId = interactionId
-            self.totalAttachmentsUploaded = totalAttachmentsUploaded
-            
-            self.snodeMessage = snodeMessage
-            self.plaintext = plaintext
-            self.ciphertext = ciphertext
-        }
-        
-        /// This should be used to send a message to one-to-one or closed group conversations
-        fileprivate init(
-            message: Message,
-            destination: Message.Destination,
-            namespace: SnodeAPI.Namespace,
-            interactionId: Int64?,
-            snodeMessage: SnodeMessage
-        ) {
-            self.shouldSend = true
-            
-            self.message = message
-            self.destination = destination
-            self.namespace = namespace
-            self.interactionId = interactionId
-            self.totalAttachmentsUploaded = 0
-            
-            self.snodeMessage = snodeMessage
-            self.plaintext = nil
-            self.ciphertext = nil
-        }
-        
-        /// This should be used to send a message to open group conversations
-        fileprivate init(
-            message: Message,
-            destination: Message.Destination,
-            interactionId: Int64?,
-            plaintext: Data
-        ) {
-            self.shouldSend = true
-            
-            self.message = message
-            self.destination = destination
-            self.namespace = nil
-            self.interactionId = interactionId
-            self.totalAttachmentsUploaded = 0
-            
-            self.snodeMessage = nil
-            self.plaintext = plaintext
-            self.ciphertext = nil
-        }
-        
-        /// This should be used to send a message to an open group inbox
-        fileprivate init(
-            message: Message,
-            destination: Message.Destination,
-            interactionId: Int64?,
-            ciphertext: Data
-        ) {
-            self.shouldSend = true
-            
-            self.message = message
-            self.destination = destination
-            self.namespace = nil
-            self.interactionId = interactionId
-            self.totalAttachmentsUploaded = 0
-            
-            self.snodeMessage = nil
-            self.plaintext = nil
-            self.ciphertext = ciphertext
-        }
-        
-        // MARK: - Mutation
-        
-        internal func with(fileIds: [String]) -> PreparedSendData {
-            return PreparedSendData(
-                shouldSend: shouldSend,
-                message: message,
-                destination: destination.with(fileIds: fileIds),
-                namespace: namespace,
-                interactionId: interactionId,
-                totalAttachmentsUploaded: fileIds.count,
-                snodeMessage: snodeMessage,
-                plaintext: plaintext,
-                ciphertext: ciphertext
-            )
-        }
-    }
-    
-    public static func preparedSendData(
->>>>>>> c435f1b5
         _ db: Database,
         message: Message,
         to destination: Message.Destination,
         namespace: SnodeAPI.Namespace?,
         interactionId: Int64?,
-<<<<<<< HEAD
         fileIds: [String],
-        isSyncMessage: Bool = false,
-=======
->>>>>>> c435f1b5
-        using dependencies: Dependencies = Dependencies()
+        using dependencies: Dependencies
     ) throws -> HTTP.PreparedRequest<Void> {
         // Common logic for all destinations
         let userSessionId: SessionId = getUserSessionId(db, using: dependencies)
@@ -152,10 +29,9 @@
             UInt64(messageSendTimestamp)
         )
         
-<<<<<<< HEAD
         do {
             switch destination {
-                case .contact, .closedGroup:
+                case .contact, .syncMessage, .closedGroup:
                     return try preparedSendToSnodeDestination(
                         db,
                         message: updatedMessage,
@@ -165,7 +41,6 @@
                         fileIds: fileIds,
                         userSessionId: userSessionId,
                         messageSendTimestamp: messageSendTimestamp,
-                        isSyncMessage: isSyncMessage,
                         using: dependencies
                     )
                     .map { _, _ in () }
@@ -198,46 +73,11 @@
             throw MessageSender.handleFailedMessageSend(
                 db,
                 message: message,
-                with: error,
+                destination: destination,
+                error: error,
                 interactionId: interactionId,
-                isSyncMessage: isSyncMessage,
                 using: dependencies
             )
-=======
-        switch destination {
-            case .contact, .syncMessage, .closedGroup:
-                return try prepareSendToSnodeDestination(
-                    db,
-                    message: updatedMessage,
-                    to: destination,
-                    namespace: namespace,
-                    interactionId: interactionId,
-                    userPublicKey: currentUserPublicKey,
-                    messageSendTimestamp: messageSendTimestamp,
-                    using: dependencies
-                )
-
-            case .openGroup:
-                return try prepareSendToOpenGroupDestination(
-                    db,
-                    message: updatedMessage,
-                    to: destination,
-                    interactionId: interactionId,
-                    messageSendTimestamp: messageSendTimestamp,
-                    using: dependencies
-                )
-                
-            case .openGroupInbox:
-                return try prepareSendToOpenGroupInboxDestination(
-                    db,
-                    message: message,
-                    to: destination,
-                    interactionId: interactionId,
-                    userPublicKey: currentUserPublicKey,
-                    messageSendTimestamp: messageSendTimestamp,
-                    using: dependencies
-                )
->>>>>>> c435f1b5
         }
     }
     
@@ -262,7 +102,7 @@
         let recipient: String = {
             switch destination {
                 case .contact(let publicKey): return publicKey
-                case .syncMessage: return userPublicKey
+                case .syncMessage: return userSessionId.hexString
                 case .closedGroup(let groupPublicKey): return groupPublicKey
                 case .openGroup, .openGroupInbox: preconditionFailure()
             }
@@ -271,43 +111,12 @@
         message.recipient = recipient
         message.sentTimestamp = sentTimestamp
         
-<<<<<<< HEAD
         // Ensure the message is valid
         try MessageSender.ensureValidMessage(message, destination: destination, fileIds: fileIds, using: dependencies)
         
         // Attach the user's profile if needed (no need to do so for 'Note to Self' or sync
         // messages as they will be managed by the user config handling
-        let isSelfSend: Bool = (recipient == userSessionId.hexString)
-
-        if !isSelfSend, !isSyncMessage, var messageWithProfile: MessageWithProfile = message as? MessageWithProfile {
-            let profile: Profile = Profile.fetchOrCreateCurrentUser(db)
-            
-            if let profileKey: Data = profile.profileEncryptionKey, let profilePictureUrl: String = profile.profilePictureUrl {
-                messageWithProfile.profile = VisibleMessage.VMProfile(
-                    displayName: profile.name,
-                    profileKey: profileKey,
-                    profilePictureUrl: profilePictureUrl
-                )
-            }
-            else {
-                messageWithProfile.profile = VisibleMessage.VMProfile(displayName: profile.name)
-            }
-=======
-        // Validate the message
-        guard message.isValid, let namespace: SnodeAPI.Namespace = namespace else {
-            throw MessageSender.handleFailedMessageSend(
-                db,
-                message: message,
-                destination: destination,
-                with: .invalidMessage,
-                interactionId: interactionId,
-                using: dependencies
-            )
-        }
-        
-        // Attach the user's profile if needed (no need to do so for 'Note to Self' or sync
-        // messages as they will be managed by the user config handling
-        switch (destination, (message.recipient == userPublicKey), message as? MessageWithProfile) {
+        switch (destination, (message.recipient == userSessionId.hexString), message as? MessageWithProfile) {
             case (.syncMessage, _, _), (_, true, _), (_, _, .none): break
             case (_, _, .some(var messageWithProfile)):
                 let profile: Profile = Profile.fetchOrCreateCurrentUser(db)
@@ -322,7 +131,6 @@
                 else {
                     messageWithProfile.profile = VisibleMessage.VMProfile(displayName: profile.name)
                 }
->>>>>>> c435f1b5
         }
         
         // Perform any pre-send actions
@@ -330,7 +138,6 @@
         
         // Convert and prepare the data for sending
         let threadId: String = Message.threadId(forMessage: message, destination: destination)
-<<<<<<< HEAD
         let plaintext: Data = try {
             switch namespace {
                 case .revokedRetrievableGroupMessages:
@@ -339,54 +146,9 @@
                 default:
                     guard let proto = message.toProto(db, threadId: threadId) else {
                         throw MessageSenderError.protoConversionFailed
-=======
-        
-        guard let proto = message.toProto(db, threadId: threadId) else {
-            throw MessageSender.handleFailedMessageSend(
-                db,
-                message: message,
-                destination: destination,
-                with: .protoConversionFailed,
-                interactionId: interactionId,
-                using: dependencies
-            )
-        }
-        
-        // Serialize the protobuf
-        let plaintext: Data
-        
-        do {
-            plaintext = try proto.serializedData().paddedMessageBody()
-        }
-        catch {
-            SNLog("Couldn't serialize proto due to error: \(error).")
-            throw MessageSender.handleFailedMessageSend(
-                db,
-                message: message,
-                destination: destination,
-                with: .other(error),
-                interactionId: interactionId,
-                using: dependencies
-            )
-        }
-        
-        // Encrypt the serialized protobuf
-        let ciphertext: Data
-        do {
-            switch destination {
-                case .contact(let publicKey):
-                    ciphertext = try encryptWithSessionProtocol(db, plaintext: plaintext, for: publicKey, using: dependencies)
-                    
-                case .syncMessage:
-                    ciphertext = try encryptWithSessionProtocol(db, plaintext: plaintext, for: userPublicKey, using: dependencies)
-                    
-                case .closedGroup(let groupPublicKey):
-                    guard let encryptionKeyPair: ClosedGroupKeyPair = try? ClosedGroupKeyPair.fetchLatestKeyPair(db, threadId: groupPublicKey) else {
-                        throw MessageSenderError.noKeyPair
->>>>>>> c435f1b5
                     }
                     
-                    return try Result(catching: { try proto.serializedData() })
+                    return try Result(proto.serializedData())
                         .map { serialisedData -> Data in
                             switch destination {
                                 case .closedGroup(let groupId) where (try? SessionId.Prefix(from: groupId)) == .group:
@@ -403,18 +165,20 @@
             switch (destination, namespace) {
                 // Updated group messages should be wrapped _before_ encrypting
                 case (.closedGroup(let groupId), .groupMessages) where (try? SessionId.Prefix(from: groupId)) == .group:
+                    let messageData: Data = try Result(
+                        MessageWrapper.wrap(
+                            type: .closedGroupMessage,
+                            timestamp: sentTimestamp,
+                            base64EncodedContent: plaintext.base64EncodedString(),
+                            wrapInWebSocketMessage: false
+                        )
+                    )
+                    .mapError { MessageSenderError.other("Couldn't wrap message", $0) }
+                    .successOrThrow()
+                    
                     return try SessionUtil
                         .encrypt(
-                            message: try Result(catching: {
-                                try MessageWrapper.wrap(
-                                    type: .closedGroupMessage,
-                                    timestamp: sentTimestamp,
-                                    base64EncodedContent: plaintext.base64EncodedString(),
-                                    wrapInWebSocketMessage: false
-                                )
-                            })
-                            .mapError { MessageSenderError.other("Couldn't wrap message", $0) }
-                            .successOrThrow(),
+                            message: messageData,
                             groupSessionId: SessionId(.group, hex: groupId),
                             using: dependencies
                         )
@@ -429,7 +193,7 @@
                     throw MessageSenderError.invalidConfigMessageHandling
                     
                 // Standard one-to-one messages and legacy groups (which used a `05` prefix)
-                case (.contact(let publicKey), .default), (.closedGroup(let publicKey), _):
+                case (.contact(let publicKey), .default), (.syncMessage(let publicKey), _), (.closedGroup(let publicKey), _):
                     let ciphertext: Data = try dependencies[singleton: .crypto].tryGenerate(
                         .ciphertextWithSessionProtocol(
                             db,
@@ -439,11 +203,11 @@
                         )
                     )
                     
-                    return try Result(catching: {
+                    return try Result(
                         try MessageWrapper.wrap(
                             type: try {
                                 switch destination {
-                                    case .contact: return .sessionMessage
+                                    case .contact, .syncMessage: return .sessionMessage
                                     case .closedGroup: return .closedGroupMessage
                                     default: throw MessageSenderError.invalidMessage
                                 }
@@ -457,7 +221,7 @@
                             }(),
                             base64EncodedContent: ciphertext.base64EncodedString()
                         )
-                    })
+                    )
                     .mapError { MessageSenderError.other("Couldn't wrap message", $0) }
                     .successOrThrow()
                     .base64EncodedString()
@@ -466,83 +230,16 @@
                 case (.contact, _): throw MessageSenderError.invalidConfigMessageHandling
                 case (.openGroup, _), (.openGroupInbox, _): preconditionFailure()
             }
-<<<<<<< HEAD
         }()
-=======
-        }
-        catch {
-            SNLog("Couldn't encrypt message for destination: \(destination) due to error: \(error).")
-            throw MessageSender.handleFailedMessageSend(
-                db,
-                message: message,
-                destination: destination,
-                with: .other(error),
-                interactionId: interactionId,
-                using: dependencies
-            )
-        }
-        
-        // Wrap the result
-        let kind: SNProtoEnvelope.SNProtoEnvelopeType
-        let senderPublicKey: String
-        
-        switch destination {
-            case .contact, .syncMessage:
-                kind = .sessionMessage
-                senderPublicKey = ""
-                
-            case .closedGroup(let groupPublicKey):
-                kind = .closedGroupMessage
-                senderPublicKey = groupPublicKey
-            
-            case .openGroup, .openGroupInbox: preconditionFailure()
-        }
-        
-        let wrappedMessage: Data
-        do {
-            wrappedMessage = try MessageWrapper.wrap(
-                type: kind,
-                timestamp: message.sentTimestamp!,
-                senderPublicKey: senderPublicKey,
-                base64EncodedContent: ciphertext.base64EncodedString()
-            )
-        }
-        catch {
-            SNLog("Couldn't wrap message due to error: \(error).")
-            throw MessageSender.handleFailedMessageSend(
-                db,
-                message: message,
-                destination: destination,
-                with: .other(error),
-                interactionId: interactionId,
-                using: dependencies
-            )
-        }
->>>>>>> c435f1b5
         
         // Send the result
         let snodeMessage = SnodeMessage(
             recipient: recipient,
             data: base64EncodedData,
-            ttl: Message.getSpecifiedTTL(
-                message: message,
-<<<<<<< HEAD
-                isGroupMessage: {
-                    switch destination {
-                        case .closedGroup: return true
-                        default: return false
-                    }
-                }(),
-                isSyncMessage: isSyncMessage,
-                using: dependencies
-=======
-                destination: destination
->>>>>>> c435f1b5
-            ),
+            ttl: Message.getSpecifiedTTL(message: message, destination: destination),
             timestampMs: UInt64(messageSendTimestamp)
         )
         
-<<<<<<< HEAD
         return try SnodeAPI
             .preparedSendMessage(
                 message: snodeMessage,
@@ -561,23 +258,19 @@
                         details: NotifyPushServerJob.Details(message: snodeMessage)
                     )
                     let shouldNotify: Bool = {
-                        // New groups only run via the updated push server so don't notify
-                        switch destination {
-                            case .closedGroup(let groupId) where (try? SessionId.Prefix(from: groupId)) == .group:
-                                return false
-                            default: break
-                        }
-                        
-                        switch updatedMessage {
-                            case is VisibleMessage, is UnsendRequest: return !isSyncMessage
-                            case let callMessage as CallMessage:
+                        switch (updatedMessage, destination) {
+                            // New groups only run via the updated push server so don't notify
+                            case (_, .closedGroup(let groupId)) where (try? SessionId.Prefix(from: groupId)) == .group: return false
+                            case (is VisibleMessage, .syncMessage), (is UnsendRequest, .syncMessage): return false
+                            case (is VisibleMessage, _), (is UnsendRequest, _): return true
+                            case (let callMessage as CallMessage, _):
                                 // Note: Other 'CallMessage' types are too big to send as push notifications
                                 // so only send the 'preOffer' message as a notification
                                 switch callMessage.kind {
                                     case .preOffer: return true
                                     default: return false
                                 }
-
+                            
                             default: return false
                         }
                     }()
@@ -589,8 +282,6 @@
                             message: updatedMessage,
                             to: destination,
                             interactionId: interactionId,
-                            serverTimestampMs: nil,   // No server timestamp in snode messages
-                            isSyncMessage: isSyncMessage,
                             using: dependencies
                         )
 
@@ -629,24 +320,15 @@
                                 MessageSender.handleFailedMessageSend(
                                     db,
                                     message: message,
-                                    with: .other("Couldn't send message", error),
+                                    destination: destination,
+                                    error: .other("Couldn't send message", error),     // stringlint:disable
                                     interactionId: interactionId,
-                                    isSyncMessage: isSyncMessage,
                                     using: dependencies
                                 )
                             }
                     }
                 }
             )
-=======
-        return PreparedSendData(
-            message: message,
-            destination: destination,
-            namespace: namespace,
-            interactionId: interactionId,
-            snodeMessage: snodeMessage
-        )
->>>>>>> c435f1b5
     }
     
     private static func preparedSendToOpenGroupDestination(
@@ -657,27 +339,7 @@
         fileIds: [String],
         messageSendTimestamp: Int64,
         using dependencies: Dependencies
-<<<<<<< HEAD
     ) throws -> HTTP.PreparedRequest<Void> {
-=======
-    ) throws -> PreparedSendData {
-        let threadId: String
-        
-        switch destination {
-            case .contact, .syncMessage, .closedGroup, .openGroupInbox: preconditionFailure()
-            case .openGroup(let roomToken, let server, let whisperTo, let whisperMods, _):
-                threadId = OpenGroup.idFor(roomToken: roomToken, server: server)
-                message.recipient = [
-                    server,
-                    roomToken,
-                    whisperTo,
-                    (whisperMods ? "mods" : nil)
-                ]
-                .compactMap { $0 }
-                .joined(separator: ".")
-        }
-        
->>>>>>> c435f1b5
         // Note: It's possible to send a message and then delete the open group you sent the message to
         // which would go into this case, so rather than handling it as an invalid state we just want to
         // error in a non-retryable way
@@ -697,7 +359,7 @@
             server,
             roomToken,
             whisperTo,
-            (whisperMods ? "mods" : nil)
+            (whisperMods ? "mods" : nil)    // stringlint:disable
         ]
         .compactMap { $0 }
         .joined(separator: ".")
@@ -723,28 +385,8 @@
             return SessionId(.blinded15, publicKey: blinded15KeyPair.publicKey).hexString
         }()
         
-<<<<<<< HEAD
         // Ensure the message is valid
         try MessageSender.ensureValidMessage(message, destination: destination, fileIds: fileIds, using: dependencies)
-=======
-        // Validate the message
-        guard
-            let message = message as? VisibleMessage,
-            message.isValid
-        else {
-            #if DEBUG
-            if (message as? VisibleMessage) == nil { preconditionFailure() }
-            #endif
-            throw MessageSender.handleFailedMessageSend(
-                db,
-                message: message,
-                destination: destination,
-                with: .invalidMessage,
-                interactionId: interactionId,
-                using: dependencies
-            )
-        }
->>>>>>> c435f1b5
         
         // Attach the user's profile
         message.profile = VisibleMessage.VMProfile(
@@ -752,38 +394,14 @@
             blocksCommunityMessageRequests: !db[.checkForCommunityMessageRequests]
         )
 
-<<<<<<< HEAD
         guard !(message.profile?.displayName ?? "").isEmpty else { throw MessageSenderError.noUsername }
-=======
-        if (message.profile?.displayName ?? "").isEmpty {
-            throw MessageSender.handleFailedMessageSend(
-                db,
-                message: message,
-                destination: destination,
-                with: .noUsername,
-                interactionId: interactionId,
-                using: dependencies
-            )
-        }
->>>>>>> c435f1b5
         
         // Perform any pre-send actions
         handleMessageWillSend(db, message: message, destination: destination, interactionId: interactionId)
         
         // Convert it to protobuf
         guard let proto = message.toProto(db, threadId: threadId) else {
-<<<<<<< HEAD
             throw MessageSenderError.protoConversionFailed
-=======
-            throw MessageSender.handleFailedMessageSend(
-                db,
-                message: message,
-                destination: destination,
-                with: .protoConversionFailed,
-                interactionId: interactionId,
-                using: dependencies
-            )
->>>>>>> c435f1b5
         }
         
         // Serialize the protobuf
@@ -795,19 +413,12 @@
         return try OpenGroupAPI
             .preparedSend(
                 db,
-<<<<<<< HEAD
                 plaintext: plaintext,
                 to: roomToken,
                 on: server,
                 whisperTo: whisperTo,
                 whisperMods: whisperMods,
                 fileIds: fileIds,
-=======
-                message: message,
-                destination: destination,
-                with: .other(error),
-                interactionId: interactionId,
->>>>>>> c435f1b5
                 using: dependencies
             )
             .handleEvents(
@@ -824,7 +435,6 @@
                             to: destination,
                             interactionId: interactionId,
                             serverTimestampMs: serverTimestampMs,
-                            isSyncMessage: false,   // No sync messages in open groups
                             using: dependencies
                         )
                     }
@@ -837,9 +447,9 @@
                                 MessageSender.handleFailedMessageSend(
                                     db,
                                     message: message,
-                                    with: .other("Couldn't send message", error),
+                                    destination: destination,
+                                    error: .other("Couldn't send message", error),   // stringlint:disable
                                     interactionId: interactionId,
-                                    isSyncMessage: false,   // No sync messages in open groups
                                     using: dependencies
                                 )
                             }
@@ -889,42 +499,14 @@
         
         // Convert it to protobuf
         guard let proto = message.toProto(db, threadId: recipientBlindedPublicKey) else {
-<<<<<<< HEAD
             throw MessageSenderError.protoConversionFailed
-=======
-            throw MessageSender.handleFailedMessageSend(
-                db,
-                message: message,
-                destination: destination,
-                with: .protoConversionFailed,
-                interactionId: interactionId,
-                using: dependencies
-            )
->>>>>>> c435f1b5
         }
         
         // Serialize the protobuf
         let plaintext: Data
         
-<<<<<<< HEAD
         do { plaintext = try proto.serializedData().paddedMessageBody() }
         catch { throw MessageSenderError.other("Couldn't serialize proto", error) }
-=======
-        do {
-            plaintext = try proto.serializedData().paddedMessageBody()
-        }
-        catch {
-            SNLog("Couldn't serialize proto due to error: \(error).")
-            throw MessageSender.handleFailedMessageSend(
-                db,
-                message: message,
-                destination: destination,
-                with: .other(error),
-                interactionId: interactionId,
-                using: dependencies
-            )
-        }
->>>>>>> c435f1b5
         
         // Encrypt the serialized protobuf
         let ciphertext: Data = try dependencies[singleton: .crypto].generateResult(
@@ -942,7 +524,6 @@
         return try OpenGroupAPI
             .preparedSend(
                 db,
-<<<<<<< HEAD
                 ciphertext: ciphertext,
                 toInboxFor: recipientBlindedPublicKey,
                 on: server,
@@ -961,132 +542,6 @@
                             to: destination,
                             interactionId: interactionId,
                             serverTimestampMs: UInt64(floor(response.posted * 1000)),
-                            isSyncMessage: false,   // No sync messages in open groups
-=======
-                message: message,
-                destination: destination,
-                with: .other(error),
-                interactionId: interactionId,
-                using: dependencies
-            )
-        }
-        
-        return PreparedSendData(
-            message: message,
-            destination: destination,
-            interactionId: interactionId,
-            ciphertext: ciphertext
-        )
-    }
-    
-    // MARK: - Sending
-    
-    public static func sendImmediate(
-        data: PreparedSendData,
-        using dependencies: Dependencies
-    ) -> AnyPublisher<Void, Error> {
-        guard data.shouldSend else {
-            return Just(())
-                .setFailureType(to: Error.self)
-                .eraseToAnyPublisher()
-        }
-        
-        // We now allow the creation of message data without validating it's attachments have finished
-        // uploading first, this is here to ensure we don't send a message which should have uploaded
-        // files
-        //
-        // If you see this error then you need to call
-        // `MessageSender.performUploadsIfNeeded(queue:preparedSendData:)` before calling this function
-        switch data.message {
-            case let visibleMessage as VisibleMessage:
-                let expectedAttachmentUploadCount: Int = (
-                    visibleMessage.attachmentIds.count +
-                    (visibleMessage.linkPreview?.attachmentId != nil ? 1 : 0) +
-                    (visibleMessage.quote?.attachmentId != nil ? 1 : 0)
-                )
-                
-                guard expectedAttachmentUploadCount == data.totalAttachmentsUploaded else {
-                    // Make sure to actually handle this as a failure (if we don't then the message
-                    // won't go into an error state correctly)
-                    if let message: Message = data.message {
-                        dependencies.storage.read { db in
-                            MessageSender.handleFailedMessageSend(
-                                db,
-                                message: message,
-                                destination: data.destination,
-                                with: .attachmentsNotUploaded,
-                                interactionId: data.interactionId,
-                                using: dependencies
-                            )
-                        }
-                    }
-                    
-                    return Fail(error: MessageSenderError.attachmentsNotUploaded)
-                        .eraseToAnyPublisher()
-                }
-                
-                break
-                
-            default: break
-        }
-        
-        switch data.destination {
-            case .contact, .syncMessage, .closedGroup: return sendToSnodeDestination(data: data, using: dependencies)
-            case .openGroup: return sendToOpenGroupDestination(data: data, using: dependencies)
-            case .openGroupInbox: return sendToOpenGroupInbox(data: data, using: dependencies)
-        }
-    }
-    
-    // MARK: - One-to-One
-    
-    private static func sendToSnodeDestination(
-        data: PreparedSendData,
-        using dependencies: Dependencies
-    ) -> AnyPublisher<Void, Error> {
-        guard
-            let message: Message = data.message,
-            let namespace: SnodeAPI.Namespace = data.namespace,
-            let snodeMessage: SnodeMessage = data.snodeMessage
-        else {
-            return Fail(error: MessageSenderError.invalidMessage)
-                .eraseToAnyPublisher()
-        }
-        
-        return dependencies.network
-            .send(.message(snodeMessage, in: namespace, using: dependencies))
-            .flatMap { info, response -> AnyPublisher<Void, Error> in
-                let updatedMessage: Message = message
-                updatedMessage.serverHash = response.hash
-
-                let job: Job? = Job(
-                    variant: .notifyPushServer,
-                    behaviour: .runOnce,
-                    details: NotifyPushServerJob.Details(message: snodeMessage)
-                )
-                let shouldNotify: Bool = {
-                    switch (updatedMessage, data.destination) {
-                        case (is VisibleMessage, .syncMessage), (is UnsendRequest, .syncMessage): return false
-                        case (is VisibleMessage, _), (is UnsendRequest, _): return true
-                        case (let callMessage as CallMessage, _):
-                            // Note: Other 'CallMessage' types are too big to send as push notifications
-                            // so only send the 'preOffer' message as a notification
-                            switch callMessage.kind {
-                                case .preOffer: return true
-                                default: return false
-                            }
-
-                        default: return false
-                    }
-                }()
-
-                return dependencies.storage
-                    .writePublisher { db -> Void in
-                        try MessageSender.handleSuccessfulMessageSend(
-                            db,
-                            message: updatedMessage,
-                            to: data.destination,
-                            interactionId: data.interactionId,
->>>>>>> c435f1b5
                             using: dependencies
                         )
                     }
@@ -1099,15 +554,9 @@
                                 MessageSender.handleFailedMessageSend(
                                     db,
                                     message: message,
-<<<<<<< HEAD
-                                    with: .other("Couldn't send message", error),
+                                    destination: destination,
+                                    error: .other("Couldn't send message", error),   // stringlint:disable
                                     interactionId: interactionId,
-                                    isSyncMessage: false,   // No sync messages in open groups
-=======
-                                    destination: data.destination,
-                                    with: .other(error),
-                                    interactionId: data.interactionId,
->>>>>>> c435f1b5
                                     using: dependencies
                                 )
                             }
@@ -1124,7 +573,6 @@
         destination: Message.Destination,
         fileIds: [String],
         using dependencies: Dependencies
-<<<<<<< HEAD
     ) throws {
         /// Check the message itself is valid
         guard message.isValid(using: dependencies) else { throw MessageSenderError.invalidMessage }
@@ -1138,98 +586,12 @@
                 visibleMessage.attachmentIds.count +
                 (visibleMessage.linkPreview?.attachmentId != nil ? 1 : 0) +
                 (visibleMessage.quote?.attachmentId != nil ? 1 : 0)
-=======
-    ) -> AnyPublisher<Void, Error> {
-        guard
-            let message: Message = data.message,
-            case .openGroup(let roomToken, let server, let whisperTo, let whisperMods, let fileIds) = data.destination,
-            let plaintext: Data = data.plaintext
-        else {
-            return Fail(error: MessageSenderError.invalidMessage)
-                .eraseToAnyPublisher()
-        }
-        
-        // Send the result
-        return dependencies.storage
-            .readPublisher { db in
-                try OpenGroupAPI
-                    .preparedSend(
-                        db,
-                        plaintext: plaintext,
-                        to: roomToken,
-                        on: server,
-                        whisperTo: whisperTo,
-                        whisperMods: whisperMods,
-                        fileIds: fileIds,
-                        using: dependencies
-                    )
-            }
-            .flatMap { OpenGroupAPI.send(data: $0, using: dependencies) }
-            .flatMap { (responseInfo, responseData) -> AnyPublisher<Void, Error> in
-                let serverTimestampMs: UInt64? = responseData.posted.map { UInt64(floor($0 * 1000)) }
-                let updatedMessage: Message = message
-                updatedMessage.openGroupServerMessageId = UInt64(responseData.id)
-                
-                return dependencies.storage.writePublisher { db in
-                    // The `posted` value is in seconds but we sent it in ms so need that for de-duping
-                    try MessageSender.handleSuccessfulMessageSend(
-                        db,
-                        message: updatedMessage,
-                        to: data.destination,
-                        interactionId: data.interactionId,
-                        serverTimestampMs: serverTimestampMs,
-                        using: dependencies
-                    )
-                    
-                    return ()
-                }
-            }
-            .handleEvents(
-                receiveCompletion: { result in
-                    switch result {
-                        case .finished: break
-                        case .failure(let error):
-                            dependencies.storage.read { db in
-                                MessageSender.handleFailedMessageSend(
-                                    db,
-                                    message: message,
-                                    destination: data.destination,
-                                    with: .other(error),
-                                    interactionId: data.interactionId,
-                                    using: dependencies
-                                )
-                            }
-                    }
-                }
->>>>>>> c435f1b5
             )
             
             guard expectedAttachmentUploadCount == fileIds.count else {
                 throw MessageSenderError.attachmentsNotUploaded
             }
-<<<<<<< HEAD
-        }
-=======
-            .handleEvents(
-                receiveCompletion: { result in
-                    switch result {
-                        case .finished: break
-                        case .failure(let error):
-                            dependencies.storage.read { db in
-                                MessageSender.handleFailedMessageSend(
-                                    db,
-                                    message: message,
-                                    destination: data.destination,
-                                    with: .other(error),
-                                    interactionId: data.interactionId,
-                                    using: dependencies
-                                )
-                            }
-                    }
-                }
-            )
-            .eraseToAnyPublisher()
->>>>>>> c435f1b5
+        }
     }
     
     public static func handleMessageWillSend(
@@ -1269,12 +631,7 @@
         message: Message,
         to destination: Message.Destination,
         interactionId: Int64?,
-<<<<<<< HEAD
-        serverTimestampMs: UInt64?,
-        isSyncMessage: Bool,
-=======
         serverTimestampMs: UInt64? = nil,
->>>>>>> c435f1b5
         using dependencies: Dependencies
     ) throws {
         // If the message was a reaction then we want to update the reaction instead of the original
@@ -1293,33 +650,6 @@
             // Get the visible message if possible
             if let interaction: Interaction = interaction {
                 // Only store the server hash of a sync message if the message is self send valid
-<<<<<<< HEAD
-                if (message.isSelfSendValid && isSyncMessage || !isSyncMessage) {
-                    try interaction.with(
-                        serverHash: message.serverHash,
-                        // Track the open group server message ID and update server timestamp (use server
-                        // timestamp for open group messages otherwise the quote messages may not be able
-                        // to be found by the timestamp on other devices
-                        timestampMs: (message.openGroupServerMessageId == nil ?
-                            nil :
-                            serverTimestampMs.map { Int64($0) }
-                        ),
-                        openGroupServerMessageId: message.openGroupServerMessageId.map { Int64($0) }
-                    ).update(db)
-                    
-                    if interaction.isExpiringMessage {
-                        // Start disappearing messages job after a message is successfully sent.
-                        // For DAR and DAS outgoing messages, the expiration start time are the
-                        // same as message sentTimestamp. So do this once, DAR and DAS messages
-                        // should all be covered.
-                        dependencies[singleton: .jobRunner].upsert(
-                            db,
-                            job: DisappearingMessagesJob.updateNextRunIfNeeded(
-                                db,
-                                interaction: interaction,
-                                startedAtMs: Double(interaction.timestampMs),
-                                using: dependencies
-=======
                 switch (message.isSelfSendValid, destination) {
                     case (false, .syncMessage): break
                     case (true, .syncMessage), (_, .contact), (_, .closedGroup), (_, .openGroup), (_, .openGroupInbox):
@@ -1331,38 +661,27 @@
                             timestampMs: (message.openGroupServerMessageId == nil ?
                                 nil :
                                 serverTimestampMs.map { Int64($0) }
->>>>>>> c435f1b5
                             ),
                             openGroupServerMessageId: message.openGroupServerMessageId.map { Int64($0) }
                         ).update(db)
                         
-<<<<<<< HEAD
-                        if
-                            isSyncMessage,
-                            let startedAtMs: Double = interaction.expiresStartedAtMs,
-                            let expiresInSeconds: TimeInterval = interaction.expiresInSeconds,
-                            let serverHash: String = message.serverHash
-                        {
-                            let expirationTimestampMs: Int64 = Int64(startedAtMs + expiresInSeconds * 1000)
-                            dependencies[singleton: .jobRunner].add(
-=======
                         if interaction.isExpiringMessage {
                             // Start disappearing messages job after a message is successfully sent.
                             // For DAR and DAS outgoing messages, the expiration start time are the
                             // same as message sentTimestamp. So do this once, DAR and DAS messages
                             // should all be covered.
-                            dependencies.jobRunner.upsert(
->>>>>>> c435f1b5
+                            dependencies[singleton: .jobRunner].upsert(
                                 db,
                                 job: DisappearingMessagesJob.updateNextRunIfNeeded(
                                     db,
                                     interaction: interaction,
-                                    startedAtMs: Double(interaction.timestampMs)
+                                    startedAtMs: Double(interaction.timestampMs),
+                                    using: dependencies
                                 ),
                                 canStartJob: true,
                                 using: dependencies
                             )
-                            
+                        
                             if
                                 case .syncMessage = destination,
                                 let startedAtMs: Double = interaction.expiresStartedAtMs,
@@ -1370,7 +689,7 @@
                                 let serverHash: String = message.serverHash
                             {
                                 let expirationTimestampMs: Int64 = Int64(startedAtMs + expiresInSeconds * 1000)
-                                dependencies.jobRunner.add(
+                                dependencies[singleton: .jobRunner].add(
                                     db,
                                     job: Job(
                                         variant: .expirationUpdate,
@@ -1415,11 +734,7 @@
             destination: destination,
             threadId: threadId,
             interactionId: interactionId,
-<<<<<<< HEAD
-            isAlreadySyncMessage: isSyncMessage,
             after: nil,
-=======
->>>>>>> c435f1b5
             using: dependencies
         )
     }
@@ -1428,12 +743,8 @@
         _ db: Database,
         message: Message,
         destination: Message.Destination?,
-        with error: MessageSenderError,
+        error: MessageSenderError,
         interactionId: Int64?,
-<<<<<<< HEAD
-        isSyncMessage: Bool,
-=======
->>>>>>> c435f1b5
         using dependencies: Dependencies
     ) -> Error {
         // Log a message for any 'other' errors
@@ -1475,23 +786,10 @@
         
         guard !rowIds.isEmpty else { return error }
         
-        // Need to dispatch to a different thread to prevent a potential db re-entrancy
-        // issue from occuring in some cases
-<<<<<<< HEAD
+        // Need to dispatch to a different thread as this function is most commonly called within a read
+        // thread and we want to write to the db and don't want to run into a re-entrancy error
         DispatchQueue.global(qos: .background).async(using: dependencies) {
-            dependencies[singleton: .storage].write { db in
-                try RecipientState
-                    .filter(rowIds.contains(Column.rowID))
-                    .updateAll(
-                        db,
-                        RecipientState.Columns.state.set(
-                            to: (isSyncMessage ? RecipientState.State.failedToSync : RecipientState.State.failed)
-                        ),
-                        RecipientState.Columns.mostRecentFailureText.set(to: error.localizedDescription)
-                    )
-=======
-        DispatchQueue.global(qos: .background).async {
-            dependencies.storage.write { db in
+            dependencies[singleton: .storage].write(using: dependencies) { db in
                 switch destination {
                     case .syncMessage:
                         try RecipientState
@@ -1511,7 +809,6 @@
                                 RecipientState.Columns.mostRecentFailureText.set(to: "\(error)")
                             )
                 }
->>>>>>> c435f1b5
             }
         }
         
@@ -1540,11 +837,7 @@
         destination: Message.Destination,
         threadId: String?,
         interactionId: Int64?,
-<<<<<<< HEAD
-        isAlreadySyncMessage: Bool,
         after blockingJob: Job?,
-=======
->>>>>>> c435f1b5
         using dependencies: Dependencies
     ) {
         // Sync the message if it's not a sync message, wasn't already sent to the current user and
@@ -1553,12 +846,7 @@
         
         if
             case .contact(let publicKey) = destination,
-<<<<<<< HEAD
-            !isAlreadySyncMessage,
             publicKey != userSessionId.hexString,
-=======
-            publicKey != currentUserPublicKey,
->>>>>>> c435f1b5
             Message.shouldSync(message: message)
         {
             if let message = message as? VisibleMessage { message.syncTarget = publicKey }
@@ -1571,14 +859,8 @@
                     threadId: threadId,
                     interactionId: interactionId,
                     details: MessageSendJob.Details(
-<<<<<<< HEAD
-                        destination: .contact(publicKey: userSessionId.hexString),
-                        message: message,
-                        isSyncMessage: true
-=======
                         destination: .syncMessage(originalRecipientPublicKey: publicKey),
                         message: message
->>>>>>> c435f1b5
                     )
                 ),
                 dependantJob: blockingJob,
