// Copyright © 2022 Rangeproof Pty Ltd. All rights reserved.

import UIKit
import SessionUIKit

final class InfoBanner: UIView {
    public struct Info: Equatable, Hashable {
        let font: UIFont
        let message: String
        let hasIcon: Bool
        let tintColor: ThemeValue
        let backgroundColor: ThemeValue
        let accessibility: Accessibility?
        let labelAccessibility: Accessibility?
        let height: CGFloat?
        let onTap: (() -> Void)?
        
        func with(
            font: UIFont? = nil,
            message: String? = nil,
            hasIcon: Bool? = nil,
            tintColor: ThemeValue? = nil,
            backgroundColor: ThemeValue? = nil,
            accessibility: Accessibility? = nil,
            labelAccessibility: Accessibility? = nil,
            height: CGFloat? = nil,
            onTap: (() -> Void)? = nil
        ) -> Info {
            return Info(
                font: font ?? self.font,
                message: message ?? self.message,
                hasIcon: hasIcon ?? self.hasIcon,
                tintColor: tintColor ?? self.tintColor,
                backgroundColor: backgroundColor ?? self.backgroundColor,
                accessibility: accessibility ?? self.accessibility,
                labelAccessibility: labelAccessibility ?? self.labelAccessibility,
                height: height ?? self.height,
                onTap: onTap ?? self.onTap
            )
        }
        
        public func hash(into hasher: inout Hasher) {
            font.hash(into: &hasher)
            message.hash(into: &hasher)
            hasIcon.hash(into: &hasher)
            tintColor.hash(into: &hasher)
            backgroundColor.hash(into: &hasher)
            accessibility.hash(into: &hasher)
            labelAccessibility.hash(into: &hasher)
            height.hash(into: &hasher)
        }
        
        public static func == (lhs: InfoBanner.Info, rhs: InfoBanner.Info) -> Bool {
            return (
                lhs.font == rhs.font &&
                lhs.message == rhs.message &&
                lhs.hasIcon == rhs.hasIcon &&
                lhs.tintColor == rhs.tintColor &&
                lhs.backgroundColor == rhs.backgroundColor &&
                lhs.accessibility == rhs.accessibility &&
                lhs.labelAccessibility == rhs.labelAccessibility &&
                lhs.height == rhs.height
            )
        }
    }
    
    private lazy var stackView: UIStackView = {
        let result: UIStackView = UIStackView()
        result.axis = .horizontal
        result.alignment = .center
        result.distribution = .fill
        result.spacing = Values.smallSpacing
        
        return result
    }()
    
    private lazy var leftIconImageView: UIImageView = {
        let result: UIImageView = UIImageView()
        result.set(.width, to: 18)
        result.set(.height, to: 18)
        result.isHidden = true
        
        return result
    }()
    
    private lazy var label: UILabel = {
        let result: UILabel = UILabel()
        result.textAlignment = .center
        result.lineBreakMode = .byWordWrapping
        result.numberOfLines = 0
        result.isAccessibilityElement = true
        
        return result
    }()
    
<<<<<<< HEAD
    private lazy var rightIconImageView: UIImageView = {
        let result: UIImageView = UIImageView(
            image: UIImage(systemName: "arrow.up.right.square")?.withRenderingMode(.alwaysTemplate)
        )
        result.set(.width, to: 18)
        result.set(.height, to: 18)
        result.isHidden = true
=======
    private lazy var closeButton: UIButton = {
        let result: UIButton = UIButton()
        result.translatesAutoresizingMaskIntoConstraints = false
        result.setImage(
            UIImage(systemName: "xmark", withConfiguration: UIImage.SymbolConfiguration(pointSize: 12, weight: .bold))?
                .withRenderingMode(.alwaysTemplate),
            for: .normal
        )
        result.contentMode = .center
        result.addTarget(self, action: #selector(dismissBanner), for: .touchUpInside)
>>>>>>> e9dd86bf
        
        return result
    }()
    
    public var info: Info?
<<<<<<< HEAD
    private var heightConstraint: NSLayoutConstraint?
=======
    public var dismiss: (() -> Void)?
>>>>>>> e9dd86bf
    
    // MARK: - Initialization
    
    init(info: Info, dismiss: (() -> Void)? = nil) {
        super.init(frame: CGRect.zero)
        
        addSubview(stackView)
        
        stackView.addArrangedSubview(leftIconImageView)
        stackView.addArrangedSubview(label)
        stackView.addArrangedSubview(rightIconImageView)
        
<<<<<<< HEAD
        stackView.pin(.top, to: .top, of: self, withInset: Values.verySmallSpacing)
        stackView.pin(.bottom, to: .bottom, of: self, withInset: -Values.verySmallSpacing)
        stackView.pin(.leading, to: .leading, of: self, withInset: Values.mediumSpacing)
        stackView.pin(.trailing, to: .trailing, of: self, withInset: -Values.mediumSpacing)
        
        switch info.height {
            case .some(let fixedHeight): self.heightConstraint = self.set(.height, to: fixedHeight)
            case .none: self.heightConstraint?.isActive = false
        }
        
        self.update(info)
        
        let tapGestureRecognizer = UITapGestureRecognizer(target: self, action: #selector(bannerTapped))
        self.addGestureRecognizer(tapGestureRecognizer)
=======
        label.pin(.top, to: .top, of: self)
        label.pin(.bottom, to: .bottom, of: self)
        label.pin(.leading, to: .leading, of: self, withInset: Values.veryLargeSpacing)
        label.pin(.trailing, to: .trailing, of: self, withInset: -Values.veryLargeSpacing)
        
        addSubview(closeButton)
        
        let buttonSize: CGFloat = (12 + (Values.smallSpacing * 2))
        closeButton.center(.vertical, in: self)
        closeButton.pin(.trailing, to: .trailing, of: self, withInset: -Values.smallSpacing)
        closeButton.set(.width, to: buttonSize)
        closeButton.set(.height, to: buttonSize)
        
        self.set(.height, to: info.height)
        self.update(info, dismiss: dismiss)
>>>>>>> e9dd86bf
    }
    
    override init(frame: CGRect) {
        preconditionFailure("Use init(message:) instead.")
    }
    
    required init?(coder: NSCoder) {
        preconditionFailure("Use init(coder:) instead.")
    }
    
    // MARK: - Interaction
    
    @objc private func bannerTapped() {
        info?.onTap?()
    }
    
    // MARK: - Update
    
    private func update(_ info: InfoBanner.Info, dismiss: (() -> Void)?) {
        self.info = info
        self.dismiss = dismiss
        
        themeBackgroundColor = info.backgroundColor
        isAccessibilityElement = (info.accessibility != nil)
        accessibilityIdentifier = info.accessibility?.identifier
        accessibilityLabel = info.accessibility?.label
        
        label.font = info.font
        label.text = info.message
<<<<<<< HEAD
        label.themeTextColor = info.tintColor
        label.accessibilityIdentifier = info.labelAccessibility?.identifier
        label.accessibilityLabel = info.labelAccessibility?.label
        leftIconImageView.isHidden = !info.hasIcon
        leftIconImageView.themeTintColor = info.tintColor
        rightIconImageView.isHidden = !info.hasIcon
        rightIconImageView.themeTintColor = info.tintColor
=======
        label.themeTextColor = info.messageTintColor
        label.accessibilityLabel = info.messageLabelAccessibilityLabel
        
        closeButton.themeTintColor = info.messageTintColor
        closeButton.isHidden = (dismiss == nil)
>>>>>>> e9dd86bf
    }
    
    public func update(
        font: UIFont? = nil,
        message: String? = nil,
        hasIcon: Bool? = nil,
        tintColor: ThemeValue? = nil,
        backgroundColor: ThemeValue? = nil,
<<<<<<< HEAD
        accessibility: Accessibility? = nil,
        labelAccessibility: Accessibility? = nil,
        height: CGFloat? = nil,
        onTap: (() -> Void)? = nil
    ) {
        guard let currentInfo: Info = self.info else { return }
        
        self.update(
            currentInfo.with(
                font: font,
                message: message,
                hasIcon: hasIcon,
                tintColor: tintColor,
                backgroundColor: backgroundColor,
                accessibility: accessibility,
                labelAccessibility: labelAccessibility,
                height: height,
                onTap: onTap
            )
        )
=======
        messageFont: UIFont? = nil,
        messageTintColor: ThemeValue? = nil,
        messageLabelAccessibilityLabel: String? = nil,
        height: CGFloat? = nil,
        dismiss: (() -> Void)? = nil
    ) {
        if let updatedInfo = self.info?.with(
            message: message,
            backgroundColor: backgroundColor,
            messageFont: messageFont,
            messageTintColor: messageTintColor,
            messageLabelAccessibilityLabel: messageLabelAccessibilityLabel,
            height: height
        ) {
            self.update(updatedInfo, dismiss: dismiss)
        }
>>>>>>> e9dd86bf
    }
    
    // MARK: - Actions
    
    @objc private func dismissBanner() {
        self.dismiss?()
    }
}<|MERGE_RESOLUTION|>--- conflicted
+++ resolved
@@ -1,13 +1,33 @@
 // Copyright © 2022 Rangeproof Pty Ltd. All rights reserved.
+//
+// stringlint:disable
 
 import UIKit
 import SessionUIKit
 
 final class InfoBanner: UIView {
+    public enum Icon: Equatable, Hashable {
+        case none
+        case link
+        case close
+        
+        var image: UIImage? {
+            switch self {
+                case .none: return nil
+                case .link: return UIImage(systemName: "arrow.up.right.square")?.withRenderingMode(.alwaysTemplate)
+                case .close:
+                    return UIImage(
+                        systemName: "xmark",
+                        withConfiguration: UIImage.SymbolConfiguration(pointSize: 12, weight: .bold)
+                    )?.withRenderingMode(.alwaysTemplate)
+            }
+        }
+    }
+    
     public struct Info: Equatable, Hashable {
         let font: UIFont
         let message: String
-        let hasIcon: Bool
+        let icon: Icon
         let tintColor: ThemeValue
         let backgroundColor: ThemeValue
         let accessibility: Accessibility?
@@ -18,7 +38,7 @@
         func with(
             font: UIFont? = nil,
             message: String? = nil,
-            hasIcon: Bool? = nil,
+            icon: Icon? = nil,
             tintColor: ThemeValue? = nil,
             backgroundColor: ThemeValue? = nil,
             accessibility: Accessibility? = nil,
@@ -29,7 +49,7 @@
             return Info(
                 font: font ?? self.font,
                 message: message ?? self.message,
-                hasIcon: hasIcon ?? self.hasIcon,
+                icon: icon ?? self.icon,
                 tintColor: tintColor ?? self.tintColor,
                 backgroundColor: backgroundColor ?? self.backgroundColor,
                 accessibility: accessibility ?? self.accessibility,
@@ -42,7 +62,7 @@
         public func hash(into hasher: inout Hasher) {
             font.hash(into: &hasher)
             message.hash(into: &hasher)
-            hasIcon.hash(into: &hasher)
+            icon.hash(into: &hasher)
             tintColor.hash(into: &hasher)
             backgroundColor.hash(into: &hasher)
             accessibility.hash(into: &hasher)
@@ -54,7 +74,7 @@
             return (
                 lhs.font == rhs.font &&
                 lhs.message == rhs.message &&
-                lhs.hasIcon == rhs.hasIcon &&
+                lhs.icon == rhs.icon &&
                 lhs.tintColor == rhs.tintColor &&
                 lhs.backgroundColor == rhs.backgroundColor &&
                 lhs.accessibility == rhs.accessibility &&
@@ -93,7 +113,6 @@
         return result
     }()
     
-<<<<<<< HEAD
     private lazy var rightIconImageView: UIImageView = {
         let result: UIImageView = UIImageView(
             image: UIImage(systemName: "arrow.up.right.square")?.withRenderingMode(.alwaysTemplate)
@@ -101,32 +120,16 @@
         result.set(.width, to: 18)
         result.set(.height, to: 18)
         result.isHidden = true
-=======
-    private lazy var closeButton: UIButton = {
-        let result: UIButton = UIButton()
-        result.translatesAutoresizingMaskIntoConstraints = false
-        result.setImage(
-            UIImage(systemName: "xmark", withConfiguration: UIImage.SymbolConfiguration(pointSize: 12, weight: .bold))?
-                .withRenderingMode(.alwaysTemplate),
-            for: .normal
-        )
-        result.contentMode = .center
-        result.addTarget(self, action: #selector(dismissBanner), for: .touchUpInside)
->>>>>>> e9dd86bf
         
         return result
     }()
     
     public var info: Info?
-<<<<<<< HEAD
     private var heightConstraint: NSLayoutConstraint?
-=======
-    public var dismiss: (() -> Void)?
->>>>>>> e9dd86bf
     
     // MARK: - Initialization
     
-    init(info: Info, dismiss: (() -> Void)? = nil) {
+    init(info: Info) {
         super.init(frame: CGRect.zero)
         
         addSubview(stackView)
@@ -135,7 +138,6 @@
         stackView.addArrangedSubview(label)
         stackView.addArrangedSubview(rightIconImageView)
         
-<<<<<<< HEAD
         stackView.pin(.top, to: .top, of: self, withInset: Values.verySmallSpacing)
         stackView.pin(.bottom, to: .bottom, of: self, withInset: -Values.verySmallSpacing)
         stackView.pin(.leading, to: .leading, of: self, withInset: Values.mediumSpacing)
@@ -150,23 +152,6 @@
         
         let tapGestureRecognizer = UITapGestureRecognizer(target: self, action: #selector(bannerTapped))
         self.addGestureRecognizer(tapGestureRecognizer)
-=======
-        label.pin(.top, to: .top, of: self)
-        label.pin(.bottom, to: .bottom, of: self)
-        label.pin(.leading, to: .leading, of: self, withInset: Values.veryLargeSpacing)
-        label.pin(.trailing, to: .trailing, of: self, withInset: -Values.veryLargeSpacing)
-        
-        addSubview(closeButton)
-        
-        let buttonSize: CGFloat = (12 + (Values.smallSpacing * 2))
-        closeButton.center(.vertical, in: self)
-        closeButton.pin(.trailing, to: .trailing, of: self, withInset: -Values.smallSpacing)
-        closeButton.set(.width, to: buttonSize)
-        closeButton.set(.height, to: buttonSize)
-        
-        self.set(.height, to: info.height)
-        self.update(info, dismiss: dismiss)
->>>>>>> e9dd86bf
     }
     
     override init(frame: CGRect) {
@@ -185,9 +170,8 @@
     
     // MARK: - Update
     
-    private func update(_ info: InfoBanner.Info, dismiss: (() -> Void)?) {
+    private func update(_ info: InfoBanner.Info) {
         self.info = info
-        self.dismiss = dismiss
         
         themeBackgroundColor = info.backgroundColor
         isAccessibilityElement = (info.accessibility != nil)
@@ -196,30 +180,22 @@
         
         label.font = info.font
         label.text = info.message
-<<<<<<< HEAD
         label.themeTextColor = info.tintColor
         label.accessibilityIdentifier = info.labelAccessibility?.identifier
         label.accessibilityLabel = info.labelAccessibility?.label
-        leftIconImageView.isHidden = !info.hasIcon
+        leftIconImageView.image = info.icon.image
+        leftIconImageView.isHidden = (info.icon != .none)
         leftIconImageView.themeTintColor = info.tintColor
-        rightIconImageView.isHidden = !info.hasIcon
+        rightIconImageView.isHidden = (info.icon != .none)
         rightIconImageView.themeTintColor = info.tintColor
-=======
-        label.themeTextColor = info.messageTintColor
-        label.accessibilityLabel = info.messageLabelAccessibilityLabel
-        
-        closeButton.themeTintColor = info.messageTintColor
-        closeButton.isHidden = (dismiss == nil)
->>>>>>> e9dd86bf
     }
     
     public func update(
         font: UIFont? = nil,
         message: String? = nil,
-        hasIcon: Bool? = nil,
+        icon: Icon = .none,
         tintColor: ThemeValue? = nil,
         backgroundColor: ThemeValue? = nil,
-<<<<<<< HEAD
         accessibility: Accessibility? = nil,
         labelAccessibility: Accessibility? = nil,
         height: CGFloat? = nil,
@@ -231,7 +207,7 @@
             currentInfo.with(
                 font: font,
                 message: message,
-                hasIcon: hasIcon,
+                icon: icon,
                 tintColor: tintColor,
                 backgroundColor: backgroundColor,
                 accessibility: accessibility,
@@ -240,29 +216,5 @@
                 onTap: onTap
             )
         )
-=======
-        messageFont: UIFont? = nil,
-        messageTintColor: ThemeValue? = nil,
-        messageLabelAccessibilityLabel: String? = nil,
-        height: CGFloat? = nil,
-        dismiss: (() -> Void)? = nil
-    ) {
-        if let updatedInfo = self.info?.with(
-            message: message,
-            backgroundColor: backgroundColor,
-            messageFont: messageFont,
-            messageTintColor: messageTintColor,
-            messageLabelAccessibilityLabel: messageLabelAccessibilityLabel,
-            height: height
-        ) {
-            self.update(updatedInfo, dismiss: dismiss)
-        }
->>>>>>> e9dd86bf
-    }
-    
-    // MARK: - Actions
-    
-    @objc private func dismissBanner() {
-        self.dismiss?()
     }
 }