--- conflicted
+++ resolved
@@ -320,16 +320,12 @@
         if (self.lokiP2PServer.isRunning) { break; }
         BOOL isStarted = [self.lokiP2PServer startOnPort:port.unsignedIntegerValue];
         if (isStarted) {
-<<<<<<< HEAD
             [LokiP2PManager setOurP2PAddressWithUrl:self.lokiP2PServer.serverURL];
-            OWSLogInfo(@"[Loki] Started server at %@.", self.lokiP2PServer.serverURL);
-=======
             NSString *serverURL = self.lokiP2PServer.serverURL.absoluteString;
             if ([serverURL hasSuffix:@"/"]) {
                 serverURL = [serverURL substringToIndex:serverURL.length - 1];
             }
             OWSLogInfo(@"[Loki] Started server at %@.", serverURL);
->>>>>>> 8f25f963
             break;
         }
     }
