// Copyright © 2023 Rangeproof Pty Ltd. All rights reserved.

import Foundation
<<<<<<< HEAD
import GRDB
=======
>>>>>>> bd34d1a9
import SessionUtil
import SessionUtilitiesKit

import Quick
import Nimble

@testable import SessionSnodeKit
@testable import SessionMessagingKit

class LibSessionSpec: QuickSpec {
    override class func spec() {
        // MARK: Configuration
        
        @TestState var dependencies: TestDependencies! = TestDependencies { dependencies in
            dependencies.dateNow = Date(timeIntervalSince1970: 1234567890)
            dependencies.forceSynchronous = true
            dependencies.setMockableValue(JSONEncoder.OutputFormatting.sortedKeys)  // Deterministic ordering
        }
        @TestState(cache: .general, in: dependencies) var mockGeneralCache: MockGeneralCache! = MockGeneralCache(
            initialSetup: { cache in
                cache.when { $0.sessionId }.thenReturn(SessionId(.standard, hex: TestConstants.publicKey))
            }
        )
        @TestState(singleton: .storage, in: dependencies) var mockStorage: Storage! = SynchronousStorage(
            customWriter: try! DatabaseQueue(),
            migrationTargets: [
                SNUtilitiesKit.self,
                SNMessagingKit.self
            ],
            using: dependencies,
            initialData: { db in
                try Identity(variant: .x25519PublicKey, data: Data(hex: TestConstants.publicKey)).insert(db)
                try Identity(variant: .x25519PrivateKey, data: Data(hex: TestConstants.privateKey)).insert(db)
                try Identity(variant: .ed25519PublicKey, data: Data(hex: TestConstants.edPublicKey)).insert(db)
                try Identity(variant: .ed25519SecretKey, data: Data(hex: TestConstants.edSecretKey)).insert(db)
            }
        )
        @TestState(singleton: .crypto, in: dependencies) var mockCrypto: MockCrypto! = MockCrypto(
            initialSetup: { crypto in
                crypto
                    .when { $0.generate(.ed25519KeyPair()) }
                    .thenReturn(
                        KeyPair(
                            publicKey: Data.data(
                                fromHex: "cbd569f56fb13ea95a3f0c05c331cc24139c0090feb412069dc49fab34406ece"
                            )!.bytes,
                            secretKey: Data.data(
                                fromHex: "0123456789abcdef0123456789abcdeffedcba9876543210fedcba9876543210" +
                                "cbd569f56fb13ea95a3f0c05c331cc24139c0090feb412069dc49fab34406ece"
                            )!.bytes
                        )
                    )
                crypto
                    .when { $0.generate(.ed25519KeyPair(seed: .any)) }
                    .thenReturn(
                        KeyPair(
                            publicKey: Data.data(
                                fromHex: "cbd569f56fb13ea95a3f0c05c331cc24139c0090feb412069dc49fab34406ece"
                            )!.bytes,
                            secretKey: Data.data(
                                fromHex: "0123456789abcdef0123456789abcdeffedcba9876543210fedcba9876543210" +
                                "cbd569f56fb13ea95a3f0c05c331cc24139c0090feb412069dc49fab34406ece"
                            )!.bytes
                        )
                    )
                crypto
                    .when { try $0.tryGenerate(.signature(message: .any, ed25519SecretKey: .any)) }
                    .thenReturn(
                        Authentication.Signature.standard(signature: Array("TestSignature".data(using: .utf8)!))
                    )
            }
        )
        @TestState(singleton: .network, in: dependencies) var mockNetwork: MockNetwork! = MockNetwork(
            initialSetup: { network in
                network
                    .when { $0.send(.selectedNetworkRequest(.any, to: .any, timeout: .any, using: .any)) }
                    .thenReturn(MockNetwork.response(data: Data([1, 2, 3])))
            }
        )
        @TestState(singleton: .jobRunner, in: dependencies) var mockJobRunner: MockJobRunner! = MockJobRunner(
            initialSetup: { jobRunner in
                jobRunner
                    .when { $0.add(.any, job: .any, dependantJob: .any, canStartJob: .any, using: .any) }
                    .thenReturn(nil)
            }
        )
        @TestState(defaults: .standard, in: dependencies) var mockUserDefaults: MockUserDefaults! = MockUserDefaults(
            initialSetup: { userDefaults in
                userDefaults.when { $0.string(forKey: .any) }.thenReturn(nil)
            }
        )
        
        @TestState var createGroupOutput: SessionUtil.CreatedGroupInfo! = {
            mockStorage.write(using: dependencies) { db in
                 try SessionUtil.createGroup(
                    db,
                    name: "TestGroup",
                    description: nil,
                    displayPictureUrl: nil,
                    displayPictureFilename: nil,
                    displayPictureEncryptionKey: nil,
                    members: [],
                    using: dependencies
                 )
            }
        }()
        @TestState var mockSwarmCache: Set<Snode>! = [
            Snode(
                address: "test",
                port: 0,
                ed25519PublicKey: TestConstants.edPublicKey,
                x25519PublicKey: TestConstants.publicKey
            ),
            Snode(
                address: "test",
                port: 1,
                ed25519PublicKey: TestConstants.edPublicKey,
                x25519PublicKey: TestConstants.publicKey
            ),
            Snode(
                address: "test",
                port: 2,
                ed25519PublicKey: TestConstants.edPublicKey,
                x25519PublicKey: TestConstants.publicKey
            )
        ]
        @TestState(cache: .snodeAPI, in: dependencies) var mockSnodeAPICache: MockSnodeAPICache! = MockSnodeAPICache(
            initialSetup: { cache in
                cache.when { $0.clockOffsetMs }.thenReturn(0)
                cache.when { $0.hasLoadedSwarm(for: .any) }.thenReturn(true)
                cache.when { $0.swarmCache(publicKey: .any) }.thenReturn(mockSwarmCache)
                cache.when { $0.setSwarmCache(publicKey: .any, cache: .any) }.thenReturn(nil)
            }
        )
        @TestState(cache: .sessionUtil, in: dependencies) var mockSessionUtilCache: MockSessionUtilCache! = MockSessionUtilCache(
            initialSetup: { cache in
                var conf: UnsafeMutablePointer<config_object>!
                var secretKey: [UInt8] = Array(Data(hex: TestConstants.edSecretKey))
                _ = user_groups_init(&conf, &secretKey, nil, 0, nil)
                
                cache.when { $0.setConfig(for: .any, sessionId: .any, to: .any) }.thenReturn(())
                cache.when { $0.config(for: .userGroups, sessionId: .any) }
                    .thenReturn(Atomic(.object(conf)))
                cache.when { $0.config(for: .groupInfo, sessionId: .any) }
                    .thenReturn(Atomic(createGroupOutput.groupState[.groupInfo]))
                cache.when { $0.config(for: .groupMembers, sessionId: .any) }
                    .thenReturn(Atomic(createGroupOutput.groupState[.groupMembers]))
                cache.when { $0.config(for: .groupKeys, sessionId: .any) }
                    .thenReturn(Atomic(createGroupOutput.groupState[.groupKeys]))
            }
        )
        @TestState var userGroupsConfig: SessionUtil.Config!
        
        // MARK: - LibSession
        describe("LibSession") {
            // MARK: -- when parsing a community url
            context("when parsing a community url") {
                // MARK: ---- handles the example urls correctly
                it("handles the example urls correctly") {
                    let validUrls: [String] = [
                        [
                            "https://sessionopengroup.co/r/main?",
                            "public_key=658d29b91892a2389505596b135e76a53db6e11d613a51dbd3d0816adffb231c"
                        ],
                        [
                            "https://sessionopengroup.co/main?",
                            "public_key=658d29b91892a2389505596b135e76a53db6e11d613a51dbd3d0816adffb231c"
                        ],
                        [
                            "http://sessionopengroup.co/r/main?",
                            "public_key=658d29b91892a2389505596b135e76a53db6e11d613a51dbd3d0816adffb231c"
                        ],
                        [
                            "http://sessionopengroup.co/main?",
                            "public_key=658d29b91892a2389505596b135e76a53db6e11d613a51dbd3d0816adffb231c"
                        ],
                        [
                            "https://143.198.213.225:443/r/main?",
                            "public_key=658d29b91892a2389505596b135e76a53db6e11d613a51dbd3d0816adffb231c"
                        ],
                        [
                            "https://143.198.213.225:443/main?",
                            "public_key=658d29b91892a2389505596b135e76a53db6e11d613a51dbd3d0816adffb231c"
                        ],
                        [
                            "http://143.198.213.255:80/main?",
                            "public_key=658d29b91892a2389505596b135e76a53db6e11d613a51dbd3d0816adffb231c"
                        ],
                        [
                            "http://143.198.213.255:80/r/main?",
                            "public_key=658d29b91892a2389505596b135e76a53db6e11d613a51dbd3d0816adffb231c"
                        ]
                    ].map { $0.joined() }
                    let processedValues: [(room: String, server: String, publicKey: String)] = validUrls
                        .map { LibSession.parseCommunity(url: $0) }
                        .compactMap { $0 }
                    let processedRooms: [String] = processedValues.map { $0.room }
                    let processedServers: [String] = processedValues.map { $0.server }
                    let processedPublicKeys: [String] = processedValues.map { $0.publicKey }
                    let expectedRooms: [String] = [String](repeating: "main", count: 8)
                    let expectedServers: [String] = [
                        "https://sessionopengroup.co",
                        "https://sessionopengroup.co",
                        "http://sessionopengroup.co",
                        "http://sessionopengroup.co",
                        "https://143.198.213.225",
                        "https://143.198.213.225",
                        "http://143.198.213.255",
                        "http://143.198.213.255"
                    ]
                    let expectedPublicKeys: [String] = [String](
                        repeating: "658d29b91892a2389505596b135e76a53db6e11d613a51dbd3d0816adffb231c",
                        count: 8
                    )
                    
                    expect(processedValues.count).to(equal(validUrls.count))
                    expect(processedRooms).to(equal(expectedRooms))
                    expect(processedServers).to(equal(expectedServers))
                    expect(processedPublicKeys).to(equal(expectedPublicKeys))
                }

                // MARK: ---- handles the r prefix if present
                it("handles the r prefix if present") {
                    let info = LibSession.parseCommunity(
                        url: [
                            "https://sessionopengroup.co/r/main?",
                            "public_key=658d29b91892a2389505596b135e76a53db6e11d613a51dbd3d0816adffb231c"
                        ].joined()
                    )
                    
                    expect(info?.room).to(equal("main"))
                    expect(info?.server).to(equal("https://sessionopengroup.co"))
                    expect(info?.publicKey).to(equal("658d29b91892a2389505596b135e76a53db6e11d613a51dbd3d0816adffb231c"))
                }

                // MARK: ---- fails if no scheme is provided
                it("fails if no scheme is provided") {
                    let info = LibSession.parseCommunity(
                        url: [
                            "sessionopengroup.co/r/main?",
                            "public_key=658d29b91892a2389505596b135e76a53db6e11d613a51dbd3d0816adffb231c"
                        ].joined()
                    )
                    
                    expect(info?.room).to(beNil())
                    expect(info?.server).to(beNil())
                    expect(info?.publicKey).to(beNil())
                }
                
                // MARK: ---- fails if there is no room
                it("fails if there is no room") {
                    let info = LibSession.parseCommunity(
                        url: [
                            "https://sessionopengroup.co?",
                            "public_key=658d29b91892a2389505596b135e76a53db6e11d613a51dbd3d0816adffb231c"
                        ].joined()
                    )
                    
                    expect(info?.room).to(beNil())
                    expect(info?.server).to(beNil())
                    expect(info?.publicKey).to(beNil())
                }
                
                // MARK: ---- fails if there is no public key parameter
                it("fails if there is no public key parameter") {
                    let info = LibSession.parseCommunity(
                        url: "https://sessionopengroup.co/r/main"
                    )
                    
                    expect(info?.room).to(beNil())
                    expect(info?.server).to(beNil())
                    expect(info?.publicKey).to(beNil())
                }
                
                // MARK: ---- fails if the public key parameter is not 64 characters
                it("fails if the public key parameter is not 64 characters") {
                    let info = LibSession.parseCommunity(
                        url: [
                            "https://sessionopengroup.co/r/main?",
                            "public_key=658d29b91892a2389505596b135e76a53db6e11d613a51dbd3d0816adffb231"
                        ].joined()
                    )
                    
                    expect(info?.room).to(beNil())
                    expect(info?.server).to(beNil())
                    expect(info?.publicKey).to(beNil())
                }
                
                // MARK: ---- fails if the public key parameter is not a hex string
                it("fails if the public key parameter is not a hex string") {
                    let info = LibSession.parseCommunity(
                        url: [
                            "https://sessionopengroup.co/r/main?",
                            "public_key=!!!!!!!!!!!!!!!!!!!!!!!!!!!!!!!!!!!!!!!!!!!!!!!!!!!!!!!!!!!!!!!!"
                        ].joined()
                    )
                    
                    expect(info?.room).to(beNil())
                    expect(info?.server).to(beNil())
                    expect(info?.publicKey).to(beNil())
                }
                
                // MARK: ---- maintains the same TLS
                it("maintains the same TLS") {
                    let server1 = LibSession.parseCommunity(
                        url: [
                            "http://sessionopengroup.co/r/main?",
                            "public_key=658d29b91892a2389505596b135e76a53db6e11d613a51dbd3d0816adffb231c"
                        ].joined()
                    )?.server
                    let server2 = LibSession.parseCommunity(
                        url: [
                            "https://sessionopengroup.co/r/main?",
                            "public_key=658d29b91892a2389505596b135e76a53db6e11d613a51dbd3d0816adffb231c"
                        ].joined()
                    )?.server
                    
                    expect(server1).to(equal("http://sessionopengroup.co"))
                    expect(server2).to(equal("https://sessionopengroup.co"))
                }
                
                // MARK: ---- maintains the same port
                it("maintains the same port") {
                    let server1 = LibSession.parseCommunity(
                        url: [
                            "https://sessionopengroup.co/r/main?",
                            "public_key=658d29b91892a2389505596b135e76a53db6e11d613a51dbd3d0816adffb231c"
                        ].joined()
                    )?.server
                    let server2 = LibSession.parseCommunity(
                        url: [
                            "https://sessionopengroup.co:1234/r/main?",
                            "public_key=658d29b91892a2389505596b135e76a53db6e11d613a51dbd3d0816adffb231c"
                        ].joined()
                    )?.server
                    
                    expect(server1).to(equal("https://sessionopengroup.co"))
                    expect(server2).to(equal("https://sessionopengroup.co:1234"))
                }
            }
            
            // MARK: -- when generating a url
            context("when generating a url") {
                // MARK: ---- generates the url correctly
                it("generates the url correctly") {
                    expect(LibSession.communityUrlFor(server: "server", roomToken: "room", publicKey: "f8fec9b701000000ffffffff0400008000000000000000000000000000000000"))
                        .to(equal("server/room?public_key=f8fec9b701000000ffffffff0400008000000000000000000000000000000000"))
                }
                
                // MARK: ---- maintains the casing provided
                it("maintains the casing provided") {
                    expect(LibSession.communityUrlFor(server: "SeRVer", roomToken: "RoOM", publicKey: "f8fec9b701000000ffffffff0400008000000000000000000000000000000000"))
                        .to(equal("SeRVer/RoOM?public_key=f8fec9b701000000ffffffff0400008000000000000000000000000000000000"))
                }
                
                // MARK: ---- returns null when given a null value
                it("returns null when given a null value") {
                    expect(LibSession.communityUrlFor(server: nil, roomToken: "RoOM", publicKey: "f8fec9b701000000ffffffff0400008000000000000000000000000000000000"))
                        .to(beNil())
                }
            }
            
            // MARK: -- when creating a group
            context("when creating a group") {
                beforeEach {
                    var userGroupsConf: UnsafeMutablePointer<config_object>!
                    var secretKey: [UInt8] = Array(Data(hex: TestConstants.edSecretKey))
                    _ = user_groups_init(&userGroupsConf, &secretKey, nil, 0, nil)
                    userGroupsConfig = .object(userGroupsConf)
                    
                    mockSessionUtilCache
                        .when { $0.config(for: .userGroups, sessionId: .any) }
                        .thenReturn(Atomic(userGroupsConfig))
                }
                
                // MARK: ---- throws when there is no user ed25519 keyPair
                it("throws when there is no user ed25519 keyPair") {
                    var resultError: Error? = nil
                    
                    mockStorage.write { db in
                        try Identity.filter(id: .ed25519PublicKey).deleteAll(db)
                        try Identity.filter(id: .ed25519SecretKey).deleteAll(db)
                        
                        do {
                            _ = try SessionUtil.createGroup(
                                db,
                                name: "Testname",
                                description: nil,
                                displayPictureUrl: nil,
                                displayPictureFilename: nil,
                                displayPictureEncryptionKey: nil,
                                members: [],
                                using: dependencies
                            )
                        }
                        catch { resultError = error }
                    }
                    
                    expect(resultError).to(matchError(MessageSenderError.noKeyPair))
                }
                
                // MARK: ---- throws when it fails to generate a new identity ed25519 keyPair
                it("throws when it fails to generate a new identity ed25519 keyPair") {
                    var resultError: Error? = nil
                    
                    mockCrypto.when { $0.generate(.ed25519KeyPair()) }.thenReturn(nil)
                    
                    mockStorage.write { db in
                        do {
                            _ = try SessionUtil.createGroup(
                                db,
                                name: "Testname",
                                description: nil,
                                displayPictureUrl: nil,
                                displayPictureFilename: nil,
                                displayPictureEncryptionKey: nil,
                                members: [],
                                using: dependencies
                            )
                        }
                        catch { resultError = error }
                    }
                    
                    expect(resultError).to(matchError(MessageSenderError.noKeyPair))
                }
                
                // MARK: ---- throws when given an invalid member id
                it("throws when given an invalid member id") {
                    var resultError: Error? = nil
                    
                    mockStorage.write { db in
                        do {
                            _ = try SessionUtil.createGroup(
                                db,
                                name: "Testname",
                                description: nil,
                                displayPictureUrl: nil,
                                displayPictureFilename: nil,
                                displayPictureEncryptionKey: nil,
                                members: [(
                                    id: "123456",
                                    profile: Profile(
                                        id: "123456",
                                        name: ""
                                    )
                                )],
                                using: dependencies
                            )
                        }
                        catch { resultError = error }
                    }
                    
                    expect(resultError).to(matchError(
                        NSError(
                            domain: "cpp_exception",
                            code: -2,
                            userInfo: [
                                NSLocalizedDescriptionKey: "Invalid session ID: expected 66 hex digits starting with 05; got 123456"
                            ]
                        )
                    ))
                }
                
                // MARK: ---- returns the correct identity keyPair
                it("returns the correct identity keyPair") {
                    createGroupOutput = mockStorage.write(using: dependencies) { db in
                        try SessionUtil.createGroup(
                            db,
                            name: "Testname",
                            description: nil,
                            displayPictureUrl: nil,
                            displayPictureFilename: nil,
                            displayPictureEncryptionKey: nil,
                            members: [],
                            using: dependencies
                        )
                    }
                    
                    expect(createGroupOutput.identityKeyPair.publicKey.toHexString())
                        .to(equal("cbd569f56fb13ea95a3f0c05c331cc24139c0090feb412069dc49fab34406ece"))
                    expect(createGroupOutput.identityKeyPair.secretKey.toHexString())
                        .to(equal(
                            "0123456789abcdef0123456789abcdeffedcba9876543210fedcba9876543210" +
                            "cbd569f56fb13ea95a3f0c05c331cc24139c0090feb412069dc49fab34406ece"
                        ))
                }
                
                // MARK: ---- returns a closed group with the correct data set
                it("returns a closed group with the correct data set") {
                    createGroupOutput = mockStorage.write(using: dependencies) { db in
                        try SessionUtil.createGroup(
                            db,
                            name: "Testname",
                            description: nil,
                            displayPictureUrl: "TestUrl",
                            displayPictureFilename: "TestFilename",
                            displayPictureEncryptionKey: Data([1, 2, 3]),
                            members: [],
                            using: dependencies
                        )
                    }
                    
                    expect(createGroupOutput.group.threadId)
                        .to(equal("03cbd569f56fb13ea95a3f0c05c331cc24139c0090feb412069dc49fab34406ece"))
                    expect(createGroupOutput.group.groupIdentityPrivateKey?.toHexString())
                        .to(equal(
                            "0123456789abcdef0123456789abcdeffedcba9876543210fedcba9876543210" +
                            "cbd569f56fb13ea95a3f0c05c331cc24139c0090feb412069dc49fab34406ece"
                        ))
                    expect(createGroupOutput.group.name).to(equal("Testname"))
                    expect(createGroupOutput.group.displayPictureUrl).to(equal("TestUrl"))
                    expect(createGroupOutput.group.displayPictureFilename).to(equal("TestFilename"))
                    expect(createGroupOutput.group.displayPictureEncryptionKey).to(equal(Data([1, 2, 3])))
                    expect(createGroupOutput.group.formationTimestamp).to(equal(1234567890))
                    expect(createGroupOutput.group.invited).to(beFalse())
                }
                
                // MARK: ---- returns the members setup correctly
                it("returns the members setup correctly") {
                    createGroupOutput = mockStorage.write(using: dependencies) { db in
                        try SessionUtil.createGroup(
                            db,
                            name: "Testname",
                            description: nil,
                            displayPictureUrl: nil,
                            displayPictureFilename: nil,
                            displayPictureEncryptionKey: nil,
                            members: [(
                                id: "051111111111111111111111111111111111111111111111111111111111111111",
                                profile: Profile(
                                    id: "051111111111111111111111111111111111111111111111111111111111111111",
                                    name: "TestName",
                                    profilePictureUrl: "testUrl",
                                    profileEncryptionKey: Data([1, 2, 3])
                                )
                            )],
                            using: dependencies
                        )
                    }
                    
                    expect(createGroupOutput.members.count).to(equal(2))
                    expect(createGroupOutput.members.map { $0.groupId })
                        .to(equal([
                            "03cbd569f56fb13ea95a3f0c05c331cc24139c0090feb412069dc49fab34406ece",
                            "03cbd569f56fb13ea95a3f0c05c331cc24139c0090feb412069dc49fab34406ece",
                        ]))
                    expect(createGroupOutput.members.map { $0.profileId }.asSet())
                        .to(equal([
                            "051111111111111111111111111111111111111111111111111111111111111111",
                            "05\(TestConstants.publicKey)"
                        ]))
                    expect(createGroupOutput.members.map { $0.role }.asSet())
                        .to(equal([
                            .standard,
                            .admin
                        ]))
                    expect(createGroupOutput.members.map { $0.isHidden }.asSet())
                        .to(equal([
                            false,
                            false
                        ]))
                }
                
                // MARK: ---- adds the current user as an admin when not provided
                it("adds the current user as an admin when not provided") {
                    createGroupOutput = mockStorage.write(using: dependencies) { db in
                        try SessionUtil.createGroup(
                            db,
                            name: "Testname",
                            description: nil,
                            displayPictureUrl: nil,
                            displayPictureFilename: nil,
                            displayPictureEncryptionKey: nil,
                            members: [(
                                id: "051111111111111111111111111111111111111111111111111111111111111111",
                                profile: Profile(
                                    id: "051111111111111111111111111111111111111111111111111111111111111111",
                                    name: "TestName"
                                )
                            )],
                            using: dependencies
                        )
                    }
                    
                    expect(createGroupOutput.members.map { $0.groupId })
                        .to(contain("03cbd569f56fb13ea95a3f0c05c331cc24139c0090feb412069dc49fab34406ece"))
                    expect(createGroupOutput.members.map { $0.profileId })
                        .to(contain("05\(TestConstants.publicKey)"))
                    expect(createGroupOutput.members.map { $0.role }).to(contain(.admin))
                }
                
                // MARK: ---- handles members without profile data correctly
                it("handles members without profile data correctly") {
                    createGroupOutput = mockStorage.write(using: dependencies) { db in
                        try SessionUtil.createGroup(
                            db,
                            name: "Testname",
                            description: nil,
                            displayPictureUrl: nil,
                            displayPictureFilename: nil,
                            displayPictureEncryptionKey: nil,
                            members: [(
                                id: "051111111111111111111111111111111111111111111111111111111111111111",
                                profile: nil
                            )],
                            using: dependencies
                        )
                    }
                    
                    expect(createGroupOutput.members.count).to(equal(2))
                    expect(createGroupOutput.members.map { $0.groupId })
                        .to(contain("03cbd569f56fb13ea95a3f0c05c331cc24139c0090feb412069dc49fab34406ece"))
                    expect(createGroupOutput.members.map { $0.profileId })
                        .to(contain("051111111111111111111111111111111111111111111111111111111111111111"))
                    expect(createGroupOutput.members.map { $0.role }).to(contain(.standard))
                }
                
                // MARK: ---- stores the config states in the cache correctly
                it("stores the config states in the cache correctly") {
                    createGroupOutput = mockStorage.write(using: dependencies) { db in
                        try SessionUtil.createGroup(
                            db,
                            name: "Testname",
                            description: nil,
                            displayPictureUrl: nil,
                            displayPictureFilename: nil,
                            displayPictureEncryptionKey: nil,
                            members: [(
                                id: "051111111111111111111111111111111111111111111111111111111111111111",
                                profile: nil
                            )],
                            using: dependencies
                        )
                    }
                    
                    expect(mockSessionUtilCache).to(call(.exactly(times: 3)) {
                        $0.setConfig(for: .any, sessionId: .any, to: .any)
                    })
                    expect(mockSessionUtilCache)
                        .to(call(matchingParameters: .atLeast(2)) {
                            $0.setConfig(
                                for: .groupInfo,
                                sessionId: SessionId(
                                    .group,
                                    hex: "cbd569f56fb13ea95a3f0c05c331cc24139c0090feb412069dc49fab34406ece"
                                ),
                                to: .any
                            )
                        })
                    expect(mockSessionUtilCache)
                        .to(call(matchingParameters: .atLeast(2)) {
                            $0.setConfig(
                                for: .groupMembers,
                                sessionId: SessionId(
                                    .group,
                                    hex: "cbd569f56fb13ea95a3f0c05c331cc24139c0090feb412069dc49fab34406ece"
                                ),
                                to: .any
                            )
                        })
                    expect(mockSessionUtilCache)
                        .to(call(matchingParameters: .atLeast(2)) {
                            $0.setConfig(
                                for: .groupKeys,
                                sessionId: SessionId(
                                    .group,
                                    hex: "cbd569f56fb13ea95a3f0c05c331cc24139c0090feb412069dc49fab34406ece"
                                ),
                                to: .any
                            )
                        })
                }
            }
            
            // MARK: -- when saving a created a group
            context("when saving a created a group") {
                // MARK: ---- saves config dumps for the stored configs
                it("saves config dumps for the stored configs") {
                    mockStorage.write(using: dependencies) { db in
                        createGroupOutput = try SessionUtil.createGroup(
                            db,
                            name: "Testname",
                            description: nil,
                            displayPictureUrl: nil,
                            displayPictureFilename: nil,
                            displayPictureEncryptionKey: nil,
                            members: [(
                                id: "051111111111111111111111111111111111111111111111111111111111111111",
                                profile: nil
                            )],
                            using: dependencies
                        )
                        
                        try SessionUtil.saveCreatedGroup(
                            db,
                            group: createGroupOutput.group,
                            groupState: createGroupOutput.groupState,
                            using: dependencies
                        )
                    }
                    
                    let result: [ConfigDump]? = mockStorage.read(using: dependencies) { db in
                        try ConfigDump.fetchAll(db)
                    }
                    
                    expect(result?.map { $0.variant }.asSet())
                        .to(contain([.groupInfo, .groupKeys, .groupMembers]))
                    expect(result?.map { $0.sessionId }.asSet())
                        .to(contain([
                            SessionId(
                                .group,
                                hex: "cbd569f56fb13ea95a3f0c05c331cc24139c0090feb412069dc49fab34406ece"
                            )
                        ]))
                    expect(result?.map { $0.timestampMs }.asSet())
                        .to(contain([1234567890000]))
                }
                
                // MARK: ---- adds the group to the user groups config
                it("adds the group to the user groups config") {
                    mockStorage.write(using: dependencies) { db in
                        createGroupOutput = try SessionUtil.createGroup(
                            db,
                            name: "Testname",
                            description: nil,
                            displayPictureUrl: nil,
                            displayPictureFilename: nil,
                            displayPictureEncryptionKey: nil,
                            members: [(
                                id: "051111111111111111111111111111111111111111111111111111111111111111",
                                profile: nil
                            )],
                            using: dependencies
                        )
                        
                        try SessionUtil.saveCreatedGroup(
                            db,
                            group: createGroupOutput.group,
                            groupState: createGroupOutput.groupState,
                            using: dependencies
                        )
                    }
                    
                    let result: [ConfigDump]? = mockStorage.read(using: dependencies) { db in
                        try ConfigDump.fetchAll(db)
                    }
                    
                    expect(result?.map { $0.variant }.asSet()).to(contain([.userGroups]))
                    expect(result?.map { $0.timestampMs }.asSet()).to(contain([1234567890000]))
                }
            }
            
            // MARK: -- when receiving a GROUP_INFO update
            context("when receiving a GROUP_INFO update") {
                @TestState var latestGroup: ClosedGroup?
                @TestState var initialDisappearingConfig: DisappearingMessagesConfiguration?
                @TestState var latestDisappearingConfig: DisappearingMessagesConfiguration?
                
                beforeEach {
                    mockStorage.write(using: dependencies) { db in
                        try SessionThread.fetchOrCreate(
                            db,
                            id: createGroupOutput.group.threadId,
                            variant: .group,
                            shouldBeVisible: true,
                            calledFromConfig: nil,
                            using: dependencies
                        )
                        try createGroupOutput.group.insert(db)
                        try createGroupOutput.members.forEach { try $0.insert(db) }
                        initialDisappearingConfig = try DisappearingMessagesConfiguration
                            .fetchOne(db, id: createGroupOutput.group.threadId)
                            .defaulting(
                                to: DisappearingMessagesConfiguration.defaultWith(createGroupOutput.group.threadId)
                            )
                    }
                }
                
                // MARK: ---- does nothing if there are no changes
                it("does nothing if there are no changes") {
                    dependencies.setMockableValue(key: "needsDump", false)
                    
                    mockStorage.write(using: dependencies) { db in
                        try SessionUtil.handleGroupInfoUpdate(
                            db,
                            in: createGroupOutput.groupState[.groupInfo],
                            groupSessionId: SessionId(.group, hex: createGroupOutput.group.threadId),
                            serverTimestampMs: 1234567891000,
                            using: dependencies
                        )
                    }
                    
                    latestGroup = mockStorage.read(using: dependencies) { db in
                        try ClosedGroup.fetchOne(db, id: createGroupOutput.group.threadId)
                    }
                    expect(createGroupOutput.groupState[.groupInfo]).toNot(beNil())
                    expect(createGroupOutput.group).to(equal(latestGroup))
                }
                
                // MARK: ---- throws if the config is invalid
                it("throws if the config is invalid") {
                    dependencies.setMockableValue(key: "needsDump", true)
                    
                    mockStorage.write(using: dependencies) { db in
                        expect {
                            try SessionUtil.handleGroupInfoUpdate(
                                db,
                                in: .invalid,
                                groupSessionId: SessionId(.group, hex: createGroupOutput.group.threadId),
                                serverTimestampMs: 1234567891000,
                                using: dependencies
                            )
                        }
                        .to(throwError())
                    }
                }
                
                // MARK: ---- removes group data if the group is destroyed
                it("removes group data if the group is destroyed") {
                    createGroupOutput.groupState[.groupInfo]?.conf.map { groups_info_destroy_group($0) }
                    dependencies.setMockableValue(key: "needsDump", true)
                    
                    mockStorage.write(using: dependencies) { db in
                        try SessionUtil.handleGroupInfoUpdate(
                            db,
                            in: createGroupOutput.groupState[.groupInfo],
                            groupSessionId: SessionId(.group, hex: createGroupOutput.group.threadId),
                            serverTimestampMs: 1234567891000,
                            using: dependencies
                        )
                    }
                    
                    latestGroup = mockStorage.read(using: dependencies) { db in
                        try ClosedGroup.fetchOne(db, id: createGroupOutput.group.threadId)
                    }
                    expect(latestGroup?.authData).to(beNil())
                    expect(latestGroup?.groupIdentityPrivateKey).to(beNil())
                }
                
                // MARK: ---- updates the name if it changed
                it("updates the name if it changed") {
                    createGroupOutput.groupState[.groupInfo]?.conf.map {
                        var updatedName: [CChar] = "UpdatedName".cArray.nullTerminated()
                        groups_info_set_name($0, &updatedName)
                    }
                    dependencies.setMockableValue(key: "needsDump", true)
                    
                    mockStorage.write(using: dependencies) { db in
                        try SessionUtil.handleGroupInfoUpdate(
                            db,
                            in: createGroupOutput.groupState[.groupInfo],
                            groupSessionId: SessionId(.group, hex: createGroupOutput.group.threadId),
                            serverTimestampMs: 1234567891000,
                            using: dependencies
                        )
                    }
                    
                    latestGroup = mockStorage.read(using: dependencies) { db in
                        try ClosedGroup.fetchOne(db, id: createGroupOutput.group.threadId)
                    }
                    expect(createGroupOutput.group.name).to(equal("TestGroup"))
                    expect(latestGroup?.name).to(equal("UpdatedName"))
                }
                
                // MARK: ---- updates the description if it changed
                it("updates the description if it changed") {
                    createGroupOutput.groupState[.groupInfo]?.conf.map {
                        var updatedDesc: [CChar] = "UpdatedDesc".cArray.nullTerminated()
                        groups_info_set_description($0, &updatedDesc)
                    }
                    dependencies.setMockableValue(key: "needsDump", true)
                    
                    mockStorage.write(using: dependencies) { db in
                        try SessionUtil.handleGroupInfoUpdate(
                            db,
                            in: createGroupOutput.groupState[.groupInfo],
                            groupSessionId: SessionId(.group, hex: createGroupOutput.group.threadId),
                            serverTimestampMs: 1234567891000,
                            using: dependencies
                        )
                    }
                    
                    latestGroup = mockStorage.read(using: dependencies) { db in
                        try ClosedGroup.fetchOne(db, id: createGroupOutput.group.threadId)
                    }
                    expect(createGroupOutput.group.groupDescription).to(beNil())
                    expect(latestGroup?.groupDescription).to(equal("UpdatedDesc"))
                }
                
                // MARK: ---- updates the formation timestamp if it is later than the current value
                it("updates the formation timestamp if it is later than the current value") {
                    // Note: the 'formationTimestamp' stores the "joinedAt" date so we on'y update it if it's later
                    // than the current value (as we don't want to replace the record of when the current user joined
                    // the group with when the group was originally created)
                    mockStorage.write { db in try ClosedGroup.updateAll(db, ClosedGroup.Columns.formationTimestamp.set(to: 50000)) }
                    createGroupOutput.groupState[.groupInfo]?.conf.map { groups_info_set_created($0, 54321) }
                    dependencies.setMockableValue(key: "needsDump", true)
                    let originalGroup: ClosedGroup? = mockStorage.read(using: dependencies) { db in
                        try ClosedGroup.fetchOne(db, id: createGroupOutput.group.threadId)
                    }
                    
                    mockStorage.write(using: dependencies) { db in
                        try SessionUtil.handleGroupInfoUpdate(
                            db,
                            in: createGroupOutput.groupState[.groupInfo],
                            groupSessionId: SessionId(.group, hex: createGroupOutput.group.threadId),
                            serverTimestampMs: 1234567891000,
                            using: dependencies
                        )
                    }
                    
                    latestGroup = mockStorage.read(using: dependencies) { db in
                        try ClosedGroup.fetchOne(db, id: createGroupOutput.group.threadId)
                    }
                    expect(originalGroup?.formationTimestamp).to(equal(50000))
                    expect(latestGroup?.formationTimestamp).to(equal(54321))
                }
                
                // MARK: ---- and the display picture was changed
                context("and the display picture was changed") {
                    // MARK: ------ removes the display picture
                    it("removes the display picture") {
                        mockStorage.write(using: dependencies) { db in
                            try ClosedGroup
                                .updateAll(
                                    db,
                                    ClosedGroup.Columns.displayPictureUrl.set(to: "TestUrl"),
                                    ClosedGroup.Columns.displayPictureEncryptionKey.set(to: Data([1, 2, 3])),
                                    ClosedGroup.Columns.displayPictureFilename.set(to: "TestFilename")
                                )
                        }
                        dependencies.setMockableValue(key: "needsDump", true)
                        
                        mockStorage.write(using: dependencies) { db in
                            try SessionUtil.handleGroupInfoUpdate(
                                db,
                                in: createGroupOutput.groupState[.groupInfo],
                                groupSessionId: SessionId(.group, hex: createGroupOutput.group.threadId),
                                serverTimestampMs: 1234567891000,
                                using: dependencies
                            )
                        }
                        
                        latestGroup = mockStorage.read(using: dependencies) { db in
                            try ClosedGroup.fetchOne(db, id: createGroupOutput.group.threadId)
                        }
                        expect(latestGroup?.displayPictureUrl).to(beNil())
                        expect(latestGroup?.displayPictureEncryptionKey).to(beNil())
                        expect(latestGroup?.displayPictureFilename).to(beNil())
                        expect(latestGroup?.lastDisplayPictureUpdate).to(equal(1234567891))
                    }
                    
                    // MARK: ------ schedules a display picture download job if there is a new one
                    it("schedules a display picture download job if there is a new one") {
                        createGroupOutput.groupState[.groupInfo]?.conf.map {
                            var displayPic: user_profile_pic = user_profile_pic()
                            displayPic.url = "https://www.oxen.io/file/1234".toLibSession()
                            displayPic.key = Data(
                                repeating: 1,
                                count: DisplayPictureManager.aes256KeyByteLength
                            ).toLibSession()
                            groups_info_set_pic($0, displayPic)
                        }
                        dependencies.setMockableValue(key: "needsDump", true)
                        
                        mockStorage.write(using: dependencies) { db in
                            try SessionUtil.handleGroupInfoUpdate(
                                db,
                                in: createGroupOutput.groupState[.groupInfo],
                                groupSessionId: SessionId(.group, hex: createGroupOutput.group.threadId),
                                serverTimestampMs: 1234567891000,
                                using: dependencies
                            )
                        }
                        
                        expect(mockJobRunner)
                            .to(call(.exactly(times: 1), matchingParameters: .all) { jobRunner in
                                jobRunner.add(
                                    .any,
                                    job: Job(
                                        variant: .displayPictureDownload,
                                        behaviour: .runOnce,
                                        shouldBlock: false,
                                        shouldBeUnique: true,
                                        shouldSkipLaunchBecomeActive: false,
                                        details: DisplayPictureDownloadJob.Details(
                                            target: .group(
                                                id: createGroupOutput.group.threadId,
                                                url: "https://www.oxen.io/file/1234",
                                                encryptionKey: Data(
                                                    repeating: 1,
                                                    count: DisplayPictureManager.aes256KeyByteLength
                                                )
                                            ),
                                            timestamp: 1234567891
                                        )
                                    ),
                                    canStartJob: true,
                                    using: .any
                                )
                            })
                    }
                }
                
                // MARK: ---- updates the disappearing messages config
                it("updates the disappearing messages config") {
                    createGroupOutput.groupState[.groupInfo]?.conf.map { groups_info_set_expiry_timer($0, 10) }
                    dependencies.setMockableValue(key: "needsDump", true)
                    
                    mockStorage.write(using: dependencies) { db in
                        try SessionUtil.handleGroupInfoUpdate(
                            db,
                            in: createGroupOutput.groupState[.groupInfo],
                            groupSessionId: SessionId(.group, hex: createGroupOutput.group.threadId),
                            serverTimestampMs: 1234567891000,
                            using: dependencies
                        )
                    }
                    
                    latestDisappearingConfig = mockStorage.read(using: dependencies) { db in
                        try DisappearingMessagesConfiguration.fetchOne(db, id: createGroupOutput.group.threadId)
                    }
                    expect(initialDisappearingConfig?.isEnabled).to(beFalse())
                    expect(initialDisappearingConfig?.durationSeconds).to(equal(0))
                    expect(latestDisappearingConfig?.isEnabled).to(beTrue())
                    expect(latestDisappearingConfig?.durationSeconds).to(equal(10))
                }
                
                // MARK: ---- containing a deleteBefore timestamp
                context("containing a deleteBefore timestamp") {
                    @TestState var numInteractions: Int!
                    
                    // MARK: ------ deletes messages before the timestamp
                    it("deletes messages before the timestamp") {
                        mockStorage.write(using: dependencies) { db in
                            try SessionThread.fetchOrCreate(
                                db,
                                id: createGroupOutput.group.threadId,
                                variant: .contact,
                                shouldBeVisible: true,
                                calledFromConfig: nil,
                                using: dependencies
                            )
                            _ = try Interaction(
                                serverHash: "1234",
                                threadId: createGroupOutput.group.threadId,
                                authorId: "4321",
                                variant: .standardIncoming,
                                timestampMs: 100000000
                            ).inserted(db)
                        }
                        
                        createGroupOutput.groupState[.groupInfo]?.conf.map { groups_info_set_delete_before($0, 123456) }
                        dependencies.setMockableValue(key: "needsDump", true)
                        
                        mockStorage.write(using: dependencies) { db in
                            try SessionUtil.handleGroupInfoUpdate(
                                db,
                                in: createGroupOutput.groupState[.groupInfo],
                                groupSessionId: SessionId(.group, hex: createGroupOutput.group.threadId),
                                serverTimestampMs: 1234567891000,
                                using: dependencies
                            )
                        }
                        
                        numInteractions = mockStorage.read(using: dependencies) { db in
                            try Interaction.fetchCount(db)
                        }
                        expect(numInteractions).to(equal(0))
                    }
                    
                    // MARK: ------ does not delete messages after the timestamp
                    it("does not delete messages after the timestamp") {
                        mockStorage.write(using: dependencies) { db in
                            try SessionThread.fetchOrCreate(
                                db,
                                id: createGroupOutput.group.threadId,
                                variant: .contact,
                                shouldBeVisible: true,
                                calledFromConfig: nil,
                                using: dependencies
                            )
                            _ = try Interaction(
                                serverHash: "1234",
                                threadId: createGroupOutput.group.threadId,
                                authorId: "4321",
                                variant: .standardIncoming,
                                timestampMs: 100000000
                            ).inserted(db)
                            _ = try Interaction(
                                serverHash: "1235",
                                threadId: createGroupOutput.group.threadId,
                                authorId: "4322",
                                variant: .standardIncoming,
                                timestampMs: 200000000
                            ).inserted(db)
                        }
                        
                        createGroupOutput.groupState[.groupInfo]?.conf.map { groups_info_set_delete_before($0, 123456) }
                        dependencies.setMockableValue(key: "needsDump", true)
                        
                        mockStorage.write(using: dependencies) { db in
                            try SessionUtil.handleGroupInfoUpdate(
                                db,
                                in: createGroupOutput.groupState[.groupInfo],
                                groupSessionId: SessionId(.group, hex: createGroupOutput.group.threadId),
                                serverTimestampMs: 1234567891000,
                                using: dependencies
                            )
                        }
                        
                        numInteractions = mockStorage.read(using: dependencies) { db in
                            try Interaction.fetchCount(db)
                        }
                        expect(numInteractions).to(equal(1))
                    }
                }
                
                // MARK: ---- containing a deleteAttachmentsBefore timestamp
                context("containing a deleteAttachmentsBefore timestamp") {
                    @TestState var numInteractions: Int!
                    
                    // MARK: ------ deletes messages with attachments before the timestamp
                    it("deletes messages with attachments before the timestamp") {
                        mockStorage.write(using: dependencies) { db in
                            try SessionThread.fetchOrCreate(
                                db,
                                id: createGroupOutput.group.threadId,
                                variant: .contact,
                                shouldBeVisible: true,
                                calledFromConfig: nil,
                                using: dependencies
                            )
                            let interaction: Interaction = try Interaction(
                                serverHash: "1234",
                                threadId: createGroupOutput.group.threadId,
                                authorId: "4321",
                                variant: .standardIncoming,
                                timestampMs: 100000000
                            ).inserted(db)
                            _ = try Attachment(
                                id: "AttachmentId",
                                variant: .standard,
                                contentType: "Test",
                                byteCount: 1234
                            ).inserted(db)
                            _ = try InteractionAttachment(
                                albumIndex: 1,
                                interactionId: interaction.id!,
                                attachmentId: "AttachmentId"
                            ).inserted(db)
                        }
                        
                        createGroupOutput.groupState[.groupInfo]?.conf.map {
                            groups_info_set_attach_delete_before($0, 123456)
                        }
                        dependencies.setMockableValue(key: "needsDump", true)
                        
                        mockStorage.write(using: dependencies) { db in
                            try SessionUtil.handleGroupInfoUpdate(
                                db,
                                in: createGroupOutput.groupState[.groupInfo],
                                groupSessionId: SessionId(.group, hex: createGroupOutput.group.threadId),
                                serverTimestampMs: 1234567891000,
                                using: dependencies
                            )
                        }
                        
                        numInteractions = mockStorage.read(using: dependencies) { db in
                            try Interaction.fetchCount(db)
                        }
                        expect(numInteractions).to(equal(0))
                    }
                    
                    // MARK: ------ schedules a garbage collection job to clean up the attachments
                    it("schedules a garbage collection job to clean up the attachments") {
                        mockStorage.write(using: dependencies) { db in
                            try SessionThread.fetchOrCreate(
                                db,
                                id: createGroupOutput.group.threadId,
                                variant: .contact,
                                shouldBeVisible: true,
                                calledFromConfig: nil,
                                using: dependencies
                            )
                            let interaction: Interaction = try Interaction(
                                serverHash: "1234",
                                threadId: createGroupOutput.group.threadId,
                                authorId: "4321",
                                variant: .standardIncoming,
                                timestampMs: 100000000
                            ).inserted(db)
                            _ = try Attachment(
                                id: "AttachmentId",
                                variant: .standard,
                                contentType: "Test",
                                byteCount: 1234
                            ).inserted(db)
                            _ = try InteractionAttachment(
                                albumIndex: 1,
                                interactionId: interaction.id!,
                                attachmentId: "AttachmentId"
                            ).inserted(db)
                        }
                        
                        createGroupOutput.groupState[.groupInfo]?.conf.map {
                            groups_info_set_attach_delete_before($0, 123456)
                        }
                        dependencies.setMockableValue(key: "needsDump", true)
                        
                        mockStorage.write(using: dependencies) { db in
                            try SessionUtil.handleGroupInfoUpdate(
                                db,
                                in: createGroupOutput.groupState[.groupInfo],
                                groupSessionId: SessionId(.group, hex: createGroupOutput.group.threadId),
                                serverTimestampMs: 1234567891000,
                                using: dependencies
                            )
                        }
                        
                        expect(mockJobRunner)
                            .to(call(.exactly(times: 1), matchingParameters: .all) { jobRunner in
                                jobRunner.add(
                                    .any,
                                    job: Job(
                                        variant: .garbageCollection,
                                        behaviour: .runOnce,
                                        shouldBlock: false,
                                        shouldBeUnique: false,
                                        shouldSkipLaunchBecomeActive: false,
                                        details: GarbageCollectionJob.Details(
                                            typesToCollect: [.orphanedAttachments, .orphanedAttachmentFiles]
                                        )
                                    ),
                                    canStartJob: true,
                                    using: .any
                                )
                            })
                    }
                    
                    // MARK: ------ does not delete messages with attachments after the timestamp
                    it("does not delete messages with attachments after the timestamp") {
                        mockStorage.write(using: dependencies) { db in
                            try SessionThread.fetchOrCreate(
                                db,
                                id: createGroupOutput.group.threadId,
                                variant: .contact,
                                shouldBeVisible: true,
                                calledFromConfig: nil,
                                using: dependencies
                            )
                            let interaction1: Interaction = try Interaction(
                                serverHash: "1234",
                                threadId: createGroupOutput.group.threadId,
                                authorId: "4321",
                                variant: .standardIncoming,
                                timestampMs: 100000000
                            ).inserted(db)
                            let interaction2: Interaction = try Interaction(
                                serverHash: "1235",
                                threadId: createGroupOutput.group.threadId,
                                authorId: "4321",
                                variant: .standardIncoming,
                                timestampMs: 200000000
                            ).inserted(db)
                            _ = try Attachment(
                                id: "AttachmentId",
                                variant: .standard,
                                contentType: "Test",
                                byteCount: 1234
                            ).inserted(db)
                            _ = try Attachment(
                                id: "AttachmentId2",
                                variant: .standard,
                                contentType: "Test",
                                byteCount: 1234
                            ).inserted(db)
                            _ = try InteractionAttachment(
                                albumIndex: 1,
                                interactionId: interaction1.id!,
                                attachmentId: "AttachmentId"
                            ).inserted(db)
                            _ = try InteractionAttachment(
                                albumIndex: 1,
                                interactionId: interaction2.id!,
                                attachmentId: "AttachmentId2"
                            ).inserted(db)
                        }
                        
                        createGroupOutput.groupState[.groupInfo]?.conf.map {
                            groups_info_set_attach_delete_before($0, 123456)
                        }
                        dependencies.setMockableValue(key: "needsDump", true)
                        
                        mockStorage.write(using: dependencies) { db in
                            try SessionUtil.handleGroupInfoUpdate(
                                db,
                                in: createGroupOutput.groupState[.groupInfo],
                                groupSessionId: SessionId(.group, hex: createGroupOutput.group.threadId),
                                serverTimestampMs: 1234567891000,
                                using: dependencies
                            )
                        }
                        
                        numInteractions = mockStorage.read(using: dependencies) { db in
                            try Interaction.fetchCount(db)
                        }
                        expect(numInteractions).to(equal(1))
                    }
                    
                    // MARK: ------ does not delete messages before the timestamp that have no attachments
                    it("does not delete messages before the timestamp that have no attachments") {
                        mockStorage.write(using: dependencies) { db in
                            try SessionThread.fetchOrCreate(
                                db,
                                id: createGroupOutput.group.threadId,
                                variant: .contact,
                                shouldBeVisible: true,
                                calledFromConfig: nil,
                                using: dependencies
                            )
                            let interaction1: Interaction = try Interaction(
                                serverHash: "1234",
                                threadId: createGroupOutput.group.threadId,
                                authorId: "4321",
                                variant: .standardIncoming,
                                timestampMs: 100000000
                            ).inserted(db)
                            _ = try Interaction(
                                serverHash: "1235",
                                threadId: createGroupOutput.group.threadId,
                                authorId: "4321",
                                variant: .standardIncoming,
                                timestampMs: 200000000
                            ).inserted(db)
                            _ = try Attachment(
                                id: "AttachmentId",
                                variant: .standard,
                                contentType: "Test",
                                byteCount: 1234
                            ).inserted(db)
                            _ = try InteractionAttachment(
                                albumIndex: 1,
                                interactionId: interaction1.id!,
                                attachmentId: "AttachmentId"
                            ).inserted(db)
                        }
                        
                        createGroupOutput.groupState[.groupInfo]?.conf.map {
                            groups_info_set_attach_delete_before($0, 123456)
                        }
                        dependencies.setMockableValue(key: "needsDump", true)
                        
                        mockStorage.write(using: dependencies) { db in
                            try SessionUtil.handleGroupInfoUpdate(
                                db,
                                in: createGroupOutput.groupState[.groupInfo],
                                groupSessionId: SessionId(.group, hex: createGroupOutput.group.threadId),
                                serverTimestampMs: 1234567891000,
                                using: dependencies
                            )
                        }
                        
                        numInteractions = mockStorage.read(using: dependencies) { db in
                            try Interaction.fetchCount(db)
                        }
                        expect(numInteractions).to(equal(1))
                    }
                }
                
                // MARK: ---- deletes from the server after deleting messages before a given timestamp
                it("deletes from the server after deleting messages before a given timestamp") {
                    mockStorage.write(using: dependencies) { db in
                        try SessionThread.fetchOrCreate(
                            db,
                            id: createGroupOutput.group.threadId,
                            variant: .contact,
                            shouldBeVisible: true,
                            calledFromConfig: nil,
                            using: dependencies
                        )
                        _ = try Interaction(
                            serverHash: "1234",
                            threadId: createGroupOutput.group.threadId,
                            authorId: "4321",
                            variant: .standardIncoming,
                            timestampMs: 100000000
                        ).inserted(db)
                    }
                    
                    createGroupOutput.groupState[.groupInfo]?.conf.map { groups_info_set_delete_before($0, 123456) }
                    dependencies.setMockableValue(key: "needsDump", true)
                    
                    mockStorage.write(using: dependencies) { db in
                        try SessionUtil.handleGroupInfoUpdate(
                            db,
                            in: createGroupOutput.groupState[.groupInfo],
                            groupSessionId: SessionId(.group, hex: createGroupOutput.group.threadId),
                            serverTimestampMs: 1234567891000,
                            using: dependencies
                        )
                    }
                    
                    let expectedRequest: URLRequest = try SnodeAPI
                        .preparedDeleteMessages(
                            serverHashes: ["1234"],
                            requireSuccessfulDeletion: false,
                            authMethod: Authentication.groupAdmin(
                                groupSessionId: createGroupOutput.groupSessionId,
                                ed25519SecretKey: createGroupOutput.identityKeyPair.secretKey
                            ),
                            using: dependencies
                        )
                        .request
                    expect(mockNetwork)
                        .to(call(.exactly(times: 1), matchingParameters: .all) { [dependencies = dependencies!] network in
                            network.send(
                                .selectedNetworkRequest(
                                    expectedRequest.httpBody!,
                                    to: dependencies.randomElement(mockSwarmCache)!,
                                    timeout: Network.defaultTimeout,
                                    using: .any
                                )
                            )
                        })
                }
                
                // MARK: ---- does not delete from the server if there is no server hash
                it("does not delete from the server if there is no server hash") {
                    mockStorage.write(using: dependencies) { db in
                        try SessionThread.fetchOrCreate(
                            db,
                            id: createGroupOutput.group.threadId,
                            variant: .contact,
                            shouldBeVisible: true,
                            calledFromConfig: nil,
                            using: dependencies
                        )
                        _ = try Interaction(
                            threadId: createGroupOutput.group.threadId,
                            authorId: "4321",
                            variant: .standardIncoming,
                            timestampMs: 100000000
                        ).inserted(db)
                    }
                    
                    createGroupOutput.groupState[.groupInfo]?.conf.map { groups_info_set_delete_before($0, 123456) }
                    dependencies.setMockableValue(key: "needsDump", true)
                    
                    mockStorage.write(using: dependencies) { db in
                        try SessionUtil.handleGroupInfoUpdate(
                            db,
                            in: createGroupOutput.groupState[.groupInfo],
                            groupSessionId: SessionId(.group, hex: createGroupOutput.group.threadId),
                            serverTimestampMs: 1234567891000,
                            using: dependencies
                        )
                    }
                    
                    let numInteractions: Int? = mockStorage.read(using: dependencies) { db in
                        try Interaction.fetchCount(db)
                    }
                    expect(numInteractions).to(equal(0))
                    expect(mockNetwork)
                        .toNot(call { network in
                            network.send(.selectedNetworkRequest(.any, to: .any, timeout: .any, using: .any))
                        })
                }
            }
        }
    }
}

// MARK: - Convenience

private extension SessionUtil.Config {
    var conf: UnsafeMutablePointer<config_object>? {
        switch self {
            case .object(let conf): return conf
            default: return nil
        }
    }
}<|MERGE_RESOLUTION|>--- conflicted
+++ resolved
@@ -1,10 +1,7 @@
 // Copyright © 2023 Rangeproof Pty Ltd. All rights reserved.
 
 import Foundation
-<<<<<<< HEAD
 import GRDB
-=======
->>>>>>> bd34d1a9
 import SessionUtil
 import SessionUtilitiesKit
 
@@ -21,7 +18,6 @@
         @TestState var dependencies: TestDependencies! = TestDependencies { dependencies in
             dependencies.dateNow = Date(timeIntervalSince1970: 1234567890)
             dependencies.forceSynchronous = true
-            dependencies.setMockableValue(JSONEncoder.OutputFormatting.sortedKeys)  // Deterministic ordering
         }
         @TestState(cache: .general, in: dependencies) var mockGeneralCache: MockGeneralCache! = MockGeneralCache(
             initialSetup: { cache in
@@ -48,26 +44,22 @@
                     .when { $0.generate(.ed25519KeyPair()) }
                     .thenReturn(
                         KeyPair(
-                            publicKey: Data.data(
-                                fromHex: "cbd569f56fb13ea95a3f0c05c331cc24139c0090feb412069dc49fab34406ece"
-                            )!.bytes,
-                            secretKey: Data.data(
-                                fromHex: "0123456789abcdef0123456789abcdeffedcba9876543210fedcba9876543210" +
+                            publicKey: Array(Data(hex: "cbd569f56fb13ea95a3f0c05c331cc24139c0090feb412069dc49fab34406ece")),
+                            secretKey: Array(Data(
+                                hex: "0123456789abcdef0123456789abcdeffedcba9876543210fedcba9876543210" +
                                 "cbd569f56fb13ea95a3f0c05c331cc24139c0090feb412069dc49fab34406ece"
-                            )!.bytes
+                            ))
                         )
                     )
                 crypto
                     .when { $0.generate(.ed25519KeyPair(seed: .any)) }
                     .thenReturn(
                         KeyPair(
-                            publicKey: Data.data(
-                                fromHex: "cbd569f56fb13ea95a3f0c05c331cc24139c0090feb412069dc49fab34406ece"
-                            )!.bytes,
-                            secretKey: Data.data(
-                                fromHex: "0123456789abcdef0123456789abcdeffedcba9876543210fedcba9876543210" +
+                            publicKey: Array(Data(hex: "cbd569f56fb13ea95a3f0c05c331cc24139c0090feb412069dc49fab34406ece")),
+                            secretKey: Array(Data(
+                                hex: "0123456789abcdef0123456789abcdeffedcba9876543210fedcba9876543210" +
                                 "cbd569f56fb13ea95a3f0c05c331cc24139c0090feb412069dc49fab34406ece"
-                            )!.bytes
+                            ))
                         )
                     )
                 crypto
@@ -77,29 +69,9 @@
                     )
             }
         )
-        @TestState(singleton: .network, in: dependencies) var mockNetwork: MockNetwork! = MockNetwork(
-            initialSetup: { network in
-                network
-                    .when { $0.send(.selectedNetworkRequest(.any, to: .any, timeout: .any, using: .any)) }
-                    .thenReturn(MockNetwork.response(data: Data([1, 2, 3])))
-            }
-        )
-        @TestState(singleton: .jobRunner, in: dependencies) var mockJobRunner: MockJobRunner! = MockJobRunner(
-            initialSetup: { jobRunner in
-                jobRunner
-                    .when { $0.add(.any, job: .any, dependantJob: .any, canStartJob: .any, using: .any) }
-                    .thenReturn(nil)
-            }
-        )
-        @TestState(defaults: .standard, in: dependencies) var mockUserDefaults: MockUserDefaults! = MockUserDefaults(
-            initialSetup: { userDefaults in
-                userDefaults.when { $0.string(forKey: .any) }.thenReturn(nil)
-            }
-        )
-        
-        @TestState var createGroupOutput: SessionUtil.CreatedGroupInfo! = {
-            mockStorage.write(using: dependencies) { db in
-                 try SessionUtil.createGroup(
+        @TestState var createGroupOutput: LibSession.CreatedGroupInfo! = {
+            mockStorage.write { db in
+                 try LibSession.createGroup(
                     db,
                     name: "TestGroup",
                     description: nil,
@@ -111,35 +83,7 @@
                  )
             }
         }()
-        @TestState var mockSwarmCache: Set<Snode>! = [
-            Snode(
-                address: "test",
-                port: 0,
-                ed25519PublicKey: TestConstants.edPublicKey,
-                x25519PublicKey: TestConstants.publicKey
-            ),
-            Snode(
-                address: "test",
-                port: 1,
-                ed25519PublicKey: TestConstants.edPublicKey,
-                x25519PublicKey: TestConstants.publicKey
-            ),
-            Snode(
-                address: "test",
-                port: 2,
-                ed25519PublicKey: TestConstants.edPublicKey,
-                x25519PublicKey: TestConstants.publicKey
-            )
-        ]
-        @TestState(cache: .snodeAPI, in: dependencies) var mockSnodeAPICache: MockSnodeAPICache! = MockSnodeAPICache(
-            initialSetup: { cache in
-                cache.when { $0.clockOffsetMs }.thenReturn(0)
-                cache.when { $0.hasLoadedSwarm(for: .any) }.thenReturn(true)
-                cache.when { $0.swarmCache(publicKey: .any) }.thenReturn(mockSwarmCache)
-                cache.when { $0.setSwarmCache(publicKey: .any, cache: .any) }.thenReturn(nil)
-            }
-        )
-        @TestState(cache: .sessionUtil, in: dependencies) var mockSessionUtilCache: MockSessionUtilCache! = MockSessionUtilCache(
+        @TestState(cache: .libSession, in: dependencies) var mockLibSessionCache: MockLibSessionCache! = MockLibSessionCache(
             initialSetup: { cache in
                 var conf: UnsafeMutablePointer<config_object>!
                 var secretKey: [UInt8] = Array(Data(hex: TestConstants.edSecretKey))
@@ -154,9 +98,11 @@
                     .thenReturn(Atomic(createGroupOutput.groupState[.groupMembers]))
                 cache.when { $0.config(for: .groupKeys, sessionId: .any) }
                     .thenReturn(Atomic(createGroupOutput.groupState[.groupKeys]))
+                cache.when { $0.configNeedsDump(.any) }.thenReturn(false)
+                cache.when { try $0.createDump(config: .any, for: .any, sessionId: .any, timestampMs: .any) }.thenReturn(nil)
             }
         )
-        @TestState var userGroupsConfig: SessionUtil.Config!
+        @TestState var userGroupsConfig: LibSession.Config!
         
         // MARK: - LibSession
         describe("LibSession") {
@@ -375,7 +321,7 @@
                     _ = user_groups_init(&userGroupsConf, &secretKey, nil, 0, nil)
                     userGroupsConfig = .object(userGroupsConf)
                     
-                    mockSessionUtilCache
+                    mockLibSessionCache
                         .when { $0.config(for: .userGroups, sessionId: .any) }
                         .thenReturn(Atomic(userGroupsConfig))
                 }
@@ -389,7 +335,7 @@
                         try Identity.filter(id: .ed25519SecretKey).deleteAll(db)
                         
                         do {
-                            _ = try SessionUtil.createGroup(
+                            _ = try LibSession.createGroup(
                                 db,
                                 name: "Testname",
                                 description: nil,
@@ -414,7 +360,7 @@
                     
                     mockStorage.write { db in
                         do {
-                            _ = try SessionUtil.createGroup(
+                            _ = try LibSession.createGroup(
                                 db,
                                 name: "Testname",
                                 description: nil,
@@ -437,7 +383,7 @@
                     
                     mockStorage.write { db in
                         do {
-                            _ = try SessionUtil.createGroup(
+                            _ = try LibSession.createGroup(
                                 db,
                                 name: "Testname",
                                 description: nil,
@@ -457,21 +403,14 @@
                         catch { resultError = error }
                     }
                     
-                    expect(resultError).to(matchError(
-                        NSError(
-                            domain: "cpp_exception",
-                            code: -2,
-                            userInfo: [
-                                NSLocalizedDescriptionKey: "Invalid session ID: expected 66 hex digits starting with 05; got 123456"
-                            ]
-                        )
-                    ))
+                    expect(resultError)
+                        .to(matchError(LibSessionError.libSessionError("Invalid session ID: expected 66 hex digits starting with 05; got 123456")))
                 }
                 
                 // MARK: ---- returns the correct identity keyPair
                 it("returns the correct identity keyPair") {
-                    createGroupOutput = mockStorage.write(using: dependencies) { db in
-                        try SessionUtil.createGroup(
+                    createGroupOutput = mockStorage.write { db in
+                        try LibSession.createGroup(
                             db,
                             name: "Testname",
                             description: nil,
@@ -494,8 +433,8 @@
                 
                 // MARK: ---- returns a closed group with the correct data set
                 it("returns a closed group with the correct data set") {
-                    createGroupOutput = mockStorage.write(using: dependencies) { db in
-                        try SessionUtil.createGroup(
+                    createGroupOutput = mockStorage.write { db in
+                        try LibSession.createGroup(
                             db,
                             name: "Testname",
                             description: nil,
@@ -524,8 +463,8 @@
                 
                 // MARK: ---- returns the members setup correctly
                 it("returns the members setup correctly") {
-                    createGroupOutput = mockStorage.write(using: dependencies) { db in
-                        try SessionUtil.createGroup(
+                    createGroupOutput = mockStorage.write { db in
+                        try LibSession.createGroup(
                             db,
                             name: "Testname",
                             description: nil,
@@ -570,8 +509,8 @@
                 
                 // MARK: ---- adds the current user as an admin when not provided
                 it("adds the current user as an admin when not provided") {
-                    createGroupOutput = mockStorage.write(using: dependencies) { db in
-                        try SessionUtil.createGroup(
+                    createGroupOutput = mockStorage.write { db in
+                        try LibSession.createGroup(
                             db,
                             name: "Testname",
                             description: nil,
@@ -598,8 +537,8 @@
                 
                 // MARK: ---- handles members without profile data correctly
                 it("handles members without profile data correctly") {
-                    createGroupOutput = mockStorage.write(using: dependencies) { db in
-                        try SessionUtil.createGroup(
+                    createGroupOutput = mockStorage.write { db in
+                        try LibSession.createGroup(
                             db,
                             name: "Testname",
                             description: nil,
@@ -624,8 +563,8 @@
                 
                 // MARK: ---- stores the config states in the cache correctly
                 it("stores the config states in the cache correctly") {
-                    createGroupOutput = mockStorage.write(using: dependencies) { db in
-                        try SessionUtil.createGroup(
+                    createGroupOutput = mockStorage.write { db in
+                        try LibSession.createGroup(
                             db,
                             name: "Testname",
                             description: nil,
@@ -640,10 +579,10 @@
                         )
                     }
                     
-                    expect(mockSessionUtilCache).to(call(.exactly(times: 3)) {
+                    expect(mockLibSessionCache).to(call(.exactly(times: 3)) {
                         $0.setConfig(for: .any, sessionId: .any, to: .any)
                     })
-                    expect(mockSessionUtilCache)
+                    expect(mockLibSessionCache)
                         .to(call(matchingParameters: .atLeast(2)) {
                             $0.setConfig(
                                 for: .groupInfo,
@@ -654,7 +593,7 @@
                                 to: .any
                             )
                         })
-                    expect(mockSessionUtilCache)
+                    expect(mockLibSessionCache)
                         .to(call(matchingParameters: .atLeast(2)) {
                             $0.setConfig(
                                 for: .groupMembers,
@@ -665,7 +604,7 @@
                                 to: .any
                             )
                         })
-                    expect(mockSessionUtilCache)
+                    expect(mockLibSessionCache)
                         .to(call(matchingParameters: .atLeast(2)) {
                             $0.setConfig(
                                 for: .groupKeys,
@@ -681,10 +620,27 @@
             
             // MARK: -- when saving a created a group
             context("when saving a created a group") {
+                beforeEach {
+                    mockLibSessionCache.when { $0.configNeedsDump(.any) }.thenReturn(true)
+                    mockLibSessionCache
+                        .when { try $0.createDump(config: .any, for: .any, sessionId: .any, timestampMs: .any) }
+                        .then { args in
+                            mockStorage.write { db in
+                                try ConfigDump(
+                                    variant: args[1] as! ConfigDump.Variant,
+                                    sessionId: (args[2] as! SessionId).hexString,
+                                    data: Data([1, 2, 3]),
+                                    timestampMs: args[3] as! Int64
+                                ).upsert(db)
+                            }
+                        }
+                        .thenReturn(nil)
+                }
+                
                 // MARK: ---- saves config dumps for the stored configs
                 it("saves config dumps for the stored configs") {
-                    mockStorage.write(using: dependencies) { db in
-                        createGroupOutput = try SessionUtil.createGroup(
+                    mockStorage.write { db in
+                        createGroupOutput = try LibSession.createGroup(
                             db,
                             name: "Testname",
                             description: nil,
@@ -698,7 +654,7 @@
                             using: dependencies
                         )
                         
-                        try SessionUtil.saveCreatedGroup(
+                        try LibSession.saveCreatedGroup(
                             db,
                             group: createGroupOutput.group,
                             groupState: createGroupOutput.groupState,
@@ -706,7 +662,7 @@
                         )
                     }
                     
-                    let result: [ConfigDump]? = mockStorage.read(using: dependencies) { db in
+                    let result: [ConfigDump]? = mockStorage.read { db in
                         try ConfigDump.fetchAll(db)
                     }
                     
@@ -719,14 +675,13 @@
                                 hex: "cbd569f56fb13ea95a3f0c05c331cc24139c0090feb412069dc49fab34406ece"
                             )
                         ]))
-                    expect(result?.map { $0.timestampMs }.asSet())
-                        .to(contain([1234567890000]))
+                    expect(result?.map { $0.timestampMs }.asSet()).to(contain([1234567890000]))
                 }
                 
                 // MARK: ---- adds the group to the user groups config
                 it("adds the group to the user groups config") {
-                    mockStorage.write(using: dependencies) { db in
-                        createGroupOutput = try SessionUtil.createGroup(
+                    mockStorage.write { db in
+                        createGroupOutput = try LibSession.createGroup(
                             db,
                             name: "Testname",
                             description: nil,
@@ -740,7 +695,7 @@
                             using: dependencies
                         )
                         
-                        try SessionUtil.saveCreatedGroup(
+                        try LibSession.saveCreatedGroup(
                             db,
                             group: createGroupOutput.group,
                             groupState: createGroupOutput.groupState,
@@ -748,730 +703,12 @@
                         )
                     }
                     
-                    let result: [ConfigDump]? = mockStorage.read(using: dependencies) { db in
+                    let result: [ConfigDump]? = mockStorage.read { db in
                         try ConfigDump.fetchAll(db)
                     }
                     
                     expect(result?.map { $0.variant }.asSet()).to(contain([.userGroups]))
                     expect(result?.map { $0.timestampMs }.asSet()).to(contain([1234567890000]))
-                }
-            }
-            
-            // MARK: -- when receiving a GROUP_INFO update
-            context("when receiving a GROUP_INFO update") {
-                @TestState var latestGroup: ClosedGroup?
-                @TestState var initialDisappearingConfig: DisappearingMessagesConfiguration?
-                @TestState var latestDisappearingConfig: DisappearingMessagesConfiguration?
-                
-                beforeEach {
-                    mockStorage.write(using: dependencies) { db in
-                        try SessionThread.fetchOrCreate(
-                            db,
-                            id: createGroupOutput.group.threadId,
-                            variant: .group,
-                            shouldBeVisible: true,
-                            calledFromConfig: nil,
-                            using: dependencies
-                        )
-                        try createGroupOutput.group.insert(db)
-                        try createGroupOutput.members.forEach { try $0.insert(db) }
-                        initialDisappearingConfig = try DisappearingMessagesConfiguration
-                            .fetchOne(db, id: createGroupOutput.group.threadId)
-                            .defaulting(
-                                to: DisappearingMessagesConfiguration.defaultWith(createGroupOutput.group.threadId)
-                            )
-                    }
-                }
-                
-                // MARK: ---- does nothing if there are no changes
-                it("does nothing if there are no changes") {
-                    dependencies.setMockableValue(key: "needsDump", false)
-                    
-                    mockStorage.write(using: dependencies) { db in
-                        try SessionUtil.handleGroupInfoUpdate(
-                            db,
-                            in: createGroupOutput.groupState[.groupInfo],
-                            groupSessionId: SessionId(.group, hex: createGroupOutput.group.threadId),
-                            serverTimestampMs: 1234567891000,
-                            using: dependencies
-                        )
-                    }
-                    
-                    latestGroup = mockStorage.read(using: dependencies) { db in
-                        try ClosedGroup.fetchOne(db, id: createGroupOutput.group.threadId)
-                    }
-                    expect(createGroupOutput.groupState[.groupInfo]).toNot(beNil())
-                    expect(createGroupOutput.group).to(equal(latestGroup))
-                }
-                
-                // MARK: ---- throws if the config is invalid
-                it("throws if the config is invalid") {
-                    dependencies.setMockableValue(key: "needsDump", true)
-                    
-                    mockStorage.write(using: dependencies) { db in
-                        expect {
-                            try SessionUtil.handleGroupInfoUpdate(
-                                db,
-                                in: .invalid,
-                                groupSessionId: SessionId(.group, hex: createGroupOutput.group.threadId),
-                                serverTimestampMs: 1234567891000,
-                                using: dependencies
-                            )
-                        }
-                        .to(throwError())
-                    }
-                }
-                
-                // MARK: ---- removes group data if the group is destroyed
-                it("removes group data if the group is destroyed") {
-                    createGroupOutput.groupState[.groupInfo]?.conf.map { groups_info_destroy_group($0) }
-                    dependencies.setMockableValue(key: "needsDump", true)
-                    
-                    mockStorage.write(using: dependencies) { db in
-                        try SessionUtil.handleGroupInfoUpdate(
-                            db,
-                            in: createGroupOutput.groupState[.groupInfo],
-                            groupSessionId: SessionId(.group, hex: createGroupOutput.group.threadId),
-                            serverTimestampMs: 1234567891000,
-                            using: dependencies
-                        )
-                    }
-                    
-                    latestGroup = mockStorage.read(using: dependencies) { db in
-                        try ClosedGroup.fetchOne(db, id: createGroupOutput.group.threadId)
-                    }
-                    expect(latestGroup?.authData).to(beNil())
-                    expect(latestGroup?.groupIdentityPrivateKey).to(beNil())
-                }
-                
-                // MARK: ---- updates the name if it changed
-                it("updates the name if it changed") {
-                    createGroupOutput.groupState[.groupInfo]?.conf.map {
-                        var updatedName: [CChar] = "UpdatedName".cArray.nullTerminated()
-                        groups_info_set_name($0, &updatedName)
-                    }
-                    dependencies.setMockableValue(key: "needsDump", true)
-                    
-                    mockStorage.write(using: dependencies) { db in
-                        try SessionUtil.handleGroupInfoUpdate(
-                            db,
-                            in: createGroupOutput.groupState[.groupInfo],
-                            groupSessionId: SessionId(.group, hex: createGroupOutput.group.threadId),
-                            serverTimestampMs: 1234567891000,
-                            using: dependencies
-                        )
-                    }
-                    
-                    latestGroup = mockStorage.read(using: dependencies) { db in
-                        try ClosedGroup.fetchOne(db, id: createGroupOutput.group.threadId)
-                    }
-                    expect(createGroupOutput.group.name).to(equal("TestGroup"))
-                    expect(latestGroup?.name).to(equal("UpdatedName"))
-                }
-                
-                // MARK: ---- updates the description if it changed
-                it("updates the description if it changed") {
-                    createGroupOutput.groupState[.groupInfo]?.conf.map {
-                        var updatedDesc: [CChar] = "UpdatedDesc".cArray.nullTerminated()
-                        groups_info_set_description($0, &updatedDesc)
-                    }
-                    dependencies.setMockableValue(key: "needsDump", true)
-                    
-                    mockStorage.write(using: dependencies) { db in
-                        try SessionUtil.handleGroupInfoUpdate(
-                            db,
-                            in: createGroupOutput.groupState[.groupInfo],
-                            groupSessionId: SessionId(.group, hex: createGroupOutput.group.threadId),
-                            serverTimestampMs: 1234567891000,
-                            using: dependencies
-                        )
-                    }
-                    
-                    latestGroup = mockStorage.read(using: dependencies) { db in
-                        try ClosedGroup.fetchOne(db, id: createGroupOutput.group.threadId)
-                    }
-                    expect(createGroupOutput.group.groupDescription).to(beNil())
-                    expect(latestGroup?.groupDescription).to(equal("UpdatedDesc"))
-                }
-                
-                // MARK: ---- updates the formation timestamp if it is later than the current value
-                it("updates the formation timestamp if it is later than the current value") {
-                    // Note: the 'formationTimestamp' stores the "joinedAt" date so we on'y update it if it's later
-                    // than the current value (as we don't want to replace the record of when the current user joined
-                    // the group with when the group was originally created)
-                    mockStorage.write { db in try ClosedGroup.updateAll(db, ClosedGroup.Columns.formationTimestamp.set(to: 50000)) }
-                    createGroupOutput.groupState[.groupInfo]?.conf.map { groups_info_set_created($0, 54321) }
-                    dependencies.setMockableValue(key: "needsDump", true)
-                    let originalGroup: ClosedGroup? = mockStorage.read(using: dependencies) { db in
-                        try ClosedGroup.fetchOne(db, id: createGroupOutput.group.threadId)
-                    }
-                    
-                    mockStorage.write(using: dependencies) { db in
-                        try SessionUtil.handleGroupInfoUpdate(
-                            db,
-                            in: createGroupOutput.groupState[.groupInfo],
-                            groupSessionId: SessionId(.group, hex: createGroupOutput.group.threadId),
-                            serverTimestampMs: 1234567891000,
-                            using: dependencies
-                        )
-                    }
-                    
-                    latestGroup = mockStorage.read(using: dependencies) { db in
-                        try ClosedGroup.fetchOne(db, id: createGroupOutput.group.threadId)
-                    }
-                    expect(originalGroup?.formationTimestamp).to(equal(50000))
-                    expect(latestGroup?.formationTimestamp).to(equal(54321))
-                }
-                
-                // MARK: ---- and the display picture was changed
-                context("and the display picture was changed") {
-                    // MARK: ------ removes the display picture
-                    it("removes the display picture") {
-                        mockStorage.write(using: dependencies) { db in
-                            try ClosedGroup
-                                .updateAll(
-                                    db,
-                                    ClosedGroup.Columns.displayPictureUrl.set(to: "TestUrl"),
-                                    ClosedGroup.Columns.displayPictureEncryptionKey.set(to: Data([1, 2, 3])),
-                                    ClosedGroup.Columns.displayPictureFilename.set(to: "TestFilename")
-                                )
-                        }
-                        dependencies.setMockableValue(key: "needsDump", true)
-                        
-                        mockStorage.write(using: dependencies) { db in
-                            try SessionUtil.handleGroupInfoUpdate(
-                                db,
-                                in: createGroupOutput.groupState[.groupInfo],
-                                groupSessionId: SessionId(.group, hex: createGroupOutput.group.threadId),
-                                serverTimestampMs: 1234567891000,
-                                using: dependencies
-                            )
-                        }
-                        
-                        latestGroup = mockStorage.read(using: dependencies) { db in
-                            try ClosedGroup.fetchOne(db, id: createGroupOutput.group.threadId)
-                        }
-                        expect(latestGroup?.displayPictureUrl).to(beNil())
-                        expect(latestGroup?.displayPictureEncryptionKey).to(beNil())
-                        expect(latestGroup?.displayPictureFilename).to(beNil())
-                        expect(latestGroup?.lastDisplayPictureUpdate).to(equal(1234567891))
-                    }
-                    
-                    // MARK: ------ schedules a display picture download job if there is a new one
-                    it("schedules a display picture download job if there is a new one") {
-                        createGroupOutput.groupState[.groupInfo]?.conf.map {
-                            var displayPic: user_profile_pic = user_profile_pic()
-                            displayPic.url = "https://www.oxen.io/file/1234".toLibSession()
-                            displayPic.key = Data(
-                                repeating: 1,
-                                count: DisplayPictureManager.aes256KeyByteLength
-                            ).toLibSession()
-                            groups_info_set_pic($0, displayPic)
-                        }
-                        dependencies.setMockableValue(key: "needsDump", true)
-                        
-                        mockStorage.write(using: dependencies) { db in
-                            try SessionUtil.handleGroupInfoUpdate(
-                                db,
-                                in: createGroupOutput.groupState[.groupInfo],
-                                groupSessionId: SessionId(.group, hex: createGroupOutput.group.threadId),
-                                serverTimestampMs: 1234567891000,
-                                using: dependencies
-                            )
-                        }
-                        
-                        expect(mockJobRunner)
-                            .to(call(.exactly(times: 1), matchingParameters: .all) { jobRunner in
-                                jobRunner.add(
-                                    .any,
-                                    job: Job(
-                                        variant: .displayPictureDownload,
-                                        behaviour: .runOnce,
-                                        shouldBlock: false,
-                                        shouldBeUnique: true,
-                                        shouldSkipLaunchBecomeActive: false,
-                                        details: DisplayPictureDownloadJob.Details(
-                                            target: .group(
-                                                id: createGroupOutput.group.threadId,
-                                                url: "https://www.oxen.io/file/1234",
-                                                encryptionKey: Data(
-                                                    repeating: 1,
-                                                    count: DisplayPictureManager.aes256KeyByteLength
-                                                )
-                                            ),
-                                            timestamp: 1234567891
-                                        )
-                                    ),
-                                    canStartJob: true,
-                                    using: .any
-                                )
-                            })
-                    }
-                }
-                
-                // MARK: ---- updates the disappearing messages config
-                it("updates the disappearing messages config") {
-                    createGroupOutput.groupState[.groupInfo]?.conf.map { groups_info_set_expiry_timer($0, 10) }
-                    dependencies.setMockableValue(key: "needsDump", true)
-                    
-                    mockStorage.write(using: dependencies) { db in
-                        try SessionUtil.handleGroupInfoUpdate(
-                            db,
-                            in: createGroupOutput.groupState[.groupInfo],
-                            groupSessionId: SessionId(.group, hex: createGroupOutput.group.threadId),
-                            serverTimestampMs: 1234567891000,
-                            using: dependencies
-                        )
-                    }
-                    
-                    latestDisappearingConfig = mockStorage.read(using: dependencies) { db in
-                        try DisappearingMessagesConfiguration.fetchOne(db, id: createGroupOutput.group.threadId)
-                    }
-                    expect(initialDisappearingConfig?.isEnabled).to(beFalse())
-                    expect(initialDisappearingConfig?.durationSeconds).to(equal(0))
-                    expect(latestDisappearingConfig?.isEnabled).to(beTrue())
-                    expect(latestDisappearingConfig?.durationSeconds).to(equal(10))
-                }
-                
-                // MARK: ---- containing a deleteBefore timestamp
-                context("containing a deleteBefore timestamp") {
-                    @TestState var numInteractions: Int!
-                    
-                    // MARK: ------ deletes messages before the timestamp
-                    it("deletes messages before the timestamp") {
-                        mockStorage.write(using: dependencies) { db in
-                            try SessionThread.fetchOrCreate(
-                                db,
-                                id: createGroupOutput.group.threadId,
-                                variant: .contact,
-                                shouldBeVisible: true,
-                                calledFromConfig: nil,
-                                using: dependencies
-                            )
-                            _ = try Interaction(
-                                serverHash: "1234",
-                                threadId: createGroupOutput.group.threadId,
-                                authorId: "4321",
-                                variant: .standardIncoming,
-                                timestampMs: 100000000
-                            ).inserted(db)
-                        }
-                        
-                        createGroupOutput.groupState[.groupInfo]?.conf.map { groups_info_set_delete_before($0, 123456) }
-                        dependencies.setMockableValue(key: "needsDump", true)
-                        
-                        mockStorage.write(using: dependencies) { db in
-                            try SessionUtil.handleGroupInfoUpdate(
-                                db,
-                                in: createGroupOutput.groupState[.groupInfo],
-                                groupSessionId: SessionId(.group, hex: createGroupOutput.group.threadId),
-                                serverTimestampMs: 1234567891000,
-                                using: dependencies
-                            )
-                        }
-                        
-                        numInteractions = mockStorage.read(using: dependencies) { db in
-                            try Interaction.fetchCount(db)
-                        }
-                        expect(numInteractions).to(equal(0))
-                    }
-                    
-                    // MARK: ------ does not delete messages after the timestamp
-                    it("does not delete messages after the timestamp") {
-                        mockStorage.write(using: dependencies) { db in
-                            try SessionThread.fetchOrCreate(
-                                db,
-                                id: createGroupOutput.group.threadId,
-                                variant: .contact,
-                                shouldBeVisible: true,
-                                calledFromConfig: nil,
-                                using: dependencies
-                            )
-                            _ = try Interaction(
-                                serverHash: "1234",
-                                threadId: createGroupOutput.group.threadId,
-                                authorId: "4321",
-                                variant: .standardIncoming,
-                                timestampMs: 100000000
-                            ).inserted(db)
-                            _ = try Interaction(
-                                serverHash: "1235",
-                                threadId: createGroupOutput.group.threadId,
-                                authorId: "4322",
-                                variant: .standardIncoming,
-                                timestampMs: 200000000
-                            ).inserted(db)
-                        }
-                        
-                        createGroupOutput.groupState[.groupInfo]?.conf.map { groups_info_set_delete_before($0, 123456) }
-                        dependencies.setMockableValue(key: "needsDump", true)
-                        
-                        mockStorage.write(using: dependencies) { db in
-                            try SessionUtil.handleGroupInfoUpdate(
-                                db,
-                                in: createGroupOutput.groupState[.groupInfo],
-                                groupSessionId: SessionId(.group, hex: createGroupOutput.group.threadId),
-                                serverTimestampMs: 1234567891000,
-                                using: dependencies
-                            )
-                        }
-                        
-                        numInteractions = mockStorage.read(using: dependencies) { db in
-                            try Interaction.fetchCount(db)
-                        }
-                        expect(numInteractions).to(equal(1))
-                    }
-                }
-                
-                // MARK: ---- containing a deleteAttachmentsBefore timestamp
-                context("containing a deleteAttachmentsBefore timestamp") {
-                    @TestState var numInteractions: Int!
-                    
-                    // MARK: ------ deletes messages with attachments before the timestamp
-                    it("deletes messages with attachments before the timestamp") {
-                        mockStorage.write(using: dependencies) { db in
-                            try SessionThread.fetchOrCreate(
-                                db,
-                                id: createGroupOutput.group.threadId,
-                                variant: .contact,
-                                shouldBeVisible: true,
-                                calledFromConfig: nil,
-                                using: dependencies
-                            )
-                            let interaction: Interaction = try Interaction(
-                                serverHash: "1234",
-                                threadId: createGroupOutput.group.threadId,
-                                authorId: "4321",
-                                variant: .standardIncoming,
-                                timestampMs: 100000000
-                            ).inserted(db)
-                            _ = try Attachment(
-                                id: "AttachmentId",
-                                variant: .standard,
-                                contentType: "Test",
-                                byteCount: 1234
-                            ).inserted(db)
-                            _ = try InteractionAttachment(
-                                albumIndex: 1,
-                                interactionId: interaction.id!,
-                                attachmentId: "AttachmentId"
-                            ).inserted(db)
-                        }
-                        
-                        createGroupOutput.groupState[.groupInfo]?.conf.map {
-                            groups_info_set_attach_delete_before($0, 123456)
-                        }
-                        dependencies.setMockableValue(key: "needsDump", true)
-                        
-                        mockStorage.write(using: dependencies) { db in
-                            try SessionUtil.handleGroupInfoUpdate(
-                                db,
-                                in: createGroupOutput.groupState[.groupInfo],
-                                groupSessionId: SessionId(.group, hex: createGroupOutput.group.threadId),
-                                serverTimestampMs: 1234567891000,
-                                using: dependencies
-                            )
-                        }
-                        
-                        numInteractions = mockStorage.read(using: dependencies) { db in
-                            try Interaction.fetchCount(db)
-                        }
-                        expect(numInteractions).to(equal(0))
-                    }
-                    
-                    // MARK: ------ schedules a garbage collection job to clean up the attachments
-                    it("schedules a garbage collection job to clean up the attachments") {
-                        mockStorage.write(using: dependencies) { db in
-                            try SessionThread.fetchOrCreate(
-                                db,
-                                id: createGroupOutput.group.threadId,
-                                variant: .contact,
-                                shouldBeVisible: true,
-                                calledFromConfig: nil,
-                                using: dependencies
-                            )
-                            let interaction: Interaction = try Interaction(
-                                serverHash: "1234",
-                                threadId: createGroupOutput.group.threadId,
-                                authorId: "4321",
-                                variant: .standardIncoming,
-                                timestampMs: 100000000
-                            ).inserted(db)
-                            _ = try Attachment(
-                                id: "AttachmentId",
-                                variant: .standard,
-                                contentType: "Test",
-                                byteCount: 1234
-                            ).inserted(db)
-                            _ = try InteractionAttachment(
-                                albumIndex: 1,
-                                interactionId: interaction.id!,
-                                attachmentId: "AttachmentId"
-                            ).inserted(db)
-                        }
-                        
-                        createGroupOutput.groupState[.groupInfo]?.conf.map {
-                            groups_info_set_attach_delete_before($0, 123456)
-                        }
-                        dependencies.setMockableValue(key: "needsDump", true)
-                        
-                        mockStorage.write(using: dependencies) { db in
-                            try SessionUtil.handleGroupInfoUpdate(
-                                db,
-                                in: createGroupOutput.groupState[.groupInfo],
-                                groupSessionId: SessionId(.group, hex: createGroupOutput.group.threadId),
-                                serverTimestampMs: 1234567891000,
-                                using: dependencies
-                            )
-                        }
-                        
-                        expect(mockJobRunner)
-                            .to(call(.exactly(times: 1), matchingParameters: .all) { jobRunner in
-                                jobRunner.add(
-                                    .any,
-                                    job: Job(
-                                        variant: .garbageCollection,
-                                        behaviour: .runOnce,
-                                        shouldBlock: false,
-                                        shouldBeUnique: false,
-                                        shouldSkipLaunchBecomeActive: false,
-                                        details: GarbageCollectionJob.Details(
-                                            typesToCollect: [.orphanedAttachments, .orphanedAttachmentFiles]
-                                        )
-                                    ),
-                                    canStartJob: true,
-                                    using: .any
-                                )
-                            })
-                    }
-                    
-                    // MARK: ------ does not delete messages with attachments after the timestamp
-                    it("does not delete messages with attachments after the timestamp") {
-                        mockStorage.write(using: dependencies) { db in
-                            try SessionThread.fetchOrCreate(
-                                db,
-                                id: createGroupOutput.group.threadId,
-                                variant: .contact,
-                                shouldBeVisible: true,
-                                calledFromConfig: nil,
-                                using: dependencies
-                            )
-                            let interaction1: Interaction = try Interaction(
-                                serverHash: "1234",
-                                threadId: createGroupOutput.group.threadId,
-                                authorId: "4321",
-                                variant: .standardIncoming,
-                                timestampMs: 100000000
-                            ).inserted(db)
-                            let interaction2: Interaction = try Interaction(
-                                serverHash: "1235",
-                                threadId: createGroupOutput.group.threadId,
-                                authorId: "4321",
-                                variant: .standardIncoming,
-                                timestampMs: 200000000
-                            ).inserted(db)
-                            _ = try Attachment(
-                                id: "AttachmentId",
-                                variant: .standard,
-                                contentType: "Test",
-                                byteCount: 1234
-                            ).inserted(db)
-                            _ = try Attachment(
-                                id: "AttachmentId2",
-                                variant: .standard,
-                                contentType: "Test",
-                                byteCount: 1234
-                            ).inserted(db)
-                            _ = try InteractionAttachment(
-                                albumIndex: 1,
-                                interactionId: interaction1.id!,
-                                attachmentId: "AttachmentId"
-                            ).inserted(db)
-                            _ = try InteractionAttachment(
-                                albumIndex: 1,
-                                interactionId: interaction2.id!,
-                                attachmentId: "AttachmentId2"
-                            ).inserted(db)
-                        }
-                        
-                        createGroupOutput.groupState[.groupInfo]?.conf.map {
-                            groups_info_set_attach_delete_before($0, 123456)
-                        }
-                        dependencies.setMockableValue(key: "needsDump", true)
-                        
-                        mockStorage.write(using: dependencies) { db in
-                            try SessionUtil.handleGroupInfoUpdate(
-                                db,
-                                in: createGroupOutput.groupState[.groupInfo],
-                                groupSessionId: SessionId(.group, hex: createGroupOutput.group.threadId),
-                                serverTimestampMs: 1234567891000,
-                                using: dependencies
-                            )
-                        }
-                        
-                        numInteractions = mockStorage.read(using: dependencies) { db in
-                            try Interaction.fetchCount(db)
-                        }
-                        expect(numInteractions).to(equal(1))
-                    }
-                    
-                    // MARK: ------ does not delete messages before the timestamp that have no attachments
-                    it("does not delete messages before the timestamp that have no attachments") {
-                        mockStorage.write(using: dependencies) { db in
-                            try SessionThread.fetchOrCreate(
-                                db,
-                                id: createGroupOutput.group.threadId,
-                                variant: .contact,
-                                shouldBeVisible: true,
-                                calledFromConfig: nil,
-                                using: dependencies
-                            )
-                            let interaction1: Interaction = try Interaction(
-                                serverHash: "1234",
-                                threadId: createGroupOutput.group.threadId,
-                                authorId: "4321",
-                                variant: .standardIncoming,
-                                timestampMs: 100000000
-                            ).inserted(db)
-                            _ = try Interaction(
-                                serverHash: "1235",
-                                threadId: createGroupOutput.group.threadId,
-                                authorId: "4321",
-                                variant: .standardIncoming,
-                                timestampMs: 200000000
-                            ).inserted(db)
-                            _ = try Attachment(
-                                id: "AttachmentId",
-                                variant: .standard,
-                                contentType: "Test",
-                                byteCount: 1234
-                            ).inserted(db)
-                            _ = try InteractionAttachment(
-                                albumIndex: 1,
-                                interactionId: interaction1.id!,
-                                attachmentId: "AttachmentId"
-                            ).inserted(db)
-                        }
-                        
-                        createGroupOutput.groupState[.groupInfo]?.conf.map {
-                            groups_info_set_attach_delete_before($0, 123456)
-                        }
-                        dependencies.setMockableValue(key: "needsDump", true)
-                        
-                        mockStorage.write(using: dependencies) { db in
-                            try SessionUtil.handleGroupInfoUpdate(
-                                db,
-                                in: createGroupOutput.groupState[.groupInfo],
-                                groupSessionId: SessionId(.group, hex: createGroupOutput.group.threadId),
-                                serverTimestampMs: 1234567891000,
-                                using: dependencies
-                            )
-                        }
-                        
-                        numInteractions = mockStorage.read(using: dependencies) { db in
-                            try Interaction.fetchCount(db)
-                        }
-                        expect(numInteractions).to(equal(1))
-                    }
-                }
-                
-                // MARK: ---- deletes from the server after deleting messages before a given timestamp
-                it("deletes from the server after deleting messages before a given timestamp") {
-                    mockStorage.write(using: dependencies) { db in
-                        try SessionThread.fetchOrCreate(
-                            db,
-                            id: createGroupOutput.group.threadId,
-                            variant: .contact,
-                            shouldBeVisible: true,
-                            calledFromConfig: nil,
-                            using: dependencies
-                        )
-                        _ = try Interaction(
-                            serverHash: "1234",
-                            threadId: createGroupOutput.group.threadId,
-                            authorId: "4321",
-                            variant: .standardIncoming,
-                            timestampMs: 100000000
-                        ).inserted(db)
-                    }
-                    
-                    createGroupOutput.groupState[.groupInfo]?.conf.map { groups_info_set_delete_before($0, 123456) }
-                    dependencies.setMockableValue(key: "needsDump", true)
-                    
-                    mockStorage.write(using: dependencies) { db in
-                        try SessionUtil.handleGroupInfoUpdate(
-                            db,
-                            in: createGroupOutput.groupState[.groupInfo],
-                            groupSessionId: SessionId(.group, hex: createGroupOutput.group.threadId),
-                            serverTimestampMs: 1234567891000,
-                            using: dependencies
-                        )
-                    }
-                    
-                    let expectedRequest: URLRequest = try SnodeAPI
-                        .preparedDeleteMessages(
-                            serverHashes: ["1234"],
-                            requireSuccessfulDeletion: false,
-                            authMethod: Authentication.groupAdmin(
-                                groupSessionId: createGroupOutput.groupSessionId,
-                                ed25519SecretKey: createGroupOutput.identityKeyPair.secretKey
-                            ),
-                            using: dependencies
-                        )
-                        .request
-                    expect(mockNetwork)
-                        .to(call(.exactly(times: 1), matchingParameters: .all) { [dependencies = dependencies!] network in
-                            network.send(
-                                .selectedNetworkRequest(
-                                    expectedRequest.httpBody!,
-                                    to: dependencies.randomElement(mockSwarmCache)!,
-                                    timeout: Network.defaultTimeout,
-                                    using: .any
-                                )
-                            )
-                        })
-                }
-                
-                // MARK: ---- does not delete from the server if there is no server hash
-                it("does not delete from the server if there is no server hash") {
-                    mockStorage.write(using: dependencies) { db in
-                        try SessionThread.fetchOrCreate(
-                            db,
-                            id: createGroupOutput.group.threadId,
-                            variant: .contact,
-                            shouldBeVisible: true,
-                            calledFromConfig: nil,
-                            using: dependencies
-                        )
-                        _ = try Interaction(
-                            threadId: createGroupOutput.group.threadId,
-                            authorId: "4321",
-                            variant: .standardIncoming,
-                            timestampMs: 100000000
-                        ).inserted(db)
-                    }
-                    
-                    createGroupOutput.groupState[.groupInfo]?.conf.map { groups_info_set_delete_before($0, 123456) }
-                    dependencies.setMockableValue(key: "needsDump", true)
-                    
-                    mockStorage.write(using: dependencies) { db in
-                        try SessionUtil.handleGroupInfoUpdate(
-                            db,
-                            in: createGroupOutput.groupState[.groupInfo],
-                            groupSessionId: SessionId(.group, hex: createGroupOutput.group.threadId),
-                            serverTimestampMs: 1234567891000,
-                            using: dependencies
-                        )
-                    }
-                    
-                    let numInteractions: Int? = mockStorage.read(using: dependencies) { db in
-                        try Interaction.fetchCount(db)
-                    }
-                    expect(numInteractions).to(equal(0))
-                    expect(mockNetwork)
-                        .toNot(call { network in
-                            network.send(.selectedNetworkRequest(.any, to: .any, timeout: .any, using: .any))
-                        })
                 }
             }
         }
@@ -1480,7 +717,7 @@
 
 // MARK: - Convenience
 
-private extension SessionUtil.Config {
+private extension LibSession.Config {
     var conf: UnsafeMutablePointer<config_object>? {
         switch self {
             case .object(let conf): return conf
