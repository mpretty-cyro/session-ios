// Copyright © 2022 Rangeproof Pty Ltd. All rights reserved.

import Foundation
import CryptoKit
import Combine
import GRDB
import SignalCoreKit

open class Storage {
    public static let queuePrefix: String = "SessionDatabase"
    private static let dbFileName: String = "Session.sqlite"
    private static let keychainService: String = "TSKeyChainService"
    private static let dbCipherKeySpecKey: String = "GRDBDatabaseCipherKeySpec"
    private static let kSQLCipherKeySpecLength: Int = 48
    private static let writeWarningThreadshold: TimeInterval = 3
    
    private static var sharedDatabaseDirectoryPath: String { "\(OWSFileSystem.appSharedDataDirectoryPath())/database" }
    private static var databasePath: String { "\(Storage.sharedDatabaseDirectoryPath)/\(Storage.dbFileName)" }
    private static var databasePathShm: String { "\(Storage.sharedDatabaseDirectoryPath)/\(Storage.dbFileName)-shm" }
    private static var databasePathWal: String { "\(Storage.sharedDatabaseDirectoryPath)/\(Storage.dbFileName)-wal" }
    
    public static var hasCreatedValidInstance: Bool { internalHasCreatedValidInstance.wrappedValue }
    public static var isDatabasePasswordAccessible: Bool {
        guard (try? getDatabaseCipherKeySpec()) != nil else { return false }
        
        return true
    }
    
    private var startupError: Error?
    private let migrationsCompleted: Atomic<Bool> = Atomic(false)
    private static let internalHasCreatedValidInstance: Atomic<Bool> = Atomic(false)
    internal let internalCurrentlyRunningMigration: Atomic<(identifier: TargetMigrations.Identifier, migration: Migration.Type)?> = Atomic(nil)
    
    public static let shared: Storage = Storage()
    public private(set) var isValid: Bool = false
    
    /// This property gets set when triggering the suspend/resume notifications for the database but `GRDB` will attempt to
    /// resume the suspention when it attempts to perform a write so it's possible for this to return a **false-positive** so
    /// this should be taken into consideration when used
    public private(set) var isSuspendedUnsafe: Bool = false
    
    public var hasCompletedMigrations: Bool { migrationsCompleted.wrappedValue }
    public var currentlyRunningMigration: (identifier: TargetMigrations.Identifier, migration: Migration.Type)? {
        internalCurrentlyRunningMigration.wrappedValue
    }
    public static let defaultPublisherScheduler: ValueObservationScheduler = .async(onQueue: .main)
    
    fileprivate var dbWriter: DatabaseWriter?
    internal var testDbWriter: DatabaseWriter? { dbWriter }
    private var unprocessedMigrationRequirements: Atomic<[MigrationRequirement]> = Atomic(MigrationRequirement.allCases)
    private var migrator: DatabaseMigrator?
    private var migrationProgressUpdater: Atomic<((String, CGFloat) -> ())>?
    private var migrationRequirementProcesser: Atomic<(Database?, MigrationRequirement) -> ()>?
    
    // MARK: - Initialization
    
    public init(
        customWriter: DatabaseWriter? = nil,
        customMigrationTargets: [MigratableTarget.Type]? = nil
    ) {
        configureDatabase(customWriter: customWriter, customMigrationTargets: customMigrationTargets)
    }
    
    private func configureDatabase(
        customWriter: DatabaseWriter? = nil,
        customMigrationTargets: [MigratableTarget.Type]? = nil
    ) {
        // Create the database directory if needed and ensure it's protection level is set before attempting to
        // create the database KeySpec or the database itself
        OWSFileSystem.ensureDirectoryExists(Storage.sharedDatabaseDirectoryPath)
        OWSFileSystem.protectFileOrFolder(atPath: Storage.sharedDatabaseDirectoryPath)
        
        // If a custom writer was provided then use that (for unit testing)
        guard customWriter == nil else {
            dbWriter = customWriter
            isValid = true
            Storage.internalHasCreatedValidInstance.mutate { $0 = true }
            perform(
                migrationTargets: (customMigrationTargets ?? []),
                async: false,
                onProgressUpdate: nil,
                onMigrationRequirement: { _, _ in },
                onComplete: { _, _ in }
            )
            return
        }
        
        /// Generate the database KeySpec if needed (this MUST be done before we try to access the database as a different thread
        /// might attempt to access the database before the key is successfully created)
        ///
        /// We reset the bytes immediately after generation to ensure the database key doesn't hang around in memory unintentionally
        ///
        /// **Note:** If we fail to get/generate the keySpec then don't bother continuing to setup the Database as it'll just be invalid,
        /// in this case the App/Extensions will have logic that checks the `isValid` flag of the database
        do {
            var tmpKeySpec: Data = try Storage.getOrGenerateDatabaseKeySpec()
            tmpKeySpec.resetBytes(in: 0..<tmpKeySpec.count)
        }
        catch { return }
        
        // Configure the database and create the DatabasePool for interacting with the database
        var config = Configuration()
        config.label = Storage.queuePrefix
        config.maximumReaderCount = 10  // Increase the max read connection limit - Default is 5
        config.observesSuspensionNotifications = true // Minimise `0xDEAD10CC` exceptions
        config.prepareDatabase { db in
            var keySpec: Data = try Storage.getOrGenerateDatabaseKeySpec()
            defer { keySpec.resetBytes(in: 0..<keySpec.count) } // Reset content immediately after use
            
            // Use a raw key spec, where the 96 hexadecimal digits are provided
            // (i.e. 64 hex for the 256 bit key, followed by 32 hex for the 128 bit salt)
            // using explicit BLOB syntax, e.g.:
            //
            // x'98483C6EB40B6C31A448C22A66DED3B5E5E8D5119CAC8327B655C8B5C483648101010101010101010101010101010101'
            keySpec = try (keySpec.toHexString().data(using: .utf8) ?? { throw StorageError.invalidKeySpec }())
            keySpec.insert(contentsOf: [120, 39], at: 0)    // "x'" prefix
            keySpec.append(39)                              // "'" suffix
            
            try db.usePassphrase(keySpec)
            
            // According to the SQLCipher docs iOS needs the 'cipher_plaintext_header_size' value set to at least
            // 32 as iOS extends special privileges to the database and needs this header to be in plaintext
            // to determine the file type
            //
            // For more info see: https://www.zetetic.net/sqlcipher/sqlcipher-api/#cipher_plaintext_header_size
            try db.execute(sql: "PRAGMA cipher_plaintext_header_size = 32")
        }
        
        // Create the DatabasePool to allow us to connect to the database and mark the storage as valid
        do {
            dbWriter = try DatabasePool(
                path: "\(Storage.sharedDatabaseDirectoryPath)/\(Storage.dbFileName)",
                configuration: config
            )
            isValid = true
            Storage.internalHasCreatedValidInstance.mutate { $0 = true }
        }
        catch { startupError = error }
    }
    
    // MARK: - Migrations
    
    public static func appliedMigrationIdentifiers(_ db: Database) -> Set<String> {
        let migrator: DatabaseMigrator = DatabaseMigrator()
        
        return (try? migrator.appliedIdentifiers(db))
            .defaulting(to: [])
    }
    
    public func perform(
        migrationTargets: [MigratableTarget.Type],
        async: Bool = true,
        onProgressUpdate: ((CGFloat, TimeInterval) -> ())?,
        onMigrationRequirement: @escaping (Database?, MigrationRequirement) -> (),
        onComplete: @escaping (Swift.Result<Void, Error>, Bool) -> ()
    ) {
        guard isValid, let dbWriter: DatabaseWriter = dbWriter else {
            let error: Error = (startupError ?? StorageError.startupFailed)
            SNLog("[Database Error] Statup failed with error: \(error)")
            onComplete(.failure(StorageError.startupFailed), false)
            return
        }
        
        typealias MigrationInfo = (identifier: TargetMigrations.Identifier, migrations: TargetMigrations.MigrationSet)
        let maybeSortedMigrationInfo: [MigrationInfo]? = try? dbWriter
            .read { db -> [MigrationInfo] in
                migrationTargets
                    .map { target -> TargetMigrations in target.migrations(db) }
                    .sorted()
                    .reduce(into: [[MigrationInfo]]()) { result, next in
                        next.migrations.enumerated().forEach { index, migrationSet in
                            if result.count <= index {
                                result.append([])
                            }

                            result[index] = (result[index] + [(next.identifier, migrationSet)])
                        }
                    }
                    .reduce(into: []) { result, next in result.append(contentsOf: next) }
            }
        
        guard let sortedMigrationInfo: [MigrationInfo] = maybeSortedMigrationInfo else {
            SNLog("[Database Error] Statup failed with error: Unable to prepare migrations")
            onComplete(.failure(StorageError.startupFailed), false)
            return
        }
        
        // Setup and run any required migrations
        migrator = { [weak self] in
            var migrator: DatabaseMigrator = DatabaseMigrator()
            sortedMigrationInfo.forEach { migrationInfo in
                migrationInfo.migrations.forEach { migration in
                    migrator.registerMigration(self, targetIdentifier: migrationInfo.identifier, migration: migration)
                }
            }
            
            return migrator
        }()
        
        // Determine which migrations need to be performed and gather the relevant settings needed to
        // inform the app of progress/states
        let completedMigrations: [String] = (try? dbWriter.read { db in try migrator?.completedMigrations(db) })
            .defaulting(to: [])
        let unperformedMigrations: [(key: String, migration: Migration.Type)] = sortedMigrationInfo
            .reduce(into: []) { result, next in
                next.migrations.forEach { migration in
                    let key: String = next.identifier.key(with: migration)
                    
                    guard !completedMigrations.contains(key) else { return }
                    
                    result.append((key, migration))
                }
            }
        let migrationToDurationMap: [String: TimeInterval] = unperformedMigrations
            .reduce(into: [:]) { result, next in
                result[next.key] = next.migration.minExpectedRunDuration
            }
        let unperformedMigrationDurations: [TimeInterval] = unperformedMigrations
            .map { _, migration in migration.minExpectedRunDuration }
        let totalMinExpectedDuration: TimeInterval = migrationToDurationMap.values.reduce(0, +)
        let needsConfigSync: Bool = unperformedMigrations
            .contains(where: { _, migration in migration.needsConfigSync })
        
        self.migrationProgressUpdater = Atomic({ targetKey, progress in
            guard let migrationIndex: Int = unperformedMigrations.firstIndex(where: { key, _ in key == targetKey }) else {
                return
            }
            
            let completedExpectedDuration: TimeInterval = (
                (migrationIndex > 0 ? unperformedMigrationDurations[0..<migrationIndex].reduce(0, +) : 0) +
                (unperformedMigrationDurations[migrationIndex] * progress)
            )
            let totalProgress: CGFloat = (completedExpectedDuration / totalMinExpectedDuration)
            
            DispatchQueue.main.async {
                onProgressUpdate?(totalProgress, totalMinExpectedDuration)
            }
        })
        self.migrationRequirementProcesser = Atomic(onMigrationRequirement)
        
        // Store the logic to run when the migration completes
        let migrationCompleted: (Swift.Result<Void, Error>) -> () = { [weak self] result in
            // Process any unprocessed requirements which need to be processed before completion
            // then clear out the state
            self?.unprocessedMigrationRequirements.wrappedValue
                .filter { $0.shouldProcessAtCompletionIfNotRequired }
                .forEach { self?.migrationRequirementProcesser?.wrappedValue(nil, $0) }
            self?.migrationsCompleted.mutate { $0 = true }
            self?.migrationProgressUpdater = nil
<<<<<<< HEAD
            self?.migrationRequirementProcesser = nil
            SUKLegacy.clearLegacyDatabaseInstance()
=======
>>>>>>> 50bc2f9a
            
            // Reset in case there is a requirement on a migration which runs when returning from
            // the background
            self?.unprocessedMigrationRequirements.mutate { $0 = MigrationRequirement.allCases }
            
            // Don't log anything in the case of a 'success' or if the database is suspended (the
            // latter will happen if the user happens to return to the background too quickly on
            // launch so is unnecessarily alarming, it also gets caught and logged separately by
            // the 'write' functions anyway)
            switch result {
                case .success: break
                case .failure(DatabaseError.SQLITE_ABORT): break
                case .failure(let error): SNLog("[Migration Error] Migration failed with error: \(error)")
            }
            
            onComplete(result, needsConfigSync)
        }
        
        // if there aren't any migrations to run then just complete immediately (this way the migrator
        // doesn't try to execute on the DBWrite thread so returning from the background can't get blocked
        // due to some weird endless process running)
        guard !unperformedMigrations.isEmpty else {
            migrationCompleted(.success(()))
            return
        }
        
        // If we have an unperformed migration then trigger the progress updater immediately
        if let firstMigrationKey: String = unperformedMigrations.first?.key {
            self.migrationProgressUpdater?.wrappedValue(firstMigrationKey, 0)
        }
        
        // Note: The non-async migration should only be used for unit tests
        guard async else {
            do { try self.migrator?.migrate(dbWriter) }
            catch { migrationCompleted(Swift.Result<Void, Error>.failure(error)) }
            return
        }
        
        self.migrator?.asyncMigrate(dbWriter) { result in
            let finalResult: Swift.Result<Void, Error> = {
                switch result {
                    case .failure(let error): return .failure(error)
                    case .success: return .success(())
                }
            }()
            
            // Note: We need to dispatch this to the next run toop to prevent any potential re-entrancy
            // issues since the 'asyncMigrate' returns a result containing a DB instance
            DispatchQueue.global(qos: .userInitiated).async {
                migrationCompleted(finalResult)
            }
        }
    }
    
    public func willStartMigration(_ db: Database, _ migration: Migration.Type) {
        let unprocessedRequirements: Set<MigrationRequirement> = migration.requirements.asSet()
            .intersection(unprocessedMigrationRequirements.wrappedValue.asSet())
        
        // No need to do anything if there are no unprocessed requirements
        guard !unprocessedRequirements.isEmpty else { return }
        
        // Process all of the requirements for this migration
        unprocessedRequirements.forEach { migrationRequirementProcesser?.wrappedValue(db, $0) }
        
        // Remove any processed requirements from the list (don't want to process them multiple times)
        unprocessedMigrationRequirements.mutate {
            $0 = Array($0.asSet().subtracting(migration.requirements.asSet()))
        }
    }
    
    public static func update(
        progress: CGFloat,
        for migration: Migration.Type,
        in target: TargetMigrations.Identifier
    ) {
        // In test builds ignore any migration progress updates (we run in a custom database writer anyway)
        guard !SNUtilitiesKit.isRunningTests else { return }
        
        Storage.shared.migrationProgressUpdater?.wrappedValue(target.key(with: migration), progress)
    }
    
    // MARK: - Security
    
    private static func getDatabaseCipherKeySpec() throws -> Data {
        return try SSKDefaultKeychainStorage.shared.data(forService: keychainService, key: dbCipherKeySpecKey)
    }
    
    @discardableResult private static func getOrGenerateDatabaseKeySpec() throws -> Data {
        do {
            var keySpec: Data = try getDatabaseCipherKeySpec()
            defer { keySpec.resetBytes(in: 0..<keySpec.count) }
            
            guard keySpec.count == kSQLCipherKeySpecLength else { throw StorageError.invalidKeySpec }
            
            return keySpec
        }
        catch {
            switch (error, (error as? KeychainStorageError)?.code) {
                case (StorageError.invalidKeySpec, _):
                    // For these cases it means either the keySpec or the keychain has become corrupt so in order to
                    // get back to a "known good state" and behave like a new install we need to reset the storage
                    // and regenerate the key
                    if !SNUtilitiesKit.isRunningTests {
                        // Try to reset app by deleting database.
                        resetAllStorage()
                    }
                    fallthrough
                
                case (_, errSecItemNotFound):
                    // No keySpec was found so we need to generate a new one
                    do {
                        var keySpec: Data = try Randomness.generateRandomBytes(numberBytes: kSQLCipherKeySpecLength)
                        defer { keySpec.resetBytes(in: 0..<keySpec.count) } // Reset content immediately after use
                        
                        try SSKDefaultKeychainStorage.shared.set(data: keySpec, service: keychainService, key: dbCipherKeySpecKey)
                        return keySpec
                    }
                    catch {
                        SNLog("Setting keychain value failed with error: \(error.localizedDescription)")
                        Thread.sleep(forTimeInterval: 15)    // Sleep to allow any background behaviours to complete
                        throw StorageError.keySpecCreationFailed
                    }
                    
                default:
                    // Because we use kSecAttrAccessibleAfterFirstUnlockThisDeviceOnly, the keychain will be inaccessible
                    // after device restart until device is unlocked for the first time. If the app receives a push
                    // notification, we won't be able to access the keychain to process that notification, so we should
                    // just terminate by throwing an uncaught exception
                    if HasAppContext() && (CurrentAppContext().isMainApp || CurrentAppContext().isInBackground()) {
                        let appState: UIApplication.State = CurrentAppContext().reportedApplicationState
                        SNLog("CipherKeySpec inaccessible. New install or no unlock since device restart?, ApplicationState: \(NSStringForUIApplicationState(appState))")
                        
                        // In this case we should have already detected the situation earlier and exited
                        // gracefully (in the app delegate) using isDatabasePasswordAccessible, but we
                        // want to stop the app running here anyway
                        Thread.sleep(forTimeInterval: 5)    // Sleep to allow any background behaviours to complete
                        throw StorageError.keySpecInaccessible
                    }
                    
                    SNLog("CipherKeySpec inaccessible; not main app.")
                    Thread.sleep(forTimeInterval: 5)    // Sleep to allow any background behaviours to complete
                    throw StorageError.keySpecInaccessible
            }
        }
    }
    
    // MARK: - File Management
    
    /// In order to avoid the `0xdead10cc` exception when accessing the database while another target is accessing it we call
    /// the experimental `Database.suspendNotification` notification (and store the current suspended state) to prevent
    /// `GRDB` from trying to access the locked database file
    ///
    /// The generally suggested approach is to avoid this entirely by not storing the database in an AppGroup folder and sharing it
    /// with extensions - this may be possible but will require significant refactoring and a potentially painful migration to move the
    /// database and other files into the App folder
    public static func suspendDatabaseAccess(using dependencies: Dependencies = Dependencies()) {
        NotificationCenter.default.post(name: Database.suspendNotification, object: self)
        if Storage.hasCreatedValidInstance { dependencies.storage.isSuspendedUnsafe = true }
    }
    
    /// This method reverses the database suspension used to prevent the `0xdead10cc` exception (see `suspendDatabaseAccess()`
    /// above for more information
    public static func resumeDatabaseAccess(using dependencies: Dependencies = Dependencies()) {
        NotificationCenter.default.post(name: Database.resumeNotification, object: self)
        if Storage.hasCreatedValidInstance { dependencies.storage.isSuspendedUnsafe = false }
    }
    
    public static func resetAllStorage() {
        Storage.shared.isValid = false
        Storage.internalHasCreatedValidInstance.mutate { $0 = false }
        Storage.shared.migrationsCompleted.mutate { $0 = false }
        Storage.shared.dbWriter = nil
        
        deleteDatabaseFiles()
        try? deleteDbKeys()
    }
    
    public static func resetForCleanMigration() {
        // Clear existing content
        resetAllStorage()
        
        // Reconfigure
        Storage.shared.configureDatabase()
    }
    
    private static func deleteDatabaseFiles() {
        OWSFileSystem.deleteFile(databasePath)
        OWSFileSystem.deleteFile(databasePathShm)
        OWSFileSystem.deleteFile(databasePathWal)
    }
    
    private static func deleteDbKeys() throws {
        try SSKDefaultKeychainStorage.shared.remove(service: keychainService, key: dbCipherKeySpecKey)
    }
    
    // MARK: - Logging Functions
    
    typealias CallInfo = (file: String, function: String, line: Int)

    private static func logSlowWrites<T>(
        info: CallInfo,
        updates: @escaping (Database) throws -> T
    ) -> (Database) throws -> T {
        return { db in
            let start: CFTimeInterval = CACurrentMediaTime()
            let fileName: String = (info.file.components(separatedBy: "/").last.map { " \($0):\(info.line)" } ?? "")
            let timeout: Timer = Timer.scheduledTimerOnMainThread(withTimeInterval: writeWarningThreadshold) {
                $0.invalidate()
                
                // Don't want to log on the main thread as to avoid confusion when debugging issues
                DispatchQueue.global(qos: .default).async {
                    SNLog("[Storage\(fileName)] Slow write taking longer than \(writeWarningThreadshold, format: ".2", omitZeroDecimal: true)s - \(info.function)")
                }
            }
            defer {
                // If we timed out then log the actual duration to help us prioritise performance issues
                if !timeout.isValid {
                    let end: CFTimeInterval = CACurrentMediaTime()
                    
                    DispatchQueue.global(qos: .default).async {
                        SNLog("[Storage\(fileName)] Slow write completed after \(end - start, format: ".2", omitZeroDecimal: true)s")
                    }
                }
                
                timeout.invalidate()
            }
            
            return try updates(db)
        }
    }
    
    private static func logIfNeeded(_ error: Error, isWrite: Bool) {
        switch error {
            case DatabaseError.SQLITE_ABORT:
                let message: String = ((error as? DatabaseError)?.message ?? "Unknown")
                SNLog("[Storage] Database \(isWrite ? "write" : "read") failed due to error: \(message)")
                
            default: break
        }
    }
    
    private static func logIfNeeded<T>(_ error: Error, isWrite: Bool) -> T? {
        logIfNeeded(error, isWrite: isWrite)
        return nil
    }
    
    // MARK: - Functions
    
    @discardableResult public func write<T>(
        fileName: String = #file,
        functionName: String = #function,
        lineNumber: Int = #line,
        using dependencies: Dependencies = Dependencies(),
        updates: @escaping (Database) throws -> T?
    ) -> T? {
        guard isValid, let dbWriter: DatabaseWriter = dbWriter else { return nil }
        
        let info: CallInfo = (fileName, functionName, lineNumber)
        
        do { return try dbWriter.write(Storage.logSlowWrites(info: info, updates: updates)) }
        catch { return Storage.logIfNeeded(error, isWrite: true) }
    }
    
    open func writeAsync<T>(
        fileName: String = #file,
        functionName: String = #function,
        lineNumber: Int = #line,
        using dependencies: Dependencies = Dependencies(),
        updates: @escaping (Database) throws -> T
    ) {
        writeAsync(
            fileName: fileName,
            functionName: functionName,
            lineNumber: lineNumber,
            using: dependencies,
            updates: updates,
            completion: { _, _ in }
        )
    }
    
    open func writeAsync<T>(
        fileName: String = #file,
        functionName: String = #function,
        lineNumber: Int = #line,
        using dependencies: Dependencies = Dependencies(),
        updates: @escaping (Database) throws -> T,
        completion: @escaping (Database, Swift.Result<T, Error>) throws -> Void
    ) {
        guard isValid, let dbWriter: DatabaseWriter = dbWriter else { return }
        
        let info: CallInfo = (fileName, functionName, lineNumber)
        
        dbWriter.asyncWrite(
            Storage.logSlowWrites(info: info, updates: updates),
            completion: { db, result in
                switch result {
                    case .failure(let error): Storage.logIfNeeded(error, isWrite: true)
                    default: break
                }
                
                try? completion(db, result)
            }
        )
    }
    
    open func writePublisher<T>(
        fileName: String = #file,
        functionName: String = #function,
        lineNumber: Int = #line,
        using dependencies: Dependencies = Dependencies(),
        updates: @escaping (Database) throws -> T
    ) -> AnyPublisher<T, Error> {
        guard isValid, let dbWriter: DatabaseWriter = dbWriter else {
            return Fail<T, Error>(error: StorageError.databaseInvalid)
                .eraseToAnyPublisher()
        }
        
        let info: CallInfo = (fileName, functionName, lineNumber)
        
        /// **Note:** GRDB does have a `writePublisher` method but it appears to asynchronously trigger
        /// both the `output` and `complete` closures at the same time which causes a lot of unexpected
        /// behaviours (this behaviour is apparently expected but still causes a number of odd behaviours in our code
        /// for more information see https://github.com/groue/GRDB.swift/issues/1334)
        ///
        /// Instead of this we are just using `Deferred { Future {} }` which is executed on the specified scheduled
        /// which behaves in a much more expected way than the GRDB `writePublisher` does
        return Deferred {
            Future { resolver in
                do { resolver(Result.success(try dbWriter.write(Storage.logSlowWrites(info: info, updates: updates)))) }
                catch {
                    Storage.logIfNeeded(error, isWrite: true)
                    resolver(Result.failure(error))
                }
            }
        }.eraseToAnyPublisher()
    }
    
    open func readPublisher<T>(
        using dependencies: Dependencies = Dependencies(),
        value: @escaping (Database) throws -> T
    ) -> AnyPublisher<T, Error> {
        guard isValid, let dbWriter: DatabaseWriter = dbWriter else {
            return Fail<T, Error>(error: StorageError.databaseInvalid)
                .eraseToAnyPublisher()
        }
        
        /// **Note:** GRDB does have a `readPublisher` method but it appears to asynchronously trigger
        /// both the `output` and `complete` closures at the same time which causes a lot of unexpected
        /// behaviours (this behaviour is apparently expected but still causes a number of odd behaviours in our code
        /// for more information see https://github.com/groue/GRDB.swift/issues/1334)
        ///
        /// Instead of this we are just using `Deferred { Future {} }` which is executed on the specified scheduled
        /// which behaves in a much more expected way than the GRDB `readPublisher` does
        return Deferred {
            Future { resolver in
                do { resolver(Result.success(try dbWriter.read(value))) }
                catch {
                    Storage.logIfNeeded(error, isWrite: false)
                    resolver(Result.failure(error))
                }
            }
        }.eraseToAnyPublisher()
    }
    
    @discardableResult public func read<T>(
        using dependencies: Dependencies = Dependencies(),
        _ value: (Database) throws -> T?
    ) -> T? {
        guard isValid, let dbWriter: DatabaseWriter = dbWriter else { return nil }
        
        do { return try dbWriter.read(value) }
        catch { return Storage.logIfNeeded(error, isWrite: false) }
    }
    
    /// Rever to the `ValueObservation.start` method for full documentation
    ///
    /// - parameter observation: The observation to start
    /// - parameter scheduler: A Scheduler. By default, fresh values are
    ///   dispatched asynchronously on the main queue.
    /// - parameter onError: A closure that is provided eventual errors that
    ///   happen during observation
    /// - parameter onChange: A closure that is provided fresh values
    /// - returns: a DatabaseCancellable
    public func start<Reducer: ValueReducer>(
        _ observation: ValueObservation<Reducer>,
        scheduling scheduler: ValueObservationScheduler = .async(onQueue: .main),
        onError: @escaping (Error) -> Void,
        onChange: @escaping (Reducer.Value) -> Void
    ) -> DatabaseCancellable {
        guard isValid, let dbWriter: DatabaseWriter = dbWriter else {
            onError(StorageError.databaseInvalid)
            return AnyDatabaseCancellable(cancel: {})
        }
        
        return observation.start(
            in: dbWriter,
            scheduling: scheduler,
            onError: onError,
            onChange: onChange
        )
    }
    
    public func addObserver(_ observer: TransactionObserver?) {
        guard isValid, let dbWriter: DatabaseWriter = dbWriter else { return }
        guard let observer: TransactionObserver = observer else { return }
        
        // Note: This actually triggers a write to the database so can be blocked by other
        // writes, since it's usually called on the main thread when creating a view controller
        // this can result in the UI hanging - to avoid this we dispatch (and hope there isn't
        // negative impact)
        DispatchQueue.global(qos: .default).async {
            dbWriter.add(transactionObserver: observer)
        }
    }
    
    public func removeObserver(_ observer: TransactionObserver?) {
        guard isValid, let dbWriter: DatabaseWriter = dbWriter else { return }
        guard let observer: TransactionObserver = observer else { return }
        
        // Note: This actually triggers a write to the database so can be blocked by other
        // writes, since it's usually called on the main thread when creating a view controller
        // this can result in the UI hanging - to avoid this we dispatch (and hope there isn't
        // negative impact)
        DispatchQueue.global(qos: .default).async {
            dbWriter.remove(transactionObserver: observer)
        }
    }
}

// MARK: - Combine Extensions

public extension ValueObservation {
    func publisher(
        in storage: Storage,
        scheduling scheduler: ValueObservationScheduler = Storage.defaultPublisherScheduler
    ) -> AnyPublisher<Reducer.Value, Error> where Reducer: ValueReducer {
        guard storage.isValid, let dbWriter: DatabaseWriter = storage.dbWriter else {
            return Fail(error: StorageError.databaseInvalid).eraseToAnyPublisher()
        }
        
        return self.publisher(in: dbWriter, scheduling: scheduler)
            .eraseToAnyPublisher()
    }
}

// MARK: - Debug Convenience

#if DEBUG
public extension Storage {
    func exportInfo(password: String) throws -> (dbPath: String, keyPath: String) {
        var keySpec: Data = try Storage.getOrGenerateDatabaseKeySpec()
        defer { keySpec.resetBytes(in: 0..<keySpec.count) } // Reset content immediately after use
        
        guard var passwordData: Data = password.data(using: .utf8) else { throw StorageError.generic }
        defer { passwordData.resetBytes(in: 0..<passwordData.count) } // Reset content immediately after use
        
        /// Encrypt the `keySpec` value using a SHA256 of the password provided and a nonce then base64-encode the encrypted
        /// data and save it to a temporary file to share alongside the database
        ///
        /// Decrypt the key via the termincal on macOS by running the command in the project root directory
        /// `swift ./Scropts/DecryptExportedKey.swift {BASE64_CIPHERTEXT} {PASSWORD}`
        ///
        /// Where `BASE64_CIPHERTEXT` is the content of the `key.enc` file and `PASSWORD` is the password provided via the
        /// prompt during export
        let nonce: ChaChaPoly.Nonce = ChaChaPoly.Nonce()
        let hash: SHA256.Digest = SHA256.hash(data: passwordData)
        let key: SymmetricKey = SymmetricKey(data: Data(hash.makeIterator()))
        let sealedBox: ChaChaPoly.SealedBox = try ChaChaPoly.seal(keySpec, using: key, nonce: nonce, authenticating: Data())
        let keyInfoPath: String = "\(NSTemporaryDirectory())key.enc"
        let encryptedKeyBase64: String = sealedBox.combined.base64EncodedString()
        try encryptedKeyBase64.write(toFile: keyInfoPath, atomically: true, encoding: .utf8)
        
        return (
            Storage.databasePath,
            keyInfoPath
        )
    }
}
#endif<|MERGE_RESOLUTION|>--- conflicted
+++ resolved
@@ -247,11 +247,7 @@
                 .forEach { self?.migrationRequirementProcesser?.wrappedValue(nil, $0) }
             self?.migrationsCompleted.mutate { $0 = true }
             self?.migrationProgressUpdater = nil
-<<<<<<< HEAD
             self?.migrationRequirementProcesser = nil
-            SUKLegacy.clearLegacyDatabaseInstance()
-=======
->>>>>>> 50bc2f9a
             
             // Reset in case there is a requirement on a migration which runs when returning from
             // the background
