--- conflicted
+++ resolved
@@ -1,8 +1,5 @@
-<<<<<<< HEAD
-=======
 // Copyright © 2024 Rangeproof Pty Ltd. All rights reserved.
 
->>>>>>> 304423f3
 import Foundation
 
 public final class TimestampUtils {
