// Copyright © 2022 Rangeproof Pty Ltd. All rights reserved.

import UIKit
import SessionUIKit
import SignalUtilitiesKit
import SessionMessagingKit

public final class FullConversationCell: UITableViewCell, SwipeActionOptimisticCell {
    public static let mutePrefix: String = "\u{e067}  "
    public static let unreadCountViewSize: CGFloat = 20
    private static let statusIndicatorSize: CGFloat = 14
    
    // MARK: - UI
    
    private let accentLineView: UIView = UIView()

    private lazy var profilePictureView: ProfilePictureView = ProfilePictureView(size: .list)

    private lazy var displayNameLabel: UILabel = {
        let result: UILabel = UILabel()
        result.font = .boldSystemFont(ofSize: Values.mediumFontSize)
        result.themeTextColor = .textPrimary
        result.lineBreakMode = .byTruncatingTail
        
        return result
    }()

    private lazy var unreadCountView: UIView = {
        let result: UIView = UIView()
        result.clipsToBounds = true
        result.themeBackgroundColor = .conversationButton_unreadBubbleBackground
        result.layer.cornerRadius = (FullConversationCell.unreadCountViewSize / 2)
        result.set(.width, greaterThanOrEqualTo: FullConversationCell.unreadCountViewSize)
        result.set(.height, to: FullConversationCell.unreadCountViewSize)
        
        return result
    }()

    private lazy var unreadCountLabel: UILabel = {
        let result: UILabel = UILabel()
        result.font = .boldSystemFont(ofSize: Values.verySmallFontSize)
        result.themeTextColor = .conversationButton_unreadBubbleText
        result.textAlignment = .center
        
        return result
    }()
    
    private lazy var unreadImageView: UIView = {
        let iconHeight: CGFloat = 12
        let indicatorSize: CGFloat = 6
        
        let result: UIView = UIView()
        
        let imageView: UIImageView = UIImageView(image: UIImage(systemName: "envelope"))
        imageView.contentMode = .scaleAspectFit
        imageView.themeTintColor = .textPrimary
        result.addSubview(imageView)
        
        // Note: We add a 2 inset to align the bottom of the image with the bottom of the text (looks
        // off otherwise)
        imageView.pin(.top, to: .top, of: result, withInset: 2)
        imageView.pin(.leading, to: .leading, of: result)
        imageView.pin(.trailing, to: .trailing, of: result)
        imageView.pin(.bottom, to: .bottom, of: result)
        
        // Note: For some weird reason if we dont '+ 4' here the height ends up getting set to '8'
        imageView.set(.height, to: (iconHeight + 4))
        imageView.set(.width, to: ((imageView.image?.size.width ?? 1) / (imageView.image?.size.height ?? 1) * iconHeight))
        
        let indicatorBackgroundView: UIView = UIView()
        indicatorBackgroundView.themeBackgroundColor = .conversationButton_unreadBackground
        indicatorBackgroundView.layer.cornerRadius = (indicatorSize / 2)
        result.addSubview(indicatorBackgroundView)

        indicatorBackgroundView.set(.width, to: indicatorSize)
        indicatorBackgroundView.set(.height, to: indicatorSize)
        indicatorBackgroundView.pin(.top, to: .top, of: result, withInset: 1)
        indicatorBackgroundView.pin(.trailing, to: .trailing, of: result, withInset: 1)
        
        let indicatorView: UIView = UIView()
        indicatorView.themeBackgroundColor = .conversationButton_unreadBubbleBackground
        indicatorView.layer.cornerRadius = ((indicatorSize - 2) / 2)
        result.addSubview(indicatorView)

        indicatorView.set(.width, to: (indicatorSize - 2))
        indicatorView.set(.height, to: (indicatorSize - 2))
        indicatorView.center(in: indicatorBackgroundView)
        
        return result
    }()

    private lazy var hasMentionView: UIView = {
        let result: UIView = UIView()
        result.clipsToBounds = true
        result.themeBackgroundColor = .conversationButton_unreadBubbleBackground
        result.layer.cornerRadius = (FullConversationCell.unreadCountViewSize / 2)
        result.set(.width, to: FullConversationCell.unreadCountViewSize)
        result.set(.height, to: FullConversationCell.unreadCountViewSize)
        
        return result
    }()

    private lazy var hasMentionLabel: UILabel = {
        let result: UILabel = UILabel()
        result.font = .boldSystemFont(ofSize: Values.verySmallFontSize)
        result.themeTextColor = .conversationButton_unreadBubbleText
        result.text = "@"
        result.textAlignment = .center
        
        return result
    }()

    private lazy var isPinnedIcon: UIImageView = {
        let result: UIImageView = UIImageView(
            image: UIImage(named: "Pin")?
                .withRenderingMode(.alwaysTemplate)
        )
        result.clipsToBounds = true
        result.themeTintColor = .textSecondary
        result.contentMode = .scaleAspectFit
        result.set(.width, to: FullConversationCell.unreadCountViewSize)
        result.set(.height, to: FullConversationCell.unreadCountViewSize)
        
        return result
    }()

    private lazy var timestampLabel: UILabel = {
        let result: UILabel = UILabel()
        result.font = .systemFont(ofSize: Values.smallFontSize)
        result.themeTextColor = .textSecondary
        result.lineBreakMode = .byTruncatingTail
        result.alpha = Values.lowOpacity
        
        return result
    }()

    private lazy var snippetLabel: UILabel = {
        let result: UILabel = UILabel()
        result.font = .systemFont(ofSize: Values.smallFontSize)
        result.themeTextColor = .textPrimary
        result.lineBreakMode = .byTruncatingTail
        
        return result
    }()

    private lazy var typingIndicatorView = TypingIndicatorView()

    private lazy var statusIndicatorView: UIImageView = {
        let result: UIImageView = UIImageView()
        result.clipsToBounds = true
        result.contentMode = .scaleAspectFit
        
        return result
    }()

    private lazy var topLabelStackView: UIStackView = {
        let result: UIStackView = UIStackView()
        result.axis = .horizontal
        result.alignment = .center
        result.spacing = Values.smallSpacing / 2 // Effectively Values.smallSpacing because there'll be spacing before and after the invisible spacer
        
        return result
    }()

    private lazy var bottomLabelStackView: UIStackView = {
        let result: UIStackView = UIStackView()
        result.axis = .horizontal
        result.alignment = .center
        result.spacing = Values.smallSpacing / 2 // Effectively Values.smallSpacing because there'll be spacing before and after the invisible spacer
        
        return result
    }()

    // MARK: - Initialization
    
    override init(style: UITableViewCell.CellStyle, reuseIdentifier: String?) {
        super.init(style: style, reuseIdentifier: reuseIdentifier)
        
        setUpViewHierarchy()
    }

    required init?(coder: NSCoder) {
        super.init(coder: coder)
        setUpViewHierarchy()
    }

    private func setUpViewHierarchy() {
        let cellHeight: CGFloat = 68
        
        // Background color
        themeBackgroundColor = .conversationButton_background
        
        // Highlight color
        let selectedBackgroundView = UIView()
        selectedBackgroundView.themeBackgroundColor = .highlighted(.conversationButton_background)
        self.selectedBackgroundView = selectedBackgroundView
        
        // Accent line view
        accentLineView.set(.width, to: Values.accentLineThickness)
        accentLineView.set(.height, to: cellHeight)
        
        // Unread count view
        unreadCountView.addSubview(unreadCountLabel)
        unreadCountLabel.setCompressionResistanceHigh()
        unreadCountLabel.pin([ VerticalEdge.top, VerticalEdge.bottom ], to: unreadCountView)
        unreadCountView.pin(.leading, to: .leading, of: unreadCountLabel, withInset: -4)
        unreadCountView.pin(.trailing, to: .trailing, of: unreadCountLabel, withInset: 4)
        
        // Has mention view
        hasMentionView.addSubview(hasMentionLabel)
        hasMentionLabel.setCompressionResistanceHigh()
        hasMentionLabel.pin(to: hasMentionView)
        
        // Label stack view
        let topLabelSpacer = UIView.hStretchingSpacer()
        [ displayNameLabel, isPinnedIcon, unreadCountView, unreadImageView, hasMentionView, topLabelSpacer, timestampLabel ].forEach{ view in
            topLabelStackView.addArrangedSubview(view)
        }
        
        let snippetLabelContainer = UIView()
        snippetLabelContainer.addSubview(snippetLabel)
        snippetLabelContainer.addSubview(typingIndicatorView)
        
        let bottomLabelSpacer = UIView.hStretchingSpacer()
        [ snippetLabelContainer, bottomLabelSpacer, statusIndicatorView ].forEach{ view in
            bottomLabelStackView.addArrangedSubview(view)
        }
        
        let labelContainerView = UIStackView(arrangedSubviews: [ topLabelStackView, bottomLabelStackView ])
        labelContainerView.axis = .vertical
        labelContainerView.alignment = .fill
        labelContainerView.spacing = 6
        labelContainerView.isUserInteractionEnabled = false
        
        // Main stack view
        let stackView = UIStackView(arrangedSubviews: [ accentLineView, profilePictureView, labelContainerView ])
        stackView.axis = .horizontal
        stackView.alignment = .center
        stackView.spacing = Values.mediumSpacing
        contentView.addSubview(stackView)
        
        // Constraints
        accentLineView.pin(.top, to: .top, of: contentView)
        accentLineView.pin(.bottom, to: .bottom, of: contentView)
        timestampLabel.setContentCompressionResistancePriority(.required, for: NSLayoutConstraint.Axis.horizontal)
        
        // HACK: The 4 lines below are part of a workaround for a weird layout bug
        topLabelStackView.set(.height, to: 20)
        topLabelSpacer.set(.height, to: 20)
        
        bottomLabelStackView.set(.height, to: 18)
        bottomLabelSpacer.set(.height, to: 18)
        
        statusIndicatorView.set(.width, to: FullConversationCell.statusIndicatorSize)
        statusIndicatorView.set(.height, to: FullConversationCell.statusIndicatorSize)
        
        snippetLabel.pin(to: snippetLabelContainer)
        
        typingIndicatorView.pin(.leading, to: .leading, of: snippetLabelContainer)
        typingIndicatorView.centerYAnchor.constraint(equalTo: snippetLabel.centerYAnchor).isActive = true
        
        stackView.pin([ UIView.VerticalEdge.bottom, UIView.VerticalEdge.top, UIView.HorizontalEdge.leading ], to: contentView)
        stackView.pin(.trailing, to: .trailing, of: contentView, withInset: -Values.mediumSpacing)
    }
    
    // MARK: - Content
    
    // MARK: --Search Results
    
    public func updateForMessageSearchResult(with cellViewModel: SessionThreadViewModel, searchText: String) {
        profilePictureView.update(
            publicKey: cellViewModel.threadId,
            threadVariant: cellViewModel.threadVariant,
            customImageData: cellViewModel.openGroupProfilePictureData,
            profile: cellViewModel.profile,
            additionalProfile: cellViewModel.additionalProfile
        )
        
        isPinnedIcon.isHidden = true
        unreadCountView.isHidden = true
        unreadImageView.isHidden = true
        hasMentionView.isHidden = true
        timestampLabel.isHidden = false
        timestampLabel.text = cellViewModel.lastInteractionDate.formattedForDisplay
        bottomLabelStackView.isHidden = false
        
        ThemeManager.onThemeChange(observer: displayNameLabel) { [weak displayNameLabel] theme, _ in
            guard let textColor: UIColor = theme.color(for: .textPrimary) else { return }
                
            displayNameLabel?.attributedText = NSMutableAttributedString(
                string: cellViewModel.displayName,
                attributes: [ .foregroundColor: textColor ]
            )
        }
        
        ThemeManager.onThemeChange(observer: displayNameLabel) { [weak self, weak snippetLabel] theme, _ in
            guard let textColor: UIColor = theme.color(for: .textPrimary) else { return }
            
            snippetLabel?.attributedText = self?.getHighlightedSnippet(
                content: Interaction.previewText(
                    variant: (cellViewModel.interactionVariant ?? .standardIncoming),
                    body: cellViewModel.interactionBody,
                    authorDisplayName: cellViewModel.authorName(for: .contact),
                    attachmentDescriptionInfo: cellViewModel.interactionAttachmentDescriptionInfo,
                    attachmentCount: cellViewModel.interactionAttachmentCount,
                    isOpenGroupInvitation: (cellViewModel.interactionIsOpenGroupInvitation == true)
                ),
                authorName: (cellViewModel.authorId != cellViewModel.currentUserPublicKey ?
                    cellViewModel.authorName(for: .contact) :
                    nil
                ),
                currentUserPublicKey: cellViewModel.currentUserPublicKey,
                currentUserBlindedPublicKey: cellViewModel.currentUserBlindedPublicKey,
                searchText: searchText.lowercased(),
                fontSize: Values.smallFontSize,
                textColor: textColor
            )
        }
    }
    
    public func updateForContactAndGroupSearchResult(with cellViewModel: SessionThreadViewModel, searchText: String) {
        profilePictureView.update(
            publicKey: cellViewModel.threadId,
            threadVariant: cellViewModel.threadVariant,
            customImageData: cellViewModel.openGroupProfilePictureData,
            profile: cellViewModel.profile,
            additionalProfile: cellViewModel.additionalProfile
        )
        
        isPinnedIcon.isHidden = true
        unreadCountView.isHidden = true
        unreadImageView.isHidden = true
        hasMentionView.isHidden = true
        timestampLabel.isHidden = true
        
        ThemeManager.onThemeChange(observer: displayNameLabel) { [weak self, weak displayNameLabel] theme, _ in
            guard let textColor: UIColor = theme.color(for: .textPrimary) else { return }
            
            displayNameLabel?.attributedText = self?.getHighlightedSnippet(
                content: cellViewModel.displayName,
                currentUserPublicKey: cellViewModel.currentUserPublicKey,
                currentUserBlindedPublicKey: cellViewModel.currentUserBlindedPublicKey,
                searchText: searchText.lowercased(),
                fontSize: Values.mediumFontSize,
                textColor: textColor
            )
        }
        
        switch cellViewModel.threadVariant {
            case .contact, .community: bottomLabelStackView.isHidden = true
                
            case .legacyGroup, .group:
                bottomLabelStackView.isHidden = (cellViewModel.threadMemberNames ?? "").isEmpty
        
                ThemeManager.onThemeChange(observer: displayNameLabel) { [weak self, weak snippetLabel] theme, _ in
                    guard let textColor: UIColor = theme.color(for: .textPrimary) else { return }
                    if cellViewModel.threadVariant == .legacyGroup || cellViewModel.threadVariant == .group {
                        snippetLabel?.attributedText = self?.getHighlightedSnippet(
                            content: (cellViewModel.threadMemberNames ?? ""),
                            currentUserPublicKey: cellViewModel.currentUserPublicKey,
                            currentUserBlindedPublicKey: cellViewModel.currentUserBlindedPublicKey,
                            searchText: searchText.lowercased(),
                            fontSize: Values.smallFontSize,
                            textColor: textColor
                        )
                    }
                }
        }
    }

    // MARK: --Standard
    
    public func update(with cellViewModel: SessionThreadViewModel) {
        let unreadCount: UInt = (cellViewModel.threadUnreadCount ?? 0)
        let threadIsUnread: Bool = (
            unreadCount > 0 ||
            cellViewModel.threadWasMarkedUnread == true
        )
        let themeBackgroundColor: ThemeValue = (threadIsUnread ?
            .conversationButton_unreadBackground :
            .conversationButton_background
        )
        self.themeBackgroundColor = themeBackgroundColor
        self.selectedBackgroundView?.themeBackgroundColor = .highlighted(themeBackgroundColor)
        
        if cellViewModel.threadIsBlocked == true {
            accentLineView.themeBackgroundColor = .danger
            accentLineView.alpha = 1
        }
        else {
            accentLineView.themeBackgroundColor = .conversationButton_unreadStripBackground
            accentLineView.alpha = (unreadCount > 0 ? 1 : 0)
        }
        
        isPinnedIcon.isHidden = (cellViewModel.threadPinnedPriority == 0)
        unreadCountView.isHidden = (unreadCount <= 0)
        unreadImageView.isHidden = (!unreadCountView.isHidden || !threadIsUnread)
        unreadCountLabel.text = (unreadCount <= 0 ?
            "" :
            (unreadCount < 10000 ? "\(unreadCount)" : "9999+")
        )
        unreadCountLabel.font = .boldSystemFont(
            ofSize: (unreadCount < 10000 ? Values.verySmallFontSize : 8)
        )
        hasMentionView.isHidden = !(
            ((cellViewModel.threadUnreadMentionCount ?? 0) > 0) && (
                cellViewModel.threadVariant == .legacyGroup ||
                cellViewModel.threadVariant == .group ||
                cellViewModel.threadVariant == .community
            )
        )
        profilePictureView.update(
            publicKey: cellViewModel.threadId,
            threadVariant: cellViewModel.threadVariant,
            customImageData: cellViewModel.openGroupProfilePictureData,
            profile: cellViewModel.profile,
            additionalProfile: cellViewModel.additionalProfile
        )
        displayNameLabel.text = cellViewModel.displayName
        timestampLabel.text = cellViewModel.lastInteractionDate.formattedForDisplay
        
        if cellViewModel.threadContactIsTyping == true {
            snippetLabel.text = ""
            typingIndicatorView.isHidden = false
            typingIndicatorView.startAnimation()
        }
        else {
            displayNameLabel.themeTextColor = {
                guard cellViewModel.interactionVariant != .infoClosedGroupCurrentUserLeaving else {
                    return .textSecondary
                }
                
                return .textPrimary
            }()
            typingIndicatorView.isHidden = true
            typingIndicatorView.stopAnimation()
            
            ThemeManager.onThemeChange(observer: snippetLabel) { [weak self, weak snippetLabel] theme, _ in
                if cellViewModel.interactionVariant == .infoClosedGroupCurrentUserLeaving {
                    guard let textColor: UIColor = theme.color(for: .textSecondary) else { return }
                    
                    snippetLabel?.attributedText = self?.getSnippet(
                        cellViewModel: cellViewModel,
                        textColor: textColor
                    )
                } else if cellViewModel.interactionVariant == .infoClosedGroupCurrentUserErrorLeaving {
                    guard let textColor: UIColor = theme.color(for: .danger) else { return }
                    
                    snippetLabel?.attributedText = self?.getSnippet(
                        cellViewModel: cellViewModel,
                        textColor: textColor
                    )
                } else {
                    guard let textColor: UIColor = theme.color(for: .textPrimary) else { return }
                    
                    snippetLabel?.attributedText = self?.getSnippet(
                        cellViewModel: cellViewModel,
                        textColor: textColor
                    )
                }
            }
        }
        
        let stateInfo = cellViewModel.interactionState?.statusIconInfo(
            variant: (cellViewModel.interactionVariant ?? .standardOutgoing),
            hasAtLeastOneReadReceipt: (cellViewModel.interactionHasAtLeastOneReadReceipt ?? false)
        )
        statusIndicatorView.image = stateInfo?.image
        statusIndicatorView.themeTintColor = stateInfo?.themeTintColor
        statusIndicatorView.isHidden = (
            cellViewModel.interactionVariant != .standardOutgoing &&
            cellViewModel.interactionState != .skipped
        )
    }
    
    // MARK: - SwipeActionOptimisticCell
    
    public func optimisticUpdate(
        isMuted: Bool?,
        isBlocked: Bool?,
        isPinned: Bool?,
        hasUnread: Bool?
    ) {
        // Note: This will result in the snippet being out of sync while the swipe action animation completes,
        // this means if the day/night mode changes while the animation is happening then the below optimistic
        // update might get reset (this should be rare and is a relatively minor bug so can be left in)
        if let isMuted: Bool = isMuted {
            let attrString: NSAttributedString = (self.snippetLabel.attributedText ?? NSAttributedString())
            let hasMutePrefix: Bool = attrString.string.starts(with: FullConversationCell.mutePrefix)
            
            switch (isMuted, hasMutePrefix) {
                case (true, false):
                    self.snippetLabel.attributedText = NSAttributedString(
                        string: FullConversationCell.mutePrefix,
                        attributes: [ .font: UIFont.ows_elegantIconsFont(10) ]
                    )
                    .appending(attrString)
                    
                case (false, true):
                    self.snippetLabel.attributedText = attrString
                        .attributedSubstring(from: NSRange(location: FullConversationCell.mutePrefix.count, length: (attrString.length - FullConversationCell.mutePrefix.count)))
                    
                default: break
            }
        }
        
        if let isBlocked: Bool = isBlocked {
            if isBlocked {
                accentLineView.themeBackgroundColor = .danger
                accentLineView.alpha = 1
            }
            else {
                accentLineView.themeBackgroundColor = .conversationButton_unreadStripBackground
                accentLineView.alpha = (!unreadCountView.isHidden || !unreadImageView.isHidden ? 1 : 0)
            }
        }
        
        if let isPinned: Bool = isPinned {
            isPinnedIcon.isHidden = !isPinned
        }
        
        if let hasUnread: Bool = hasUnread {
            if hasUnread {
                unreadCountView.isHidden = false
                unreadCountLabel.text = "1"
                unreadCountLabel.font = .boldSystemFont(ofSize: Values.verySmallFontSize)
                accentLineView.alpha = 1
            } else {
                unreadCountView.isHidden = true
                accentLineView.alpha = 0
            }
        }
    }
    
    // MARK: - Snippet generation

    private func getSnippet(
        cellViewModel: SessionThreadViewModel,
        textColor: UIColor
    ) -> NSMutableAttributedString {
        // If we don't have an interaction then do nothing
        guard cellViewModel.interactionId != nil else { return NSMutableAttributedString() }
        
        let result = NSMutableAttributedString()
        
        if Date().timeIntervalSince1970 < (cellViewModel.threadMutedUntilTimestamp ?? 0) {
            result.append(NSAttributedString(
                string: FullConversationCell.mutePrefix,
                attributes: [
                    .font: UIFont.ows_elegantIconsFont(10),
                    .foregroundColor: textColor
                ]
            ))
        }
        else if cellViewModel.threadOnlyNotifyForMentions == true {
            let imageAttachment = NSTextAttachment()
            imageAttachment.image = UIImage(named: "NotifyMentions.png")?.withTint(textColor)
            imageAttachment.bounds = CGRect(x: 0, y: -2, width: Values.smallFontSize, height: Values.smallFontSize)
            
            let imageString = NSAttributedString(attachment: imageAttachment)
            result.append(imageString)
            result.append(NSAttributedString(
                string: "  ",
                attributes: [
                    .font: UIFont.ows_elegantIconsFont(10),
                    .foregroundColor: textColor
                ]
            ))
        }
        
        if
            (cellViewModel.threadVariant == .legacyGroup || cellViewModel.threadVariant == .group || cellViewModel.threadVariant == .community) &&
            (cellViewModel.interactionVariant?.isGroupControlMessage == false)
        {
            let authorName: String = cellViewModel.authorName(for: cellViewModel.threadVariant)
            
            result.append(NSAttributedString(
                string: "\(authorName): ",
                attributes: [ .foregroundColor: textColor ]
            ))
        }
        
        let previewText: String = {
            if cellViewModel.interactionVariant == .infoClosedGroupCurrentUserErrorLeaving { return "group_leave_error".localized() }
            return Interaction.previewText(
                variant: (cellViewModel.interactionVariant ?? .standardIncoming),
                body: cellViewModel.interactionBody,
                threadContactDisplayName: cellViewModel.threadContactName(),
                authorDisplayName: cellViewModel.authorName(for: cellViewModel.threadVariant),
                attachmentDescriptionInfo: cellViewModel.interactionAttachmentDescriptionInfo,
                attachmentCount: cellViewModel.interactionAttachmentCount,
                isOpenGroupInvitation: (cellViewModel.interactionIsOpenGroupInvitation == true)
            )
        }()
        
        result.append(NSAttributedString(
            string: MentionUtilities.highlightMentionsNoAttributes(
                in: previewText,
                threadVariant: cellViewModel.threadVariant,
                currentUserPublicKey: cellViewModel.currentUserPublicKey,
                currentUserBlindedPublicKey: cellViewModel.currentUserBlindedPublicKey
            ),
            attributes: [ .foregroundColor: textColor ]
        ))
            
        return result
    }
    
    private func getHighlightedSnippet(
        content: String,
        authorName: String? = nil,
        currentUserPublicKey: String,
        currentUserBlindedPublicKey: String?,
        searchText: String,
        fontSize: CGFloat,
        textColor: UIColor
    ) -> NSAttributedString {
        guard !content.isEmpty, content != "NOTE_TO_SELF".localized() else {
            return NSMutableAttributedString(
                string: (authorName != nil && authorName?.isEmpty != true ?
                    "\(authorName ?? ""): \(content)" :
                    content
                ),
                attributes: [ .foregroundColor: textColor ]
            )
        }
        
        // Replace mentions in the content
        //
        // Note: The 'threadVariant' is used for profile context but in the search results
        // we don't want to include the truncated id as part of the name so we exclude it
        let mentionReplacedContent: String = MentionUtilities.highlightMentionsNoAttributes(
            in: content,
            threadVariant: .contact,
            currentUserPublicKey: currentUserPublicKey,
            currentUserBlindedPublicKey: currentUserBlindedPublicKey
        )
        let result: NSMutableAttributedString = NSMutableAttributedString(
            string: mentionReplacedContent,
            attributes: [
                .foregroundColor: textColor
                    .withAlphaComponent(Values.lowOpacity)
            ]
        )
        
        // Bold each part of the searh term which matched
        let normalizedSnippet: String = mentionReplacedContent.lowercased()
        var firstMatchRange: Range<String.Index>?
        
        SessionThreadViewModel.searchTermParts(searchText)
            .map { part -> String in
                guard part.hasPrefix("\"") && part.hasSuffix("\"") else { return part }
                
                let partRange = (part.index(after: part.startIndex)..<part.index(before: part.endIndex))
                return String(part[partRange])
            }
            .forEach { part in
                // Highlight all ranges of the text (Note: The search logic only finds results that start
                // with the term so we use the regex below to ensure we only highlight those cases)
                normalizedSnippet
                    .ranges(
                        of: (CurrentAppContext().isRTL ?
                             "(\(part.lowercased()))(^|[^a-zA-Z0-9])" :
                             "(^|[^a-zA-Z0-9])(\(part.lowercased()))"
                        ),
                        options: [.regularExpression]
                    )
                    .forEach { range in
                        let targetRange: Range<String.Index> = {
                            let term: String = String(normalizedSnippet[range])
                            
                            // If the matched term doesn't actually match the "part" value then it means
                            // we've matched a term after a non-alphanumeric character so need to shift
                            // the range over by 1
                            guard term.starts(with: part.lowercased()) else {
                                return (normalizedSnippet.index(after: range.lowerBound)..<range.upperBound)
                            }
                            
                            return range
                        }()
                        
                        // Store the range of the first match so we can focus it in the content displayed
                        if firstMatchRange == nil {
                            firstMatchRange = targetRange
                        }
                        
                        let legacyRange: NSRange = NSRange(targetRange, in: normalizedSnippet)
                        result.addAttribute(.foregroundColor, value: textColor, range: legacyRange)
                        result.addAttribute(.font, value: UIFont.boldSystemFont(ofSize: fontSize), range: legacyRange)
                    }
            }
        
<<<<<<< HEAD
        // We then want to truncate the content so the first matching term is visible
        let startOfSnippet: String.Index = (
            firstMatchRange.map {
                max(
                    mentionReplacedContent.startIndex,
                    mentionReplacedContent
                        .index(
                            $0.lowerBound,
                            offsetBy: -10,
                            limitedBy: mentionReplacedContent.startIndex
                        )
                        .defaulting(to: mentionReplacedContent.startIndex)
                )
            } ??
            mentionReplacedContent.startIndex
        )
        
        // This method determines if the content is probably too long and returns the truncated or untruncated
        // content accordingly
        func truncatingIfNeeded(approxWidth: CGFloat, content: NSAttributedString) -> NSAttributedString {
            let approxFullWidth: CGFloat = (approxWidth + profilePictureView.size.viewSize + (Values.mediumSpacing * 3))
            
            guard ((bounds.width - approxFullWidth) < 0) else { return content }
            
            return content.attributedSubstring(
                from: NSRange(startOfSnippet..<normalizedSnippet.endIndex, in: normalizedSnippet)
            )
        }
        
=======
>>>>>>> ffb3f0dd
        // Now that we have generated the focused snippet add the author name as a prefix (if provided)
        return authorName
            .map { authorName -> NSAttributedString? in
                guard !authorName.isEmpty else { return nil }
                
                let authorPrefix: NSAttributedString = NSAttributedString(
                    string: "\(authorName): ",
                    attributes: [ .foregroundColor: textColor ]
                )
                
                return authorPrefix.appending(result)
            }
            .defaulting(to: result)
    }
}<|MERGE_RESOLUTION|>--- conflicted
+++ resolved
@@ -690,38 +690,6 @@
                     }
             }
         
-<<<<<<< HEAD
-        // We then want to truncate the content so the first matching term is visible
-        let startOfSnippet: String.Index = (
-            firstMatchRange.map {
-                max(
-                    mentionReplacedContent.startIndex,
-                    mentionReplacedContent
-                        .index(
-                            $0.lowerBound,
-                            offsetBy: -10,
-                            limitedBy: mentionReplacedContent.startIndex
-                        )
-                        .defaulting(to: mentionReplacedContent.startIndex)
-                )
-            } ??
-            mentionReplacedContent.startIndex
-        )
-        
-        // This method determines if the content is probably too long and returns the truncated or untruncated
-        // content accordingly
-        func truncatingIfNeeded(approxWidth: CGFloat, content: NSAttributedString) -> NSAttributedString {
-            let approxFullWidth: CGFloat = (approxWidth + profilePictureView.size.viewSize + (Values.mediumSpacing * 3))
-            
-            guard ((bounds.width - approxFullWidth) < 0) else { return content }
-            
-            return content.attributedSubstring(
-                from: NSRange(startOfSnippet..<normalizedSnippet.endIndex, in: normalizedSnippet)
-            )
-        }
-        
-=======
->>>>>>> ffb3f0dd
         // Now that we have generated the focused snippet add the author name as a prefix (if provided)
         return authorName
             .map { authorName -> NSAttributedString? in
