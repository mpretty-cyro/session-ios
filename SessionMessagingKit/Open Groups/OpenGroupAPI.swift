// Copyright © 2022 Rangeproof Pty Ltd. All rights reserved.

import Foundation
import GRDB
import PromiseKit
import Sodium
import Curve25519Kit
import SessionSnodeKit
import SessionUtilitiesKit

public enum OpenGroupAPI {
    // MARK: - Settings
    
    public static let legacyDefaultServerIP = "116.203.70.33"
    public static let defaultServer = "https://open.getsession.org"
    public static let defaultServerPublicKey = "a03c383cf63c3c4efe67acc52112a6dd734b3a946b9545f488aaa93da7991238"

    public static let workQueue = DispatchQueue(label: "OpenGroupAPI.workQueue", qos: .userInitiated) // It's important that this is a serial queue

    // MARK: - Batching & Polling
    
    /// This is a convenience method which calls `/batch` with a pre-defined set of requests used to update an Open
    /// Group, currently this will retrieve:
    /// - Capabilities for the server
    /// - For each room:
    ///    - Poll Info
    ///    - Messages (includes additions and deletions)
    /// - Inbox for the server
    /// - Outbox for the server
    public static func poll(
        _ db: Database,
        server: String,
        hasPerformedInitialPoll: Bool,
        timeSinceLastPoll: TimeInterval,
        using dependencies: SMKDependencies = SMKDependencies()
    ) -> Promise<[Endpoint: (OnionRequestResponseInfoType, Codable?)]> {
        let lastInboxMessageId: Int64 = (try? OpenGroup
            .select(.inboxLatestMessageId)
            .filter(OpenGroup.Columns.server == server)
            .asRequest(of: Int64.self)
            .fetchOne(db))
            .defaulting(to: 0)
        let lastOutboxMessageId: Int64 = (try? OpenGroup
            .select(.outboxLatestMessageId)
            .filter(OpenGroup.Columns.server == server)
            .asRequest(of: Int64.self)
            .fetchOne(db))
            .defaulting(to: 0)
        let capabilities: Set<Capability.Variant> = (try? Capability
            .select(.variant)
            .filter(Capability.Columns.openGroupServer == server)
            .asRequest(of: Capability.Variant.self)
            .fetchSet(db))
            .defaulting(to: [])

        // Generate the requests
        let requestResponseType: [BatchRequestInfoType] = [
            BatchRequestInfo(
                request: Request<NoBody, Endpoint>(
                    server: server,
                    endpoint: .capabilities
                ),
                responseType: Capabilities.self
            )
        ]
        .appending(
            // Per-room requests
            contentsOf: (try? OpenGroup
                .filter(OpenGroup.Columns.server == server.lowercased()) // Note: The `OpenGroup` type converts to lowercase in init
                .filter(OpenGroup.Columns.isActive == true)
                .filter(OpenGroup.Columns.roomToken != "")
                .fetchAll(db))
                .defaulting(to: [])
                .flatMap { openGroup -> [BatchRequestInfoType] in
                    let shouldRetrieveRecentMessages: Bool = (
                        openGroup.sequenceNumber == 0 || (
                            // If it's the first poll for this launch and it's been longer than
                            // 'maxInactivityPeriod' then just retrieve recent messages instead
                            // of trying to get all messages since the last one retrieved
                            !hasPerformedInitialPoll &&
                            timeSinceLastPoll > OpenGroupAPI.Poller.maxInactivityPeriod
                        )
                    )
                    
                    return [
                        BatchRequestInfo(
                            request: Request<NoBody, Endpoint>(
                                server: server,
                                endpoint: .roomPollInfo(openGroup.roomToken, openGroup.infoUpdates)
                            ),
                            responseType: RoomPollInfo.self
                        ),
                        BatchRequestInfo(
                            request: Request<NoBody, Endpoint>(
                                server: server,
                                endpoint: (shouldRetrieveRecentMessages ?
                                    .roomMessagesRecent(openGroup.roomToken) :
                                    .roomMessagesSince(openGroup.roomToken, seqNo: openGroup.sequenceNumber)
                                ),
                                queryParameters: [
                                    .updateTypes: UpdateTypes.reaction.rawValue,
                                    .reactors: "5"
                                ]
                            ),
                            responseType: [Failable<Message>].self
                        )
                    ]
                }
        )
        .appending(
            contentsOf: (
                // The 'inbox' and 'outbox' only work with blinded keys so don't bother polling them if not blinded
                !capabilities.contains(.blind) ? [] :
                [
                    // Inbox
                    BatchRequestInfo(
                        request: Request<NoBody, Endpoint>(
                            server: server,
                            endpoint: (lastInboxMessageId == 0 ?
                                .inbox :
                                .inboxSince(id: lastInboxMessageId)
                           )
                        ),
                        responseType: [DirectMessage]?.self // 'inboxSince' will return a `304` with an empty response if no messages
                    ),
                    
                    // Outbox
                    BatchRequestInfo(
                        request: Request<NoBody, Endpoint>(
                            server: server,
                            endpoint: (lastOutboxMessageId == 0 ?
                                .outbox :
                                .outboxSince(id: lastOutboxMessageId)
                           )
                        ),
                        responseType: [DirectMessage]?.self // 'outboxSince' will return a `304` with an empty response if no messages
                    )
                ]
            )
        )
        
        return OpenGroupAPI.batch(db, server: server, requests: requestResponseType, using: dependencies)
    }
    
    /// Submits multiple requests wrapped up in a single request, runs them all, then returns the result of each one
    ///
    /// Requests are performed independently, that is, if one fails the others will still be attempted - there is no guarantee on the order in which requests will be
    /// carried out (for sequential, related requests invoke via `/sequence` instead)
    ///
    /// For contained subrequests that specify a body (i.e. POST or PUT requests) exactly one of `json`, `b64`, or `bytes` must be provided with the request body.
    private static func batch(
        _ db: Database,
        server: String,
        requests: [BatchRequestInfoType],
        using dependencies: SMKDependencies = SMKDependencies()
    ) -> Promise<[Endpoint: (OnionRequestResponseInfoType, Codable?)]> {
        let requestBody: BatchRequest = requests.map { $0.toSubRequest() }
        let responseTypes = requests.map { $0.responseType }
        
        return OpenGroupAPI
            .send(
                db,
                request: Request(
                    method: .post,
                    server: server,
                    endpoint: Endpoint.batch,
                    body: requestBody
                ),
                using: dependencies
            )
            .decoded(as: responseTypes, on: OpenGroupAPI.workQueue, using: dependencies)
            .map { result in
                result.enumerated()
                    .reduce(into: [:]) { prev, next in
                        prev[requests[next.offset].endpoint] = next.element
                    }
            }
    }
    
    /// This is like `/batch`, except that it guarantees to perform requests sequentially in the order provided and will stop processing requests if the previous request
    /// returned a non-`2xx` response
    ///
    /// For example, this can be used to ban and delete all of a user's messages by sequencing the ban followed by the `delete_all`: if the ban fails (e.g. because
    /// permission is denied) then the `delete_all` will not occur. The batch body and response are identical to the `/batch` endpoint; requests that are not
    /// carried out because of an earlier failure will have a response code of `412` (Precondition Failed)."
    ///
    /// Like `/batch`, responses are returned in the same order as requests, but unlike `/batch` there may be fewer elements in the response list (if requests were
    /// stopped because of a non-2xx response) - In such a case, the final, non-2xx response is still included as the final response value
    private static func sequence(
        _ db: Database,
        server: String,
        requests: [BatchRequestInfoType],
        using dependencies: SMKDependencies = SMKDependencies()
    ) -> Promise<[Endpoint: (OnionRequestResponseInfoType, Codable?)]> {
        let requestBody: BatchRequest = requests.map { $0.toSubRequest() }
        let responseTypes = requests.map { $0.responseType }
        
        return OpenGroupAPI
            .send(
                db,
                request: Request(
                    method: .post,
                    server: server,
                    endpoint: Endpoint.sequence,
                    body: requestBody
                ),
                using: dependencies
            )
            .decoded(as: responseTypes, on: OpenGroupAPI.workQueue, using: dependencies)
            .map { result in
                result.enumerated()
                    .reduce(into: [:]) { prev, next in
                        prev[requests[next.offset].endpoint] = next.element
                    }
            }
    }
    
    // MARK: - Capabilities
    
    /// Return the list of server features/capabilities
    ///
    /// Optionally takes a `required` parameter containing a comma-separated list of capabilites; if any are not satisfied a 412 (Precondition Failed) response
    /// will be returned with missing requested capabilities in the `missing` key
    ///
    /// Eg. `GET /capabilities` could return `{"capabilities": ["sogs", "batch"]}` `GET /capabilities?required=magic,batch`
    /// could return: `{"capabilities": ["sogs", "batch"], "missing": ["magic"]}`
    public static func capabilities(
        _ db: Database,
        server: String,
        forceBlinded: Bool = false,
        using dependencies: SMKDependencies = SMKDependencies()
    ) -> Promise<(OnionRequestResponseInfoType, Capabilities)> {
        return OpenGroupAPI
            .send(
                db,
                request: Request<NoBody, Endpoint>(
                    server: server,
                    endpoint: .capabilities
                ),
                forceBlinded: forceBlinded,
                using: dependencies
            )
            .decoded(as: Capabilities.self, on: OpenGroupAPI.workQueue, using: dependencies)
    }
    
    // MARK: - Room
    
    /// Returns a list of available rooms on the server
    ///
    /// Rooms to which the user does not have access (e.g. because they are banned, or the room has restricted access permissions) are not included
    public static func rooms(
        _ db: Database,
        server: String,
        using dependencies: SMKDependencies = SMKDependencies()
    ) -> Promise<(OnionRequestResponseInfoType, [Room])> {
        return OpenGroupAPI
            .send(
                db,
                request: Request<NoBody, Endpoint>(
                    server: server,
                    endpoint: .rooms
                ),
                using: dependencies
            )
            .decoded(as: [Room].self, on: OpenGroupAPI.workQueue, using: dependencies)
    }
    
    /// Returns the details of a single room
    ///
    /// **Note:** This is the direct request to retrieve a room so should only be called from either the `poll()` or `joinRoom()` methods, in order to call
    /// this directly remove the `@available` line and make sure to route the response of this method to the `OpenGroupManager.handlePollInfo`
    /// method to ensure things are processed correctly
    @available(*, unavailable, message: "Avoid using this directly, use the pre-built `poll()` method instead")
    public static func room(
        _ db: Database,
        for roomToken: String,
        on server: String,
        using dependencies: SMKDependencies = SMKDependencies()
    ) -> Promise<(OnionRequestResponseInfoType, Room)> {
        return OpenGroupAPI
            .send(
                db,
                request: Request<NoBody, Endpoint>(
                    server: server,
                    endpoint: .room(roomToken)
                ),
                using: dependencies
            )
            .decoded(as: Room.self, on: OpenGroupAPI.workQueue, using: dependencies)
    }
    
    /// Polls a room for metadata updates
    ///
    /// The endpoint polls room metadata for this room, always including the instantaneous room details (such as the user's permission and current
    /// number of active users), and including the full room metadata if the room's info_updated counter has changed from the provided value
    ///
    /// **Note:** This is the direct request to retrieve room updates so should be retrieved automatically from the `poll()` method, in order to call
    /// this directly remove the `@available` line and make sure to route the response of this method to the `OpenGroupManager.handlePollInfo`
    /// method to ensure things are processed correctly
    @available(*, unavailable, message: "Avoid using this directly, use the pre-built `poll()` method instead")
    public static func roomPollInfo(
        _ db: Database,
        lastUpdated: Int64,
        for roomToken: String,
        on server: String,
        using dependencies: SMKDependencies = SMKDependencies()
    ) -> Promise<(OnionRequestResponseInfoType, RoomPollInfo)> {
        return OpenGroupAPI
            .send(
                db,
                request: Request<NoBody, Endpoint>(
                    server: server,
                    endpoint: .roomPollInfo(roomToken, lastUpdated)
                ),
                using: dependencies
            )
            .decoded(as: RoomPollInfo.self, on: OpenGroupAPI.workQueue, using: dependencies)
    }
    
    /// This is a convenience method which constructs a `/sequence` of the `capabilities` and `room`  requests, refer to those
    /// methods for the documented behaviour of each method
    public static func capabilitiesAndRoom(
        _ db: Database,
        for roomToken: String,
        on server: String,
        using dependencies: SMKDependencies = SMKDependencies()
    ) -> Promise<(capabilities: (info: OnionRequestResponseInfoType, data: Capabilities), room: (info: OnionRequestResponseInfoType, data: Room))> {
        let requestResponseType: [BatchRequestInfoType] = [
            // Get the latest capabilities for the server (in case it's a new server or the cached ones are stale)
            BatchRequestInfo(
                request: Request<NoBody, Endpoint>(
                    server: server,
                    endpoint: .capabilities
                ),
                responseType: Capabilities.self
            ),
            
            // And the room info
            BatchRequestInfo(
                request: Request<NoBody, Endpoint>(
                    server: server,
                    endpoint: .room(roomToken)
                ),
                responseType: Room.self
            )
        ]
        
        return OpenGroupAPI
            .sequence(
                db,
                server: server,
                requests: requestResponseType,
                using: dependencies
            )
            .map { (response: [Endpoint: (OnionRequestResponseInfoType, Codable?)]) -> (capabilities: (OnionRequestResponseInfoType, Capabilities), room: (OnionRequestResponseInfoType, Room)) in
                let maybeCapabilities: (info: OnionRequestResponseInfoType, data: Capabilities?)? = response[.capabilities]
                    .map { info, data in (info, (data as? BatchSubResponse<Capabilities>)?.body) }
                let maybeRoomResponse: (OnionRequestResponseInfoType, Codable?)? = response
                    .first(where: { key, _ in
                        switch key {
                            case .room: return true
                            default: return false
                        }
                    })
                    .map { _, value in value }
                let maybeRoom: (info: OnionRequestResponseInfoType, data: Room?)? = maybeRoomResponse
                    .map { info, data in (info, (data as? BatchSubResponse<Room>)?.body) }
                
                guard
                    let capabilitiesInfo: OnionRequestResponseInfoType = maybeCapabilities?.info,
                    let capabilities: Capabilities = maybeCapabilities?.data,
                    let roomInfo: OnionRequestResponseInfoType = maybeRoom?.info,
                    let room: Room = maybeRoom?.data
                else {
                    throw HTTP.Error.parsingFailed
                }
                
                return (
                    (capabilitiesInfo, capabilities),
                    (roomInfo, room)
                )
            }
    }
    
    /// This is a convenience method which constructs a `/sequence` of the `capabilities` and `rooms`  requests, refer to those
    /// methods for the documented behaviour of each method
    public static func capabilitiesAndRooms(
        _ db: Database,
        on server: String,
        using dependencies: SMKDependencies = SMKDependencies()
    ) -> Promise<(capabilities: (info: OnionRequestResponseInfoType, data: Capabilities), rooms: (info: OnionRequestResponseInfoType, data: [Room]))> {
        let requestResponseType: [BatchRequestInfoType] = [
            // Get the latest capabilities for the server (in case it's a new server or the cached ones are stale)
            BatchRequestInfo(
                request: Request<NoBody, Endpoint>(
                    server: server,
                    endpoint: .capabilities
                ),
                responseType: Capabilities.self
            ),
            
            // And the room info
            BatchRequestInfo(
                request: Request<NoBody, Endpoint>(
                    server: server,
                    endpoint: .rooms
                ),
                responseType: [Room].self
            )
        ]
        
        return OpenGroupAPI
            .sequence(
                db,
                server: server,
                requests: requestResponseType,
                using: dependencies
            )
            .map { (response: [Endpoint: (OnionRequestResponseInfoType, Codable?)]) -> (capabilities: (OnionRequestResponseInfoType, Capabilities), rooms: (OnionRequestResponseInfoType, [Room])) in
                let maybeCapabilities: (info: OnionRequestResponseInfoType, data: Capabilities?)? = response[.capabilities]
                    .map { info, data in (info, (data as? BatchSubResponse<Capabilities>)?.body) }
                let maybeRoomResponse: (OnionRequestResponseInfoType, Codable?)? = response
                    .first(where: { key, _ in
                        switch key {
                            case .rooms: return true
                            default: return false
                        }
                    })
                    .map { _, value in value }
                let maybeRooms: (info: OnionRequestResponseInfoType, data: [Room]?)? = maybeRoomResponse
                    .map { info, data in (info, (data as? BatchSubResponse<[Room]>)?.body) }
                
                guard
                    let capabilitiesInfo: OnionRequestResponseInfoType = maybeCapabilities?.info,
                    let capabilities: Capabilities = maybeCapabilities?.data,
                    let roomsInfo: OnionRequestResponseInfoType = maybeRooms?.info,
                    let rooms: [Room] = maybeRooms?.data
                else {
                    throw HTTP.Error.parsingFailed
                }
                
                return (
                    (capabilitiesInfo, capabilities),
                    (roomsInfo, rooms)
                )
            }
    }
    
    // MARK: - Messages
    
    /// Posts a new message to a room
    public static func send(
        _ db: Database,
        plaintext: Data,
        to roomToken: String,
        on server: String,
        whisperTo: String?,
        whisperMods: Bool,
        fileIds: [String]?,
        using dependencies: SMKDependencies = SMKDependencies()
    ) -> Promise<(OnionRequestResponseInfoType, Message)> {
        guard let signResult: (publicKey: String, signature: Bytes) = sign(db, messageBytes: plaintext.bytes, for: server, fallbackSigningType: .standard, using: dependencies) else {
            return Promise(error: OpenGroupAPIError.signingFailed)
        }
        
        return OpenGroupAPI
            .send(
                db,
                request: Request(
                    method: .post,
                    server: server,
                    endpoint: Endpoint.roomMessage(roomToken),
                    body: SendMessageRequest(
                        data: plaintext,
                        signature: Data(signResult.signature),
                        whisperTo: whisperTo,
                        whisperMods: whisperMods,
                        fileIds: fileIds
                    )
                ),
                using: dependencies
            )
            .decoded(as: Message.self, on: OpenGroupAPI.workQueue, using: dependencies)
    }
    
    /// Returns a single message by ID
    public static func message(
        _ db: Database,
        id: Int64,
        in roomToken: String,
        on server: String,
        using dependencies: SMKDependencies = SMKDependencies()
    ) -> Promise<(OnionRequestResponseInfoType, Message)> {
        return OpenGroupAPI
            .send(
                db,
                request: Request<NoBody, Endpoint>(
                    server: server,
                    endpoint: .roomMessageIndividual(roomToken, id: id)
                ),
                using: dependencies
            )
            .decoded(as: Message.self, on: OpenGroupAPI.workQueue, using: dependencies)
    }
    
    /// Edits a message, replacing its existing content with new content and a new signature
    ///
    /// **Note:** This edit may only be initiated by the creator of the post, and the poster must currently have write permissions in the room
    public static func messageUpdate(
        _ db: Database,
        id: Int64,
        plaintext: Data,
        fileIds: [Int64]?,
        in roomToken: String,
        on server: String,
        using dependencies: SMKDependencies = SMKDependencies()
    ) -> Promise<(OnionRequestResponseInfoType, Data?)> {
        guard let signResult: (publicKey: String, signature: Bytes) = sign(db, messageBytes: plaintext.bytes, for: server, fallbackSigningType: .standard, using: dependencies) else {
            return Promise(error: OpenGroupAPIError.signingFailed)
        }
        
        return OpenGroupAPI
            .send(
                db,
                request: Request(
                    method: .put,
                    server: server,
                    endpoint: Endpoint.roomMessageIndividual(roomToken, id: id),
                    body: UpdateMessageRequest(
                        data: plaintext,
                        signature: Data(signResult.signature),
                        fileIds: fileIds
                    )
                ),
                using: dependencies
            )
    }
    
    public static func messageDelete(
        _ db: Database,
        id: Int64,
        in roomToken: String,
        on server: String,
        using dependencies: SMKDependencies = SMKDependencies()
    ) -> Promise<(OnionRequestResponseInfoType, Data?)> {
        return OpenGroupAPI
            .send(
                db,
                request: Request<NoBody, Endpoint>(
                    method: .delete,
                    server: server,
                    endpoint: .roomMessageIndividual(roomToken, id: id)
                ),
                using: dependencies
            )
    }
    
    /// **Note:** This is the direct request to retrieve recent messages so should be retrieved automatically from the `poll()` method, in order to call
    /// this directly remove the `@available` line and make sure to route the response of this method to the `OpenGroupManager.handleMessages`
    /// method to ensure things are processed correctly
    @available(*, unavailable, message: "Avoid using this directly, use the pre-built `poll()` method instead")
    public static func recentMessages(
        _ db: Database,
        in roomToken: String,
        on server: String,
        using dependencies: SMKDependencies = SMKDependencies()
    ) -> Promise<(OnionRequestResponseInfoType, [Message])> {
        return OpenGroupAPI
            .send(
                db,
                request: Request<NoBody, Endpoint>(
                    server: server,
                    endpoint: .roomMessagesRecent(roomToken)
                ),
                using: dependencies
            )
            .decoded(as: [Message].self, on: OpenGroupAPI.workQueue, using: dependencies)
    }
    
    /// **Note:** This is the direct request to retrieve recent messages before a given message  and is currently unused, in order to call this directly
    /// remove the `@available` line and make sure to route the response of this method to the `OpenGroupManager.handleMessages`
    /// method to ensure things are processed correctly
    @available(*, unavailable, message: "Avoid using this directly, use the pre-built `poll()` method instead")
    public static func messagesBefore(
        _ db: Database,
        messageId: Int64,
        in roomToken: String,
        on server: String,
        using dependencies: SMKDependencies = SMKDependencies()
    ) -> Promise<(OnionRequestResponseInfoType, [Message])> {
        return OpenGroupAPI
            .send(
                db,
                request: Request<NoBody, Endpoint>(
                    server: server,
                    endpoint: .roomMessagesBefore(roomToken, id: messageId)
                ),
                using: dependencies
            )
            .decoded(as: [Message].self, on: OpenGroupAPI.workQueue, using: dependencies)
    }
    
    /// **Note:** This is the direct request to retrieve messages since a given message `seqNo` so should be retrieved automatically from the
    /// `poll()` method, in order to call this directly remove the `@available` line and make sure to route the response of this method to the
    /// `OpenGroupManager.handleMessages` method to ensure things are processed correctly
    @available(*, unavailable, message: "Avoid using this directly, use the pre-built `poll()` method instead")
    public static func messagesSince(
        _ db: Database,
        seqNo: Int64,
        in roomToken: String,
        on server: String,
        using dependencies: SMKDependencies = SMKDependencies()
    ) -> Promise<(OnionRequestResponseInfoType, [Message])> {
        return OpenGroupAPI
            .send(
                db,
                request: Request<NoBody, Endpoint>(
                    server: server,
                    endpoint: .roomMessagesSince(roomToken, seqNo: seqNo),
                    queryParameters: [
                        .updateTypes: UpdateTypes.reaction.rawValue,
                        .reactors: "20"
                    ]
                ),
                using: dependencies
            )
            .decoded(as: [Message].self, on: OpenGroupAPI.workQueue, using: dependencies)
    }
    
    /// Deletes all messages from a given sessionId within the provided rooms (or globally) on a server
    ///
    /// - Parameters:
    ///   - sessionId: The sessionId (either standard or blinded) of the user whose messages should be deleted
    ///
    ///   - roomToken: The room token from which the messages should be deleted
    ///
    ///     The invoking user **must** be a moderator of the given room or an admin if trying to delete the messages
    ///     of another admin.
    ///
    ///   - server: The server to delete messages from
    ///
    ///   - dependencies: Injected dependencies (used for unit testing)
    public static func messagesDeleteAll(
        _ db: Database,
        sessionId: String,
        in roomToken: String,
        on server: String,
        using dependencies: SMKDependencies = SMKDependencies()
    ) -> Promise<(OnionRequestResponseInfoType, Data?)> {
        return OpenGroupAPI
            .send(
                db,
                request: Request<NoBody, Endpoint>(
                    method: .delete,
                    server: server,
                    endpoint: Endpoint.roomDeleteMessages(roomToken, sessionId: sessionId)
                ),
                using: dependencies
            )
    }
    
    // MARK: - Reactions
    
    public static func reactors(
        _ db: Database,
        emoji: String,
        id: Int64,
        in roomToken: String,
        on server: String,
        using dependencies: SMKDependencies = SMKDependencies()
    ) -> Promise<OnionRequestResponseInfoType> {
        /// URL(String:) won't convert raw emojis, so need to do a little encoding here.
        /// The raw emoji will come back when calling url.path
        guard let encodedEmoji: String = emoji.addingPercentEncoding(withAllowedCharacters: .urlPathAllowed) else {
            return Promise(error: OpenGroupAPIError.invalidEmoji)
        }
        
        return OpenGroupAPI
            .send(
                db,
                request: Request<NoBody, Endpoint>(
                    method: .get,
                    server: server,
                    endpoint: .reactors(roomToken, id: id, emoji: encodedEmoji)
                ),
                using: dependencies
            )
            .map { responseInfo, _ in responseInfo }
    }
    
    public static func reactionAdd(
        _ db: Database,
        emoji: String,
        id: Int64,
        in roomToken: String,
        on server: String,
        using dependencies: SMKDependencies = SMKDependencies()
    ) -> Promise<(OnionRequestResponseInfoType, ReactionAddResponse)> {
        /// URL(String:) won't convert raw emojis, so need to do a little encoding here.
        /// The raw emoji will come back when calling url.path
        guard let encodedEmoji: String = emoji.addingPercentEncoding(withAllowedCharacters: .urlPathAllowed) else {
            return Promise(error: OpenGroupAPIError.invalidEmoji)
        }
        
        return OpenGroupAPI
            .send(
                db,
                request: Request<NoBody, Endpoint>(
                    method: .put,
                    server: server,
                    endpoint: .reaction(roomToken, id: id, emoji: encodedEmoji)
                ),
                using: dependencies
            )
            .decoded(as: ReactionAddResponse.self, on: OpenGroupAPI.workQueue, using: dependencies)
    }
    
    public static func reactionDelete(
        _ db: Database,
        emoji: String,
        id: Int64,
        in roomToken: String,
        on server: String,
        using dependencies: SMKDependencies = SMKDependencies()
    ) -> Promise<(OnionRequestResponseInfoType, ReactionRemoveResponse)> {
        /// URL(String:) won't convert raw emojis, so need to do a little encoding here.
        /// The raw emoji will come back when calling url.path
        guard let encodedEmoji: String = emoji.addingPercentEncoding(withAllowedCharacters: .urlPathAllowed) else {
            return Promise(error: OpenGroupAPIError.invalidEmoji)
        }
        
        return OpenGroupAPI
            .send(
                db,
                request: Request<NoBody, Endpoint>(
                    method: .delete,
                    server: server,
                    endpoint: .reaction(roomToken, id: id, emoji: encodedEmoji)
                ),
                using: dependencies
            )
            .decoded(as: ReactionRemoveResponse.self, on: OpenGroupAPI.workQueue, using: dependencies)
    }
    
    public static func reactionDeleteAll(
        _ db: Database,
        emoji: String,
        id: Int64,
        in roomToken: String,
        on server: String,
        using dependencies: SMKDependencies = SMKDependencies()
    ) -> Promise<(OnionRequestResponseInfoType, ReactionRemoveAllResponse)> {
        /// URL(String:) won't convert raw emojis, so need to do a little encoding here.
        /// The raw emoji will come back when calling url.path
        guard let encodedEmoji: String = emoji.addingPercentEncoding(withAllowedCharacters: .urlPathAllowed) else {
            return Promise(error: OpenGroupAPIError.invalidEmoji)
        }
        
        return OpenGroupAPI
            .send(
                db,
                request: Request<NoBody, Endpoint>(
                    method: .delete,
                    server: server,
                    endpoint: .reactionDelete(roomToken, id: id, emoji: encodedEmoji)
                ),
                using: dependencies
            )
            .decoded(as: ReactionRemoveAllResponse.self, on: OpenGroupAPI.workQueue, using: dependencies)
    }
    
    // MARK: - Pinning
    
    /// Adds a pinned message to this room
    ///
    /// **Note:** Existing pinned messages are not removed: the new message is added to the pinned message list (If you want to remove existing
    /// pins then build a sequence request that first calls .../unpin/all)
    ///
    /// The user must have admin (not just moderator) permissions in the room in order to pin messages
    ///
    /// Pinned messages that are already pinned will be re-pinned (that is, their pin timestamp and pinning admin user will be updated) - because pinned
    /// messages are returned in pinning-order this allows admins to order multiple pinned messages in a room by re-pinning (via this endpoint) in the
    /// order in which pinned messages should be displayed
    public static func pinMessage(
        _ db: Database,
        id: Int64,
        in roomToken: String,
        on server: String,
        using dependencies: SMKDependencies = SMKDependencies()
    ) -> Promise<OnionRequestResponseInfoType> {
        return OpenGroupAPI
            .send(
                db,
                request: Request<NoBody, Endpoint>(
                    method: .post,
                    server: server,
                    endpoint: .roomPinMessage(roomToken, id: id)
                ),
                using: dependencies
            )
            .map { responseInfo, _ in responseInfo }
    }
    
    /// Remove a message from this room's pinned message list
    ///
    /// The user must have `admin` (not just `moderator`) permissions in the room
    public static func unpinMessage(
        _ db: Database,
        id: Int64,
        in roomToken: String,
        on server: String,
        using dependencies: SMKDependencies = SMKDependencies()
    ) -> Promise<OnionRequestResponseInfoType> {
        return OpenGroupAPI
            .send(
                db,
                request: Request<NoBody, Endpoint>(
                    method: .post,
                    server: server,
                    endpoint: .roomUnpinMessage(roomToken, id: id)
                ),
                using: dependencies
            )
            .map { responseInfo, _ in responseInfo }
    }

    /// Removes _all_ pinned messages from this room
    ///
    /// The user must have `admin` (not just `moderator`) permissions in the room
    public static func unpinAll(
        _ db: Database,
        in roomToken: String,
        on server: String,
        using dependencies: SMKDependencies = SMKDependencies()
    ) -> Promise<OnionRequestResponseInfoType> {
        return OpenGroupAPI
            .send(
                db,
                request: Request<NoBody, Endpoint>(
                    method: .post,
                    server: server,
                    endpoint: .roomUnpinAll(roomToken)
                ),
                using: dependencies
            )
            .map { responseInfo, _ in responseInfo }
    }
    
    // MARK: - Files
    
    public static func uploadFile(
        _ db: Database,
        bytes: [UInt8],
        fileName: String? = nil,
        to roomToken: String,
        on server: String,
        using dependencies: SMKDependencies = SMKDependencies()
    ) -> Promise<(OnionRequestResponseInfoType, FileUploadResponse)> {
        return OpenGroupAPI
            .send(
                db,
                request: Request(
                    method: .post,
                    server: server,
                    endpoint: Endpoint.roomFile(roomToken),
                    headers: [
                        .contentDisposition: [ "attachment", fileName.map { "filename=\"\($0)\"" } ]
                            .compactMap{ $0 }
                            .joined(separator: "; "),
                        .contentType: "application/octet-stream"
                    ],
                    body: bytes
                ),
                timeout: FileServerAPI.fileTimeout,
                using: dependencies
            )
            .decoded(as: FileUploadResponse.self, on: OpenGroupAPI.workQueue, using: dependencies)
    }
    
    public static func downloadFile(
        _ db: Database,
        fileId: String,
        from roomToken: String,
        on server: String,
        using dependencies: SMKDependencies = SMKDependencies()
    ) -> Promise<(OnionRequestResponseInfoType, Data)> {
        return OpenGroupAPI
            .send(
                db,
                request: Request<NoBody, Endpoint>(
                    server: server,
                    endpoint: .roomFileIndividual(roomToken, fileId)
                ),
                timeout: FileServerAPI.fileTimeout,
                using: dependencies
            )
            .map { responseInfo, maybeData in
                guard let data: Data = maybeData else { throw HTTP.Error.parsingFailed }
                
                return (responseInfo, data)
            }
    }
    
    // MARK: - Inbox/Outbox (Message Requests)

    /// Retrieves all of the user's current DMs (up to limit)
    ///
    /// **Note:** This is the direct request to retrieve DMs for a specific Open Group so should be retrieved automatically from the `poll()`
    /// method, in order to call this directly remove the `@available` line and make sure to route the response of this method to the
    /// `OpenGroupManager.handleDirectMessages` method to ensure things are processed correctly
    @available(*, unavailable, message: "Avoid using this directly, use the pre-built `poll()` method instead")
    public static func inbox(
        _ db: Database,
        on server: String,
        using dependencies: SMKDependencies = SMKDependencies()
    ) -> Promise<(OnionRequestResponseInfoType, [DirectMessage]?)> {
        return OpenGroupAPI
            .send(
                db,
                request: Request<NoBody, Endpoint>(
                    server: server,
                    endpoint: .inbox
                ),
                using: dependencies
            )
            .decoded(as: [DirectMessage]?.self, on: OpenGroupAPI.workQueue, using: dependencies)
    }
    
    /// Polls for any DMs received since the given id, this method will return a `304` with an empty response if there are no messages
    ///
    /// **Note:** This is the direct request to retrieve messages requests for a specific Open Group since a given messages so should be retrieved
    /// automatically from the `poll()` method, in order to call this directly remove the `@available` line and make sure to route the response
    /// of this method to the `OpenGroupManager.handleDirectMessages` method to ensure things are processed correctly
    @available(*, unavailable, message: "Avoid using this directly, use the pre-built `poll()` method instead")
    public static func inboxSince(
        _ db: Database,
        id: Int64,
        on server: String,
        using dependencies: SMKDependencies = SMKDependencies()
    ) -> Promise<(OnionRequestResponseInfoType, [DirectMessage]?)> {
        return OpenGroupAPI
            .send(
                db,
                request: Request<NoBody, Endpoint>(
                    server: server,
                    endpoint: .inboxSince(id: id)
                ),
                using: dependencies
            )
            .decoded(as: [DirectMessage]?.self, on: OpenGroupAPI.workQueue, using: dependencies)
    }
    
    /// Delivers a direct message to a user via their blinded Session ID
    ///
    /// The body of this request is a JSON object containing a message key with a value of the encrypted-then-base64-encoded message to deliver
    public static func send(
        _ db: Database,
        ciphertext: Data,
        toInboxFor blindedSessionId: String,
        on server: String,
        using dependencies: SMKDependencies = SMKDependencies()
    ) -> Promise<(OnionRequestResponseInfoType, SendDirectMessageResponse)> {
        return OpenGroupAPI
            .send(
                db,
                request: Request(
                    method: .post,
                    server: server,
                    endpoint: Endpoint.inboxFor(sessionId: blindedSessionId),
                    body: SendDirectMessageRequest(
                        message: ciphertext
                    )
                ),
                using: dependencies
            )
            .decoded(as: SendDirectMessageResponse.self, on: OpenGroupAPI.workQueue, using: dependencies)
    }
    
    /// Retrieves all of the user's sent DMs (up to limit)
    ///
    /// **Note:** This is the direct request to retrieve DMs sent by the user for a specific Open Group so should be retrieved automatically
    /// from the `poll()` method, in order to call this directly remove the `@available` line and make sure to route the response of
    /// this method to the `OpenGroupManager.handleDirectMessages` method to ensure things are processed correctly
    @available(*, unavailable, message: "Avoid using this directly, use the pre-built `poll()` method instead")
    public static func outbox(
        _ db: Database,
        on server: String,
        using dependencies: SMKDependencies = SMKDependencies()
    ) -> Promise<(OnionRequestResponseInfoType, [DirectMessage]?)> {
        return OpenGroupAPI
            .send(
                db,
                request: Request<NoBody, Endpoint>(
                    server: server,
                    endpoint: .outbox
                ),
                using: dependencies
            )
            .decoded(as: [DirectMessage]?.self, on: OpenGroupAPI.workQueue, using: dependencies)
    }
    
    /// Polls for any DMs sent since the given id, this method will return a `304` with an empty response if there are no messages
    ///
    /// **Note:** This is the direct request to retrieve messages requests sent by the user for a specific Open Group since a given messages so
    /// should be retrieved automatically from the `poll()` method, in order to call this directly remove the `@available` line and make sure
    /// to route the response of this method to the `OpenGroupManager.handleDirectMessages` method to ensure things are processed correctly
    @available(*, unavailable, message: "Avoid using this directly, use the pre-built `poll()` method instead")
    public static func outboxSince(
        _ db: Database,
        id: Int64,
        on server: String,
        using dependencies: SMKDependencies = SMKDependencies()
    ) -> Promise<(OnionRequestResponseInfoType, [DirectMessage]?)> {
        return OpenGroupAPI
            .send(
                db,
                request: Request<NoBody, Endpoint>(
                    server: server,
                    endpoint: .outboxSince(id: id)
                ),
                using: dependencies
            )
            .decoded(as: [DirectMessage]?.self, on: OpenGroupAPI.workQueue, using: dependencies)
    }
    
    // MARK: - Users
    
    /// Applies a ban of a user from specific rooms, or from the server globally
    ///
    /// The invoking user must have `moderator` (or `admin`) permission in all given rooms when specifying rooms, and must be a
    /// `globalModerator` (or `globalAdmin`) if using the global parameter
    ///
    /// **Note:** The user's messages are not deleted by this request - In order to ban and delete all messages use the `/sequence` endpoint to
    /// bundle a `/user/.../ban` with a `/user/.../deleteMessages` request
    ///
    /// - Parameters:
    ///   - sessionId: The sessionId (either standard or blinded) of the user whose messages should be deleted
    ///
    ///   - timeout: Value specifying a time limit on the ban, in seconds
    ///
    ///     The applied ban will expire and be removed after the given interval - If omitted (or `null`) then the ban is permanent
    ///
    ///     If this endpoint is called multiple times then the timeout of the last call takes effect (eg. a permanent ban can be replaced
    ///     with a time-limited ban by calling the endpoint again with a timeout value, and vice versa)
    ///
    ///   - roomTokens: List of one or more room tokens from which the user should be banned from
    ///
    ///     The invoking user **must** be a moderator of all of the given rooms.
    ///
    ///     This may be set to the single-element list `["*"]` to ban the user from all rooms in which the current user has moderator
    ///     permissions (the call will succeed if the calling user is a moderator in at least one channel)
    ///
    ///     **Note:** You can ban from all rooms on a server by providing a `nil` value for this parameter (the invoking user must be a
    ///     global moderator in order to add a global ban)
    ///
    ///   - server: The server to delete messages from
    ///
    ///   - dependencies: Injected dependencies (used for unit testing)
    public static func userBan(
        _ db: Database,
        sessionId: String,
        for timeout: TimeInterval? = nil,
        from roomTokens: [String]? = nil,
        on server: String,
        using dependencies: SMKDependencies = SMKDependencies()
    ) -> Promise<(OnionRequestResponseInfoType, Data?)> {
        return OpenGroupAPI
            .send(
                db,
                request: Request(
                    method: .post,
                    server: server,
                    endpoint: Endpoint.userBan(sessionId),
                    body: UserBanRequest(
                        rooms: roomTokens,
                        global: (roomTokens == nil ? true : nil),
                        timeout: timeout
                    )
                ),
                using: dependencies
            )
    }
    
    /// Removes a user ban from specific rooms, or from the server globally
    ///
    /// The invoking user must have `moderator` (or `admin`) permission in all given rooms when specifying rooms, and must be a global server `moderator`
    /// (or `admin`) if using the `global` parameter
    ///
    /// **Note:** Room and global bans are independent: if a user is banned globally and has a room-specific ban then removing the global ban does not remove
    /// the room specific ban, and removing the room-specific ban does not remove the global ban (to fully unban a user globally and from all rooms, submit a
    /// `/sequence` request with a global unban followed by a "rooms": ["*"] unban)
    ///
    /// - Parameters:
    ///   - sessionId: The sessionId (either standard or blinded) of the user whose messages should be deleted
    ///
    ///   - roomTokens: List of one or more room tokens from which the user should be unbanned from
    ///
    ///     The invoking user **must** be a moderator of all of the given rooms.
    ///
    ///     This may be set to the single-element list `["*"]` to unban the user from all rooms in which the current user has moderator
    ///     permissions (the call will succeed if the calling user is a moderator in at least one channel)
    ///
    ///     **Note:** You can ban from all rooms on a server by providing a `nil` value for this parameter
    ///
    ///   - server: The server to delete messages from
    ///
    ///   - dependencies: Injected dependencies (used for unit testing)
    public static func userUnban(
        _ db: Database,
        sessionId: String,
        from roomTokens: [String]?,
        on server: String,
        using dependencies: SMKDependencies = SMKDependencies()
    ) -> Promise<(OnionRequestResponseInfoType, Data?)> {
        return OpenGroupAPI
            .send(
                db,
                request: Request(
                    method: .post,
                    server: server,
                    endpoint: Endpoint.userUnban(sessionId),
                    body: UserUnbanRequest(
                        rooms: roomTokens,
                        global: (roomTokens == nil ? true : nil)
                    )
                ),
                using: dependencies
            )
    }
    
    /// Appoints or removes a moderator or admin
    ///
    /// This endpoint is used to appoint or remove moderator/admin permissions either for specific rooms or for server-wide global moderator permissions
    ///
    /// Admins/moderators of rooms can only be appointed or removed by a user who has admin permissions in the room (including global admins)
    ///
    /// Global admins/moderators may only be appointed by a global admin
    ///
    /// The admin/moderator paramters interact as follows:
    /// - **admin=true, moderator omitted:** This adds admin permissions, which automatically also implies moderator permissions
    /// - **admin=true, moderator=true:** Exactly the same as above
    /// - **admin=false, moderator=true:** Removes any existing admin permissions from the rooms (or globally), if present, and adds
    /// moderator permissions to the rooms/globally (if not already present)
    /// - **admin=false, moderator omitted:** This removes admin permissions but leaves moderator permissions, if present (this
    /// effectively "downgrades" an admin to a moderator).  Unlike the above this does **not** add moderator permissions to matching rooms
    /// if not already present
    /// - **moderator=true, admin omitted:** Adds moderator permissions to the given rooms (or globally), if not already present.  If
    /// the user already has admin permissions this does nothing (that is, admin permission is *not* removed, unlike the above)
    /// - **moderator=false, admin omitted:** This removes moderator **and** admin permissions from all given rooms (or globally)
    /// - **moderator=false, admin=false:** Exactly the same as above
    /// - **moderator=false, admin=true:** This combination is **not permitted** (because admin permissions imply moderator
    /// permissions) and will result in Bad Request error if given
    ///
    /// - Parameters:
    ///   - sessionId: The sessionId (either standard or blinded) of the user to modify the permissions of
    ///
    ///   - moderator: Value indicating that this user should have moderator permissions added (true), removed (false), or left alone (null)
    ///
    ///   - admin: Value indicating that this user should have admin permissions added (true), removed (false), or left alone (null)
    ///
    ///     Granting admin permission automatically includes granting moderator permission (and thus it is an error to use admin=true with
    ///     moderator=false)
    ///
    ///   - visible: Value indicating whether the moderator/admin should be made publicly visible as a moderator/admin of the room(s)
    ///   (if true) or hidden (false)
    ///
    ///     Hidden moderators/admins still have all the same permissions as visible moderators/admins, but are visible only to other
    ///     moderators/admins; regular users in the room will not know their moderator status
    ///
    ///   - roomTokens: List of one or more room tokens to which the permission changes should be applied
    ///
    ///     The invoking user **must** be an admin of all of the given rooms.
    ///
    ///     This may be set to the single-element list `["*"]` to add or remove the moderator from all rooms in which the current user has admin
    ///     permissions (the call will succeed if the calling user is an admin in at least one channel)
    ///
    ///     **Note:** You can specify a change to global permisisons by providing a `nil` value for this parameter
    ///
    ///   - server: The server to perform the permission changes on
    ///
    ///   - dependencies: Injected dependencies (used for unit testing)
    public static func userModeratorUpdate(
        _ db: Database,
        sessionId: String,
        moderator: Bool? = nil,
        admin: Bool? = nil,
        visible: Bool,
        for roomTokens: [String]?,
        on server: String,
        using dependencies: SMKDependencies = SMKDependencies()
    ) -> Promise<(OnionRequestResponseInfoType, Data?)> {
        guard (moderator != nil && admin == nil) || (moderator == nil && admin != nil) else {
            return Promise(error: HTTP.Error.generic)
        }
        
        return OpenGroupAPI
            .send(
                db,
                request: Request(
                    method: .post,
                    server: server,
                    endpoint: Endpoint.userModerator(sessionId),
                    body: UserModeratorRequest(
                        rooms: roomTokens,
                        global: (roomTokens == nil ? true : nil),
                        moderator: moderator,
                        admin: admin,
                        visible: visible
                    )
                ),
                using: dependencies
            )
    }
    
    /// This is a convenience method which constructs a `/sequence` of the `userBan` and `userDeleteMessages`  requests, refer to those
    /// methods for the documented behaviour of each method
    public static func userBanAndDeleteAllMessages(
        _ db: Database,
        sessionId: String,
        in roomToken: String,
        on server: String,
        using dependencies: SMKDependencies = SMKDependencies()
    ) -> Promise<[OnionRequestResponseInfoType]> {
        let banRequestBody: UserBanRequest = UserBanRequest(
            rooms: [roomToken],
            global: nil,
            timeout: nil
        )
        
        // Generate the requests
        let requestResponseType: [BatchRequestInfoType] = [
            BatchRequestInfo(
                request: Request(
                    method: .post,
                    server: server,
                    endpoint: .userBan(sessionId),
                    body: banRequestBody
                )
            ),
            BatchRequestInfo(
                request: Request<NoBody, Endpoint>(
                    method: .delete,
                    server: server,
                    endpoint: Endpoint.roomDeleteMessages(roomToken, sessionId: sessionId)
                )
            )
        ]
        
        return OpenGroupAPI
            .sequence(
                db,
                server: server,
                requests: requestResponseType,
                using: dependencies
            )
            .map { $0.values.map { responseInfo, _ in responseInfo } }
    }
    
    // MARK: - Authentication
    
    /// Sign a message to be sent to SOGS (handles both un-blinded and blinded signing based on the server capabilities)
    private static func sign(
        _ db: Database,
        messageBytes: Bytes,
        for serverName: String,
        fallbackSigningType signingType: SessionId.Prefix,
        forceBlinded: Bool = false,
        using dependencies: SMKDependencies = SMKDependencies()
    ) -> (publicKey: String, signature: Bytes)? {
        guard
            let userEdKeyPair: Box.KeyPair = Identity.fetchUserEd25519KeyPair(db),
            let serverPublicKey: String = try? OpenGroup
                .select(.publicKey)
                .filter(OpenGroup.Columns.server == serverName.lowercased())
                .asRequest(of: String.self)
                .fetchOne(db)
        else { return nil }
        
        let capabilities: Set<Capability.Variant> = (try? Capability
            .select(.variant)
            .filter(Capability.Columns.openGroupServer == serverName.lowercased())
            .asRequest(of: Capability.Variant.self)
            .fetchSet(db))
            .defaulting(to: [])

        // If we have no capabilities or if the server supports blinded keys then sign using the blinded key
        if forceBlinded || capabilities.isEmpty || capabilities.contains(.blind) {
            guard let blindedKeyPair: Box.KeyPair = dependencies.sodium.blindedKeyPair(serverPublicKey: serverPublicKey, edKeyPair: userEdKeyPair, genericHash: dependencies.genericHash) else {
                return nil
            }
            
            guard let signatureResult: Bytes = dependencies.sodium.sogsSignature(message: messageBytes, secretKey: userEdKeyPair.secretKey, blindedSecretKey: blindedKeyPair.secretKey, blindedPublicKey: blindedKeyPair.publicKey) else {
                return nil
            }
            
            return (
                publicKey: SessionId(.blinded, publicKey: blindedKeyPair.publicKey).hexString,
                signature: signatureResult
            )
        }
        
        // Otherwise sign using the fallback type
        switch signingType {
            case .unblinded:
                guard let signatureResult: Bytes = dependencies.sign.signature(message: messageBytes, secretKey: userEdKeyPair.secretKey) else {
                    return nil
                }
                
                return (
                    publicKey: SessionId(.unblinded, publicKey: userEdKeyPair.publicKey).hexString,
                    signature: signatureResult
                )
                
            // Default to using the 'standard' key
            default:
                guard let userKeyPair: Box.KeyPair = Identity.fetchUserKeyPair(db) else { return nil }
                guard let signatureResult: Bytes = try? dependencies.ed25519.sign(data: messageBytes, keyPair: userKeyPair) else {
                    return nil
                }
                
                return (
                    publicKey: SessionId(.standard, publicKey: userKeyPair.publicKey).hexString,
                    signature: signatureResult
                )
        }
    }
    
    /// Sign a request to be sent to SOGS (handles both un-blinded and blinded signing based on the server capabilities)
    private static func sign(
        _ db: Database,
        request: URLRequest,
        for serverName: String,
        with serverPublicKey: String,
        forceBlinded: Bool = false,
        using dependencies: SMKDependencies = SMKDependencies()
    ) -> URLRequest? {
        guard let url: URL = request.url else { return nil }
        
        var updatedRequest: URLRequest = request
        let path: String = url.path
            .appending(url.query.map { value in "?\(value)" })
        let method: String = (request.httpMethod ?? "GET")
        let timestamp: Int = Int(floor(dependencies.date.timeIntervalSince1970))
        let nonce: Data = Data(dependencies.nonceGenerator16.nonce())
        let serverPublicKeyData: Data = Data(hex: serverPublicKey)
        
        guard
            !serverPublicKeyData.isEmpty,
            let timestampBytes: Bytes = "\(timestamp)".data(using: .ascii)?.bytes
        else { return nil }
        
        /// Get a hash of any body content
        let bodyHash: Bytes? = {
            guard let body: Data = request.httpBody else { return nil }
            
            return dependencies.genericHash.hash(message: body.bytes, outputLength: 64)
        }()
        
        /// Generate the signature message
        /// "ServerPubkey || Nonce || Timestamp || Method || Path || Blake2b Hash(Body)
        ///     `ServerPubkey`
        ///     `Nonce`
        ///     `Timestamp` is the bytes of an ascii decimal string
        ///     `Method`
        ///     `Path`
        ///     `Body` is a Blake2b hash of the data (if there is a body)
        let messageBytes: Bytes = serverPublicKeyData.bytes
            .appending(contentsOf: nonce.bytes)
            .appending(contentsOf: timestampBytes)
            .appending(contentsOf: method.bytes)
            .appending(contentsOf: path.bytes)
            .appending(contentsOf: bodyHash ?? [])
        
        /// Sign the above message
        guard let signResult: (publicKey: String, signature: Bytes) = sign(db, messageBytes: messageBytes, for: serverName, fallbackSigningType: .unblinded, forceBlinded: forceBlinded, using: dependencies) else {
            return nil
        }
        
        updatedRequest.allHTTPHeaderFields = (request.allHTTPHeaderFields ?? [:])
            .updated(with: [
                Header.sogsPubKey.rawValue: signResult.publicKey,
                Header.sogsTimestamp.rawValue: "\(timestamp)",
                Header.sogsNonce.rawValue: nonce.base64EncodedString(),
                Header.sogsSignature.rawValue: signResult.signature.toBase64()
            ])
        
        return updatedRequest
    }
    
    // MARK: - Convenience
    
    private static func send<T: Encodable>(
        _ db: Database,
        request: Request<T, Endpoint>,
        forceBlinded: Bool = false,
        timeout: TimeInterval = HTTP.timeout,
        using dependencies: SMKDependencies = SMKDependencies()
    ) -> Promise<(OnionRequestResponseInfoType, Data?)> {
        let urlRequest: URLRequest
        
        do {
            urlRequest = try request.generateUrlRequest()
        }
        catch {
            return Promise(error: error)
        }
        
        let maybePublicKey: String? = try? OpenGroup
            .select(.publicKey)
            .filter(OpenGroup.Columns.server == request.server.lowercased())
            .asRequest(of: String.self)
            .fetchOne(db)
        
        guard let publicKey: String = maybePublicKey else { return Promise(error: OpenGroupAPIError.noPublicKey) }
        
<<<<<<< HEAD
        // If we don't want to authenticate the request then send it immediately
        guard authenticated else {
            return dependencies.requestApi
                .sendRequest(db, request: urlRequest, to: request.server, with: publicKey)
        }
        
=======
>>>>>>> 06a38868
        // Attempt to sign the request with the new auth
        guard let signedRequest: URLRequest = sign(db, request: urlRequest, for: request.server, with: publicKey, forceBlinded: forceBlinded, using: dependencies) else {
            return Promise(error: OpenGroupAPIError.signingFailed)
        }
        
<<<<<<< HEAD
        return dependencies.requestApi.sendRequest(db, request: signedRequest, to: request.server, with: publicKey)
=======
        return dependencies.onionApi.sendOnionRequest(signedRequest, to: request.server, with: publicKey, timeout: timeout)
>>>>>>> 06a38868
    }
}<|MERGE_RESOLUTION|>--- conflicted
+++ resolved
@@ -1413,24 +1413,11 @@
         
         guard let publicKey: String = maybePublicKey else { return Promise(error: OpenGroupAPIError.noPublicKey) }
         
-<<<<<<< HEAD
-        // If we don't want to authenticate the request then send it immediately
-        guard authenticated else {
-            return dependencies.requestApi
-                .sendRequest(db, request: urlRequest, to: request.server, with: publicKey)
-        }
-        
-=======
->>>>>>> 06a38868
         // Attempt to sign the request with the new auth
         guard let signedRequest: URLRequest = sign(db, request: urlRequest, for: request.server, with: publicKey, forceBlinded: forceBlinded, using: dependencies) else {
             return Promise(error: OpenGroupAPIError.signingFailed)
         }
         
-<<<<<<< HEAD
-        return dependencies.requestApi.sendRequest(db, request: signedRequest, to: request.server, with: publicKey)
-=======
-        return dependencies.onionApi.sendOnionRequest(signedRequest, to: request.server, with: publicKey, timeout: timeout)
->>>>>>> 06a38868
+        return dependencies.requestApi.sendRequest(db, request: signedRequest, to: request.server, with: publicKey, timeout: timeout)
     }
 }