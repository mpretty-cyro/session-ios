// Copyright © 2022 Rangeproof Pty Ltd. All rights reserved.

import UIKit
import SessionUIKit
import SessionMessagingKit
import SessionUtilitiesKit

final class ConversationTitleView: UIView {
    private static let leftInset: CGFloat = 8
    private static let leftInsetWithCallButton: CGFloat = 54
    
    private var oldSize: CGSize = .zero
    
    override var intrinsicContentSize: CGSize {
        return UIView.layoutFittingExpandedSize
    }
    
    private lazy var labelCarouselViewWidth = labelCarouselView.set(.width, to: 185)
    
    public var currentLabelType: SessionLabelCarouselView.LabelType? {
        return self.labelCarouselView.currentLabelType
    }

    // MARK: - UI Components
    
    private lazy var stackViewLeadingConstraint: NSLayoutConstraint = stackView.pin(.leading, to: .leading, of: self)
    private lazy var stackViewTrailingConstraint: NSLayoutConstraint = stackView.pin(.trailing, to: .trailing, of: self)
    
    private lazy var titleLabel: UILabel = {
        let result: UILabel = UILabel()
        result.accessibilityIdentifier = "Conversation header name"
        result.accessibilityLabel = "Conversation header name"
        result.isAccessibilityElement = true
        result.font = .boldSystemFont(ofSize: Values.mediumFontSize)
        result.themeTextColor = .textPrimary
        result.lineBreakMode = .byTruncatingTail
        
        return result
    }()
    
    private lazy var labelCarouselView: SessionLabelCarouselView = {
        let result = SessionLabelCarouselView()
        return result
    }()
    
    private lazy var stackView: UIStackView = {
        let result = UIStackView(arrangedSubviews: [ titleLabel, labelCarouselView ])
        result.axis = .vertical
        result.alignment = .center
        
        return result
    }()

    // MARK: - Initialization
    
    init() {
        super.init(frame: .zero)
        
        addSubview(stackView)
        
        stackView.pin(.top, to: .top, of: self)
        stackViewLeadingConstraint.isActive = true
        stackViewTrailingConstraint.isActive = true
        stackView.pin(.bottom, to: .bottom, of: self)
    }

    deinit {
        NotificationCenter.default.removeObserver(self)
    }
    
    required init?(coder: NSCoder) {
        preconditionFailure("Use init() instead.")
    }

    // MARK: - Content
    
    public func initialSetup(
        with threadVariant: SessionThread.Variant,
        isNoteToSelf: Bool
    ) {
        self.update(
            with: " ",
            isNoteToSelf: isNoteToSelf,
            threadVariant: threadVariant,
            mutedUntilTimestamp: nil,
            onlyNotifyForMentions: false,
            userCount: (threadVariant != .contact ? 0 : nil),
            disappearingMessagesConfig: nil
        )
    }
    
    override func layoutSubviews() {
        super.layoutSubviews()
        
        // There is an annoying issue where pushing seems to update the width of this
        // view resulting in the content shifting to the right during
        guard self.oldSize != .zero, self.oldSize != bounds.size else {
            self.oldSize = bounds.size
            return
        }
        
        let diff: CGFloat = (bounds.size.width - oldSize.width)
        self.stackViewTrailingConstraint.constant = -max(0, diff)
        self.oldSize = bounds.size
    }
    
    public func update(
        with name: String,
        isNoteToSelf: Bool,
        threadVariant: SessionThread.Variant,
        mutedUntilTimestamp: TimeInterval?,
        onlyNotifyForMentions: Bool,
        userCount: Int?,
        disappearingMessagesConfig: DisappearingMessagesConfiguration?
    ) {
        guard Thread.isMainThread else {
            DispatchQueue.main.async { [weak self] in
                self?.update(
                    with: name,
                    isNoteToSelf: isNoteToSelf,
                    threadVariant: threadVariant,
                    mutedUntilTimestamp: mutedUntilTimestamp,
                    onlyNotifyForMentions: onlyNotifyForMentions,
                    userCount: userCount,
                    disappearingMessagesConfig: disappearingMessagesConfig
                )
            }
            return
        }
        
        let shouldHaveSubtitle: Bool = (
            Date().timeIntervalSince1970 <= (mutedUntilTimestamp ?? 0) ||
            onlyNotifyForMentions ||
            userCount != nil ||
            disappearingMessagesConfig?.isEnabled == true
        )
        
        self.titleLabel.text = name
        self.titleLabel.accessibilityLabel = name
        self.titleLabel.font = .boldSystemFont(
            ofSize: (shouldHaveSubtitle ?
                Values.largeFontSize :
                Values.veryLargeFontSize
            )
        )
        
        ThemeManager.onThemeChange(observer: self.labelCarouselView) { [weak self] theme, _ in
            guard let textPrimary: UIColor = theme.color(for: .textPrimary) else { return }
            
            var labelInfos: [SessionLabelCarouselView.LabelInfo] = []
            
            if Date().timeIntervalSince1970 <= (mutedUntilTimestamp ?? 0) {
                let notificationSettingsLabelString = NSAttributedString(
                    string: FullConversationCell.mutePrefix,
                    attributes: [
<<<<<<< HEAD
                        .font: UIFont.ows_elegantIconsFont(8),
=======
                        .font: UIFont(name: "ElegantIcons", size: 10) as Any,
>>>>>>> ec812366
                        .foregroundColor: textPrimary
                    ]
                )
                .appending(string: "Muted")
                
                labelInfos.append(
                    SessionLabelCarouselView.LabelInfo(
                        attributedText: notificationSettingsLabelString,
                        accessibility: nil, // TODO: Add accessibility
                        type: .notificationSettings
                    )
                )
            }
            else if onlyNotifyForMentions {
                let imageAttachment = NSTextAttachment()
                imageAttachment.image = UIImage(named: "NotifyMentions.png")?.withTint(textPrimary)
                imageAttachment.bounds = CGRect(
                    x: 0,
                    y: -2,
                    width: Values.miniFontSize,
                    height: Values.miniFontSize
                )
                
                let notificationSettingsLabelString = NSAttributedString(attachment: imageAttachment)
                    .appending(string: "  ")
                    .appending(string: "view_conversation_title_notify_for_mentions_only".localized())
                
                labelInfos.append(
                    SessionLabelCarouselView.LabelInfo(
                        attributedText: notificationSettingsLabelString,
                        accessibility: nil, // TODO: Add accessibility
                        type: .notificationSettings
                    )
                )
            }
            
            if let userCount: Int = userCount {
                switch threadVariant {
                    case .contact: break
                        
                    case .legacyGroup, .group:
                        labelInfos.append(
                            SessionLabelCarouselView.LabelInfo(
                                attributedText: NSAttributedString(
                                    string: "\(userCount) member\(userCount == 1 ? "" : "s")"
                                ),
                                accessibility: nil, // TODO: Add accessibility
                                type: .userCount
                            )
                        )
                        
                    case .community:
                        labelInfos.append(
                            SessionLabelCarouselView.LabelInfo(
                                attributedText: NSAttributedString(
                                    string: "\(userCount) active member\(userCount == 1 ? "" : "s")"
                                ),
                                accessibility: nil, // TODO: Add accessibility
                                type: .userCount
                            )
                        )
                }
            }
            
            if let config = disappearingMessagesConfig, config.isEnabled == true {
                let imageAttachment = NSTextAttachment()
                imageAttachment.image = UIImage(systemName: "timer")?.withTint(textPrimary)
                imageAttachment.bounds = CGRect(
                    x: 0,
                    y: -2,
                    width: Values.miniFontSize,
                    height: Values.miniFontSize
                )
                
                let disappearingMessageSettingLabelString: NSAttributedString = {
                    guard Features.useNewDisappearingMessagesConfig else {
                        return NSAttributedString(attachment: imageAttachment)
                            .appending(string: " ")
                            .appending(string: String(
                                format: "DISAPPEARING_MESSAGES_SUBTITLE_DISAPPEAR_AFTER".localized(),
                                floor(config.durationSeconds).formatted(format: .short)
                            ))
                    }
                    
                    return NSAttributedString(attachment: imageAttachment)
                        .appending(string: " ")
                        .appending(string: config.type == .disappearAfterRead ? "DISAPPERING_MESSAGES_TYPE_AFTER_READ_TITLE".localized() : "DISAPPERING_MESSAGES_TYPE_AFTER_SEND_TITLE".localized())
                        .appending(string: " - ")
                        .appending(string: floor(config.durationSeconds).formatted(format: .short))
                }()
                
                labelInfos.append(
                    SessionLabelCarouselView.LabelInfo(
                        attributedText: disappearingMessageSettingLabelString,
                        accessibility: Accessibility(
                            identifier: "Disappearing messages type and time",
                            label: "Disappearing messages type and time"
                        ),
                        type: .disappearingMessageSetting
                    )
                )
            }
            
            self?.labelCarouselView.update(
                with: labelInfos,
                labelSize: CGSize(
                    width: self?.labelCarouselViewWidth.constant ?? 0,
                    height: 12
                ),
                shouldAutoScroll: false
            )
            
            self?.labelCarouselView.isHidden = (labelInfos.count == 0)
        }
        
        // Contact threads also have the call button to compensate for
        let shouldShowCallButton: Bool = (
            SessionCall.isEnabled &&
            !isNoteToSelf &&
            threadVariant == .contact
        )
        self.stackViewLeadingConstraint.constant = (shouldShowCallButton ?
            ConversationTitleView.leftInsetWithCallButton :
            ConversationTitleView.leftInset
        )
        self.stackViewTrailingConstraint.constant = 0
    }
    
    // MARK: - Interaction
    
    override func hitTest(_ point: CGPoint, with event: UIEvent?) -> UIView? {
        if self.stackView.frame.contains(point) {
            return self.labelCarouselView.scrollView
        }
        return super.hitTest(point, with: event)
    }
}<|MERGE_RESOLUTION|>--- conflicted
+++ resolved
@@ -153,11 +153,7 @@
                 let notificationSettingsLabelString = NSAttributedString(
                     string: FullConversationCell.mutePrefix,
                     attributes: [
-<<<<<<< HEAD
-                        .font: UIFont.ows_elegantIconsFont(8),
-=======
-                        .font: UIFont(name: "ElegantIcons", size: 10) as Any,
->>>>>>> ec812366
+                        .font: UIFont(name: "ElegantIcons", size: 8) as Any,
                         .foregroundColor: textPrimary
                     ]
                 )
