// stringlint:disable

#import "OWSFileSystem.h"
#import <SessionUtilitiesKit/SessionUtilitiesKit-Swift.h>

NS_ASSUME_NONNULL_BEGIN

@implementation OWSFileSystem

+ (BOOL)protectRecursiveContentsAtPath:(NSString *)path
{
    BOOL isDirectory;
    if (![NSFileManager.defaultManager fileExistsAtPath:path isDirectory:&isDirectory]) {
        return NO;
    }

    if (!isDirectory) {
        return [self protectFileOrFolderAtPath:path];
    }
    NSString *dirPath = path;

    BOOL success = YES;
    NSDirectoryEnumerator *directoryEnumerator = [[NSFileManager defaultManager] enumeratorAtPath:dirPath];

    for (NSString *relativePath in directoryEnumerator) {
        NSString *filePath = [dirPath stringByAppendingPathComponent:relativePath];

        success = success && [self protectFileOrFolderAtPath:filePath];
    }

    return success;
}

+ (BOOL)protectFileOrFolderAtPath:(NSString *)path
{
    return [self protectFileOrFolderAtPath:path fileProtectionType:NSFileProtectionCompleteUntilFirstUserAuthentication];
}

+ (BOOL)protectFileOrFolderAtPath:(NSString *)path fileProtectionType:(NSFileProtectionType)fileProtectionType
{
    if (![NSFileManager.defaultManager fileExistsAtPath:path]) {
        return NO;
    }

    NSError *error;
    NSDictionary *fileProtection = @{ NSFileProtectionKey : fileProtectionType };
    [[NSFileManager defaultManager] setAttributes:fileProtection ofItemAtPath:path error:&error];

    NSDictionary *resourcesAttrs = @{ NSURLIsExcludedFromBackupKey : @YES };

    NSURL *ressourceURL = [NSURL fileURLWithPath:path];
    BOOL success = [ressourceURL setResourceValues:resourcesAttrs error:&error];

    if (error || !success) {
        return NO;
    }
    return YES;
}

+ (NSString *)appLibraryDirectoryPath
{
    NSFileManager *fileManager = [NSFileManager defaultManager];
    NSURL *documentDirectoryURL =
        [[fileManager URLsForDirectory:NSLibraryDirectory inDomains:NSUserDomainMask] lastObject];
    return [documentDirectoryURL path];
}

+ (NSString *)appDocumentDirectoryPath
{
    return [OWSCurrentAppContext appDocumentDirectoryPath];
}

<<<<<<< HEAD
=======
+ (NSString *)appSharedDataDirectoryPath
{
    return [OWSCurrentAppContext appSharedDataDirectoryPath];
}

>>>>>>> bac1f7b3
+ (NSString *)cachesDirectoryPath
{
    NSArray<NSString *> *paths = NSSearchPathForDirectoriesInDomains(NSCachesDirectory, NSUserDomainMask, YES);
    return paths[0];
}

+ (nullable NSError *)renameFilePathUsingRandomExtension:(NSString *)oldFilePath
{
    NSFileManager *fileManager = [NSFileManager defaultManager];
    if (![fileManager fileExistsAtPath:oldFilePath]) {
        return nil;
    }

    NSString *newFilePath =
        [[oldFilePath stringByAppendingString:@"."] stringByAppendingString:[NSUUID UUID].UUIDString];


    NSError *_Nullable error;
    BOOL success = [fileManager moveItemAtPath:oldFilePath toPath:newFilePath error:&error];
    if (!success || error) {
        return error;
    }
    return nil;
}

+ (nullable NSError *)moveAppFilePath:(NSString *)oldFilePath sharedDataFilePath:(NSString *)newFilePath
{
    NSFileManager *fileManager = [NSFileManager defaultManager];
    if (![fileManager fileExistsAtPath:oldFilePath]) {
        return nil;
    }

    if ([fileManager fileExistsAtPath:newFilePath]) {
        // If a file/directory already exists at the destination,
        // try to move it "aside" by renaming it with an extension.
        NSError *_Nullable error = [self renameFilePathUsingRandomExtension:newFilePath];
        if (error) {
            return error;
        }
    }

    if ([fileManager fileExistsAtPath:newFilePath]) {
        return [NSError errorWithDomain:@"OWSSignalServiceKitErrorDomain"
                                   code:777412
                               userInfo:@{ NSLocalizedDescriptionKey : @"Can't move file; destination already exists." }];
    }
        
    NSError *_Nullable error;
    BOOL success = [fileManager moveItemAtPath:oldFilePath toPath:newFilePath error:&error];
    if (!success || error) {
        return error;
    }

    // Ensure all files moved have the proper data protection class.
    // On large directories this can take a while, so we dispatch async
    // since we're in the launch path.
    dispatch_async(dispatch_get_global_queue(DISPATCH_QUEUE_PRIORITY_DEFAULT, 0), ^{
        [self protectRecursiveContentsAtPath:newFilePath];
    });

    return nil;
}

+ (BOOL)ensureDirectoryExists:(NSString *)dirPath
{
    return [self ensureDirectoryExists:dirPath fileProtectionType:NSFileProtectionCompleteUntilFirstUserAuthentication];
}

+ (BOOL)ensureDirectoryExists:(NSString *)dirPath fileProtectionType:(NSFileProtectionType)fileProtectionType
{
    BOOL isDirectory;
    BOOL exists = [[NSFileManager defaultManager] fileExistsAtPath:dirPath isDirectory:&isDirectory];
    if (exists) {
        return [self protectFileOrFolderAtPath:dirPath fileProtectionType:fileProtectionType];
    } else {

        NSError *error = nil;
        [[NSFileManager defaultManager] createDirectoryAtPath:dirPath
                                  withIntermediateDirectories:YES
                                                   attributes:nil
                                                        error:&error];
        if (error) {
            return NO;
        }
        return [self protectFileOrFolderAtPath:dirPath fileProtectionType:fileProtectionType];
    }
}

+ (BOOL)ensureFileExists:(NSString *)filePath
{
    BOOL exists = [[NSFileManager defaultManager] fileExistsAtPath:filePath];
    if (exists) {
        return [self protectFileOrFolderAtPath:filePath];
    } else {
        BOOL success = [[NSFileManager defaultManager] createFileAtPath:filePath contents:nil attributes:nil];
        if (!success) {
            return NO;
        }
        return [self protectFileOrFolderAtPath:filePath];
    }
}

+ (BOOL)deleteFile:(NSString *)filePath
{
    NSError *error;
    BOOL success = [[NSFileManager defaultManager] removeItemAtPath:filePath error:&error];
    if (!success || error) {
        return NO;
    }
    return YES;
}

+ (BOOL)deleteFileIfExists:(NSString *)filePath
{
    if (![[NSFileManager defaultManager] fileExistsAtPath:filePath]) {
        return YES;
    }
    return [self deleteFile:filePath];
}

+ (NSArray<NSString *> *_Nullable)allFilesInDirectoryRecursive:(NSString *)dirPath error:(NSError **)error
{
    *error = nil;

    NSArray<NSString *> *filenames = [[NSFileManager defaultManager] contentsOfDirectoryAtPath:dirPath error:error];
    if (*error) {
        return nil;
    }

    NSMutableArray<NSString *> *filePaths = [NSMutableArray new];

    for (NSString *filename in filenames) {
        NSString *filePath = [dirPath stringByAppendingPathComponent:filename];

        BOOL isDirectory;
        [[NSFileManager defaultManager] fileExistsAtPath:filePath isDirectory:&isDirectory];
        if (isDirectory) {
            [filePaths addObjectsFromArray:[self allFilesInDirectoryRecursive:filePath error:error]];
            if (*error) {
                return nil;
            }
        } else {
            [filePaths addObject:filePath];
        }
    }

    return filePaths;
}

+ (NSString *)temporaryFilePath
{
    return [self temporaryFilePathWithFileExtension:nil];
}

+ (NSString *)temporaryFilePathWithFileExtension:(NSString *_Nullable)fileExtension
{
    NSString *temporaryDirectory = [OWSCurrentAppContext temporaryDirectory];
    NSString *tempFileName = NSUUID.UUID.UUIDString;
    if (fileExtension.length > 0) {
        tempFileName = [[tempFileName stringByAppendingString:@"."] stringByAppendingString:fileExtension];
    }
    NSString *tempFilePath = [temporaryDirectory stringByAppendingPathComponent:tempFileName];

    return tempFilePath;
}

+ (nullable NSString *)writeDataToTemporaryFile:(NSData *)data fileExtension:(NSString *_Nullable)fileExtension
{
    NSString *tempFilePath = [self temporaryFilePathWithFileExtension:fileExtension];
    NSError *error;
    BOOL success = [data writeToFile:tempFilePath options:NSDataWritingAtomic error:&error];
    if (!success || error) {
        return nil;
    }

    [self protectFileOrFolderAtPath:tempFilePath];

    return tempFilePath;
}

+ (nullable NSNumber *)fileSizeOfPath:(NSString *)filePath
{
    NSFileManager *fileManager = [NSFileManager defaultManager];
    NSError *_Nullable error;
    unsigned long long fileSize =
        [[fileManager attributesOfItemAtPath:filePath error:&error][NSFileSize] unsignedLongLongValue];
    if (error) {
        return nil;
    } else {
        return @(fileSize);
    }
}

@end

NS_ASSUME_NONNULL_END<|MERGE_RESOLUTION|>--- conflicted
+++ resolved
@@ -70,14 +70,6 @@
     return [OWSCurrentAppContext appDocumentDirectoryPath];
 }
 
-<<<<<<< HEAD
-=======
-+ (NSString *)appSharedDataDirectoryPath
-{
-    return [OWSCurrentAppContext appSharedDataDirectoryPath];
-}
-
->>>>>>> bac1f7b3
 + (NSString *)cachesDirectoryPath
 {
     NSArray<NSString *> *paths = NSSearchPathForDirectoriesInDomains(NSCachesDirectory, NSUserDomainMask, YES);
