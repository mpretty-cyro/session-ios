// Copyright © 2022 Rangeproof Pty Ltd. All rights reserved.

import UIKit
import Combine
import GRDB
import SessionUIKit
import SessionSnodeKit
import SessionMessagingKit
import SignalUtilitiesKit

final class NukeDataModal: Modal {
    // MARK: - Initialization
    
    override init(targetView: UIView? = nil, dismissType: DismissType = .recursive, afterClosed: (() -> ())? = nil) {
        super.init(targetView: targetView, dismissType: dismissType, afterClosed: afterClosed)
        
        self.modalPresentationStyle = .overFullScreen
        self.modalTransitionStyle = .crossDissolve
    }
    
    required init?(coder: NSCoder) {
        fatalError("init(coder:) has not been implemented")
    }
    
    // MARK: - Components
    
    private lazy var titleLabel: UILabel = {
        let result = UILabel()
        result.font = .boldSystemFont(ofSize: Values.mediumFontSize)
        result.text = "modal_clear_all_data_title".localized()
        result.themeTextColor = .textPrimary
        result.textAlignment = .center
        result.lineBreakMode = .byWordWrapping
        result.numberOfLines = 0
        
        return result
    }()
    
    private lazy var explanationLabel: UILabel = {
        let result = UILabel()
        result.font = .systemFont(ofSize: Values.smallFontSize)
        result.text = "modal_clear_all_data_explanation".localized()
        result.themeTextColor = .textPrimary
        result.textAlignment = .center
        result.lineBreakMode = .byWordWrapping
        result.numberOfLines = 0
        
        return result
    }()
    
    private lazy var clearDeviceRadio: RadioButton = {
        let result: RadioButton = RadioButton(size: .small) { [weak self] radio in
            self?.clearNetworkRadio.update(isSelected: false)
            radio.update(isSelected: true)
        }
        result.font = .systemFont(ofSize: Values.smallFontSize)
        result.text = "modal_clear_all_data_device_only_button_title".localized()
        result.update(isSelected: true)
        
        return result
    }()
    
    private lazy var clearNetworkRadio: RadioButton = {
        let result: RadioButton = RadioButton(size: .small) { [weak self] radio in
            self?.clearDeviceRadio.update(isSelected: false)
            radio.update(isSelected: true)
        }
        result.font = .systemFont(ofSize: Values.smallFontSize)
        result.text = "modal_clear_all_data_entire_account_button_title".localized()
        
        return result
    }()
    
    private lazy var clearDataButton: UIButton = {
        let result: UIButton = Modal.createButton(
            title: "modal_clear_all_data_confirm".localized(),
            titleColor: .danger
        )
        result.addTarget(self, action: #selector(clearAllData), for: UIControl.Event.touchUpInside)
        
        return result
    }()
    
    private lazy var buttonStackView: UIStackView = {
        let result = UIStackView(arrangedSubviews: [ clearDataButton, cancelButton ])
        result.axis = .horizontal
        result.distribution = .fillEqually
        
        return result
    }()
    
    private lazy var contentStackView: UIStackView = {
        let result = UIStackView(arrangedSubviews: [
            titleLabel,
            explanationLabel,
            clearDeviceRadio,
            UIView.separator(),
            clearNetworkRadio
        ])
        result.axis = .vertical
        result.spacing = Values.smallSpacing
        result.isLayoutMarginsRelativeArrangement = true
        result.layoutMargins = UIEdgeInsets(
            top: Values.largeSpacing,
            leading: Values.largeSpacing,
            bottom: Values.verySmallSpacing,
            trailing: Values.largeSpacing
        )
        
        return result
    }()
    
    private lazy var mainStackView: UIStackView = {
        let result = UIStackView(arrangedSubviews: [ contentStackView, buttonStackView ])
        result.axis = .vertical
        result.spacing = Values.largeSpacing - Values.smallFontSize / 2
        
        return result
    }()
    
    // MARK: - Lifecycle
    
    override func populateContentView() {
        contentView.addSubview(mainStackView)
        
        mainStackView.pin(to: contentView)
    }
    
    // MARK: - Interaction
    
    @objc private func clearAllData() {
        guard clearNetworkRadio.isSelected else {
            clearDeviceOnly()
            return
        }
        
        let confirmationModal: ConfirmationModal = ConfirmationModal(
            info: ConfirmationModal.Info(
                title: "modal_clear_all_data_title".localized(),
                body: .text("modal_clear_all_data_explanation_2".localized()),
                confirmTitle: "modal_clear_all_data_confirm".localized(),
                confirmStyle: .danger,
                cancelStyle: .alert_text,
                dismissOnConfirm: false
            ) { [weak self] confirmationModal in
                self?.clearEntireAccount(presentedViewController: confirmationModal)
            }
        )
        present(confirmationModal, animated: true, completion: nil)
    }
    
    private func clearDeviceOnly() {
        ModalActivityIndicatorViewController.present(fromViewController: self, canCancel: false) { [weak self] _ in
            ConfigurationSyncJob.run()
                .receive(on: DispatchQueue.main)
                .sinkUntilComplete(
                    receiveCompletion: { _ in
                        self?.deleteAllLocalData()
                        self?.dismiss(animated: true, completion: nil) // Dismiss the loader
                    }
                )
        }
    }
    
    private func clearEntireAccount(presentedViewController: UIViewController) {
        ModalActivityIndicatorViewController
            .present(fromViewController: presentedViewController, canCancel: false) { [weak self] _ in
<<<<<<< HEAD
                Publishers
                    .MergeMany(
                        Storage.shared
                            .read { db -> [AnyPublisher<[String: Bool], Error>] in
                                try OpenGroup
                                    .filter(OpenGroup.Columns.isActive == true)
                                    .select(.server)
                                    .distinct()
                                    .asRequest(of: String.self)
                                    .fetchSet(db)
                                    .map { server -> AnyPublisher<[String: Bool], Error> in
                                        OpenGroupAPI
                                            .clearInbox(db, on: server)
                                            .map { _, _ -> [String: Bool] in [server: true] }
                                            .eraseToAnyPublisher()
                                    }
                            }
                            .defaulting(to: [])
                    )
                    .collect()
=======
                SnodeAPI.deleteAllMessages(namespace: .all)
>>>>>>> 44469d90
                    .subscribe(on: DispatchQueue.global(qos: .default))
                    .flatMap { results in
                        SnodeAPI
                            .deleteAllMessages()
                            .map { results.reduce($0) { result, next in result.updated(with: next) } }
                            .eraseToAnyPublisher()
                    }
                    .receive(on: DispatchQueue.main)
                    .sinkUntilComplete(
                        receiveCompletion: { result in
                            switch result {
                                case .finished: break
                                case .failure(let error):
                                    self?.dismiss(animated: true, completion: nil) // Dismiss the loader
                                    
                                    let modal: ConfirmationModal = ConfirmationModal(
                                        targetView: self?.view,
                                        info: ConfirmationModal.Info(
                                            title: "ALERT_ERROR_TITLE".localized(),
                                            body: .text(error.localizedDescription),
                                            cancelTitle: "BUTTON_OK".localized(),
                                            cancelStyle: .alert_text
                                        )
                                    )
                                    self?.present(modal, animated: true)
                            }
                        },
                        receiveValue: { confirmations in
                            self?.dismiss(animated: true, completion: nil) // Dismiss the loader

                            let potentiallyMaliciousSnodes = confirmations
                                .compactMap { ($0.value == false ? $0.key : nil) }

                            guard !potentiallyMaliciousSnodes.isEmpty else {
                                self?.deleteAllLocalData()
                                return
                            }

                            let message: String

                            if potentiallyMaliciousSnodes.count == 1 {
                                message = String(format: "dialog_clear_all_data_deletion_failed_1".localized(), potentiallyMaliciousSnodes[0])
                            }
                            else {
                                message = String(format: "dialog_clear_all_data_deletion_failed_2".localized(), String(potentiallyMaliciousSnodes.count), potentiallyMaliciousSnodes.joined(separator: ", "))
                            }

                            let modal: ConfirmationModal = ConfirmationModal(
                                targetView: self?.view,
                                info: ConfirmationModal.Info(
                                    title: "ALERT_ERROR_TITLE".localized(),
                                    body: .text(message),
                                    cancelTitle: "BUTTON_OK".localized(),
                                    cancelStyle: .alert_text
                                )
                            )
                            self?.present(modal, animated: true)
                        }
                    )
            }
    }
    
    private func deleteAllLocalData() {
        // Unregister push notifications if needed
        let isUsingFullAPNs: Bool = UserDefaults.standard[.isUsingFullAPNs]
        let maybeDeviceToken: String? = UserDefaults.standard[.deviceToken]
        
        if isUsingFullAPNs, let deviceToken: String = maybeDeviceToken {
            let data: Data = Data(hex: deviceToken)
            PushNotificationAPI.unregister(data).sinkUntilComplete()
        }
        
        /// Stop and cancel all current jobs (don't want to inadvertantly have a job store data after it's table has already been cleared)
        ///
        /// **Note:** This is file as long as this process kills the app, if it doesn't then we need an alternate mechanism to flag that
        /// the `JobRunner` is allowed to start it's queues again
        JobRunner.stopAndClearPendingJobs()
        
        // Clear the app badge and notifications
        AppEnvironment.shared.notificationPresenter.clearAllNotifications()
        CurrentAppContext().setMainAppBadgeNumber(0)
        
        // Clear out the user defaults
        UserDefaults.removeAll()
        
        // Remove the cached key so it gets re-cached on next access
        General.cache.mutate { $0.encodedPublicKey = nil }
        
        // Clear the Snode pool
        SnodeAPI.clearSnodePool()
        
        // Stop any pollers
        (UIApplication.shared.delegate as? AppDelegate)?.stopPollers()
        
        // Call through to the SessionApp's "resetAppData" which will wipe out logs, database and
        // profile storage
        let wasUnlinked: Bool = UserDefaults.standard[.wasUnlinked]
        
        SessionApp.resetAppData {
            // Resetting the data clears the old user defaults. We need to restore the unlink default.
            UserDefaults.standard[.wasUnlinked] = wasUnlinked
        }
    }
}<|MERGE_RESOLUTION|>--- conflicted
+++ resolved
@@ -165,7 +165,6 @@
     private func clearEntireAccount(presentedViewController: UIViewController) {
         ModalActivityIndicatorViewController
             .present(fromViewController: presentedViewController, canCancel: false) { [weak self] _ in
-<<<<<<< HEAD
                 Publishers
                     .MergeMany(
                         Storage.shared
@@ -186,13 +185,10 @@
                             .defaulting(to: [])
                     )
                     .collect()
-=======
-                SnodeAPI.deleteAllMessages(namespace: .all)
->>>>>>> 44469d90
                     .subscribe(on: DispatchQueue.global(qos: .default))
                     .flatMap { results in
                         SnodeAPI
-                            .deleteAllMessages()
+                            .deleteAllMessages(namespace: .all)
                             .map { results.reduce($0) { result, next in result.updated(with: next) } }
                             .eraseToAnyPublisher()
                     }
