// Copyright © 2022 Rangeproof Pty Ltd. All rights reserved.
//
// stringlint:disable

import Foundation
import Combine
import GRDB
import SessionSnodeKit
import SessionUtilitiesKit

// MARK: - Singleton

public extension Singleton {
    static let currentUserPoller: SingletonConfig<PollerType> = Dependencies.create(
        identifier: "currentUserPoller",
        createInstance: { _ in CurrentUserPoller() }
    )
}

// MARK: - GroupPoller

public final class CurrentUserPoller: Poller {
    public static var namespaces: [SnodeAPI.Namespace] = [
        .default, .configUserProfile, .configContacts, .configConvoInfoVolatile, .configUserGroups
    ]

    // MARK: - Settings
    
<<<<<<< HEAD
    override func namespaces(for publicKey: String) -> [SnodeAPI.Namespace] { CurrentUserPoller.namespaces }
=======
    override var namespaces: [SnodeAPI.Namespace] { CurrentUserPoller.namespaces }
    override var pollerQueue: DispatchQueue { Threading.pollerQueue }
>>>>>>> 82767494
    
    /// After polling a given snode 6 times we always switch to a new one.
    ///
    /// The reason for doing this is that sometimes a snode will be giving us successful responses while
    /// it isn't actually getting messages from other snodes.
    override var pollDrainBehaviour: SwarmDrainBehaviour { .limitedReuse(count: 6) }
    
    private let pollInterval: TimeInterval = 1.5
    private let retryInterval: TimeInterval = 0.25
    private let maxRetryInterval: TimeInterval = 15
    
    // MARK: - Convenience Functions
    
    public override func start(using dependencies: Dependencies = Dependencies()) {
        let userSessionId: SessionId = getUserSessionId(using: dependencies)
        
        guard isPolling.wrappedValue[userSessionId.hexString] != true else { return }
        
        SNLog("Started polling.")
        super.startIfNeeded(for: userSessionId.hexString, using: dependencies)
    }
    
    public func stop() {
        SNLog("Stopped polling.")
        super.stopAllPollers()
    }
    
    // MARK: - Abstract Methods
    
    override func pollerName(for publicKey: String) -> String {
        return "Main Poller"    // stringlint:disable
    }
    
    override func nextPollDelay(for publicKey: String, using dependencies: Dependencies) -> TimeInterval {
        let failureCount: Double = Double(failureCount.wrappedValue[publicKey] ?? 0)
        
        // If there have been no failures then just use the 'minPollInterval'
        guard failureCount > 0 else { return pollInterval }
        
        // Otherwise use a simple back-off with the 'retryInterval'
        let nextDelay: TimeInterval = TimeInterval(retryInterval * (failureCount * 1.2))
                                       
        return min(maxRetryInterval, nextDelay)
    }
    
    override func handlePollError(_ error: Error, for publicKey: String, using dependencies: Dependencies) -> Bool {
        if !dependencies[defaults: .appGroup, key: .isMainAppActive] {
            // Do nothing when an error gets throws right after returning from the background (happens frequently)
        }
        else if
            let drainBehaviour: Atomic<SwarmDrainBehaviour> = drainBehaviour.wrappedValue[publicKey],
            case .limitedReuse(_, .some(let targetSnode), _, _, _) = drainBehaviour.wrappedValue
        {
<<<<<<< HEAD
            SNLog("Main Poller polling \(targetSnode) failed with error: \(error); dropping it and switching to next snode.")
            drainBehaviour.mutate { $0 = $0.clearTargetSnode() }
            SnodeAPI.dropSnodeFromSwarmIfNeeded(targetSnode, publicKey: publicKey, using: dependencies)
=======
            SNLog("Main Poller polling \(targetSnode) failed with error: \(error); switching to next snode.")
            drainBehaviour.mutate { $0 = $0.clearTargetSnode() }
>>>>>>> 82767494
        }
        else {
            SNLog("Polling failed due to having no target service node.")
        }
        
        return true
    }
}<|MERGE_RESOLUTION|>--- conflicted
+++ resolved
@@ -26,12 +26,8 @@
 
     // MARK: - Settings
     
-<<<<<<< HEAD
     override func namespaces(for publicKey: String) -> [SnodeAPI.Namespace] { CurrentUserPoller.namespaces }
-=======
-    override var namespaces: [SnodeAPI.Namespace] { CurrentUserPoller.namespaces }
     override var pollerQueue: DispatchQueue { Threading.pollerQueue }
->>>>>>> 82767494
     
     /// After polling a given snode 6 times we always switch to a new one.
     ///
@@ -85,14 +81,8 @@
             let drainBehaviour: Atomic<SwarmDrainBehaviour> = drainBehaviour.wrappedValue[publicKey],
             case .limitedReuse(_, .some(let targetSnode), _, _, _) = drainBehaviour.wrappedValue
         {
-<<<<<<< HEAD
-            SNLog("Main Poller polling \(targetSnode) failed with error: \(error); dropping it and switching to next snode.")
-            drainBehaviour.mutate { $0 = $0.clearTargetSnode() }
-            SnodeAPI.dropSnodeFromSwarmIfNeeded(targetSnode, publicKey: publicKey, using: dependencies)
-=======
             SNLog("Main Poller polling \(targetSnode) failed with error: \(error); switching to next snode.")
             drainBehaviour.mutate { $0 = $0.clearTargetSnode() }
->>>>>>> 82767494
         }
         else {
             SNLog("Polling failed due to having no target service node.")
