--- conflicted
+++ resolved
@@ -64,10 +64,15 @@
         case openGroupWhisperTo
     }
     
-    public enum Variant: Int, Codable, Hashable, DatabaseValueConvertible {
+    public enum Variant: Int, Codable, Hashable, DatabaseValueConvertible, CaseIterable {
         case standardIncoming
         case standardOutgoing
-        case standardIncomingDeleted
+        
+        // Deleted message variants
+        case standardIncomingDeleted = 3
+        case standardIncomingDeletedLocally
+        case standardOutgoingDeleted
+        case standardOutgoingDeletedLocally
         
         // Info Message Types (spacing the values out to make it easier to extend)
         case infoLegacyGroupCreated = 1000
@@ -94,6 +99,16 @@
             .standardIncoming, .infoCall
         ]
         
+        public var isDeletedMessage: Bool {
+            switch self {
+                case .standardIncomingDeleted, .standardIncomingDeletedLocally,
+                    .standardOutgoingDeleted, .standardOutgoingDeletedLocally:
+                    return true
+                    
+                default: return false
+            }
+        }
+        
         public var isInfoMessage: Bool {
             switch self {
                 case .infoLegacyGroupCreated, .infoLegacyGroupUpdated, .infoLegacyGroupCurrentUserLeft,
@@ -103,7 +118,8 @@
                     .infoGroupMembersUpdated:
                     return true
                     
-                case .standardIncoming, .standardOutgoing, .standardIncomingDeleted:
+                case .standardIncoming, .standardOutgoing, .standardIncomingDeleted, .standardIncomingDeletedLocally,
+                    .standardOutgoingDeleted, .standardOutgoingDeletedLocally:
                     return false
             }
         }
@@ -114,8 +130,8 @@
                     .infoGroupCurrentUserLeaving, .infoGroupCurrentUserErrorLeaving, .infoGroupInfoInvited,
                     .infoGroupInfoUpdated, .infoGroupMembersUpdated:
                     return true
-                default:
-                    return false
+                
+                default: return false
             }
         }
         
@@ -123,8 +139,8 @@
             switch self {
                 case .infoLegacyGroupCurrentUserLeft, .infoGroupCurrentUserLeaving, .infoGroupCurrentUserErrorLeaving:
                     return true
-                default:
-                    return false
+                
+                default: return false
             }
         }
         
@@ -141,7 +157,9 @@
                     /// after being read (if we don't do this their expiration timer will start immediately when received)
                     return true
                 
-                case .standardOutgoing, .standardIncomingDeleted: return false
+                case .standardOutgoing, .standardIncomingDeleted, .standardIncomingDeletedLocally,
+                    .standardOutgoingDeleted, .standardOutgoingDeletedLocally:
+                    return false
                 
                 case .infoLegacyGroupCreated, .infoLegacyGroupUpdated, .infoLegacyGroupCurrentUserLeft,
                     .infoGroupCurrentUserLeaving, .infoGroupCurrentUserErrorLeaving,
@@ -285,7 +303,7 @@
     
     // MARK: - Initialization
     
-    private init(
+    internal init(
         id: Int64? = nil,
         serverHash: String?,
         messageUuid: String?,
@@ -926,14 +944,21 @@
         return "\(threadId)-\(id)"
     }
     
-    func markingAsDeleted() -> Interaction {
+    func markingAsDeleted(localOnly: Bool) -> Interaction {
         return Interaction(
             id: id,
             serverHash: nil,
             messageUuid: messageUuid,
             threadId: threadId,
             authorId: authorId,
-            variant: .standardIncomingDeleted,
+            variant: {
+                switch (variant, localOnly) {
+                    case (.standardOutgoing, true): return .standardOutgoingDeletedLocally
+                    case (.standardOutgoing, false): return .standardOutgoingDeleted
+                    case (_, true): return .standardIncomingDeletedLocally
+                    default: return .standardIncomingDeleted
+                }
+            }(),
             body: nil,
             timestampMs: timestampMs,
             receivedAtTimestampMs: receivedAtTimestampMs,
@@ -964,17 +989,10 @@
         if let openGroup: OpenGroup = try? OpenGroup.fetchOne(db, id: threadId) {
             if
                 let userEd25519KeyPair: KeyPair = Identity.fetchUserEd25519KeyPair(db),
-<<<<<<< HEAD
                 let blinded15KeyPair: KeyPair = dependencies[singleton: .crypto].generate(
                     .blinded15KeyPair(serverPublicKey: openGroup.publicKey, ed25519SecretKey: userEd25519KeyPair.secretKey)
                 ),
                 let blinded25KeyPair: KeyPair = dependencies[singleton: .crypto].generate(
-=======
-                let blinded15KeyPair: KeyPair = dependencies.crypto.generate(
-                    .blinded15KeyPair(serverPublicKey: openGroup.publicKey, ed25519SecretKey: userEd25519KeyPair.secretKey)
-                ),
-                let blinded25KeyPair: KeyPair = dependencies.crypto.generate(
->>>>>>> bd34d1a9
                     .blinded25KeyPair(serverPublicKey: openGroup.publicKey, ed25519SecretKey: userEd25519KeyPair.secretKey)
                 )
             {
@@ -1055,102 +1073,49 @@
         isOpenGroupInvitation: Bool = false,
         using dependencies: Dependencies
     ) -> String {
-        return attributedPreviewText(
-            variant: variant,
-            body: body,
-            threadContactDisplayName: threadContactDisplayName,
-            authorDisplayName: authorDisplayName,
-            attachmentDescriptionInfo: attachmentDescriptionInfo,
-            attachmentCount: attachmentCount,
-            isOpenGroupInvitation: isOpenGroupInvitation,
-            using: dependencies
-        ).string
-    }
-    
-    static func attributedPreviewText(
-        variant: Variant,
-        body: String?,
-        threadContactDisplayName: String = "",
-        authorDisplayName: String = "",
-        attachmentDescriptionInfo: Attachment.DescriptionInfo? = nil,
-        attachmentCount: Int? = nil,
-        isOpenGroupInvitation: Bool = false,
-        using dependencies: Dependencies
-    ) -> NSAttributedString {
         switch variant {
-            case .standardIncomingDeleted: return NSAttributedString(string: "")
+            case .standardIncomingDeleted, .standardIncomingDeletedLocally,
+                .standardOutgoingDeleted, .standardOutgoingDeletedLocally:
+                return ""
                 
             case .standardIncoming, .standardOutgoing:
                 let attachmentDescription: String? = Attachment.description(
                     for: attachmentDescriptionInfo,
                     count: attachmentCount
                 )
-<<<<<<< HEAD
-                
-                if
-                    let attachmentDescription: String = attachmentDescription,
-                    let body: String = body,
-                    !attachmentDescription.isEmpty,
-                    !body.isEmpty
-                {
-                    if Dependencies.isRTL {
-                        return NSAttributedString(string: "\(body): \(attachmentDescription)")
-                    }
-                    
-                    return NSAttributedString(string: "\(attachmentDescription): \(body)")
-=======
             
                 if let attachmentDescription: String = attachmentDescription, !attachmentDescription.isEmpty {
                     return attachmentDescription
->>>>>>> bd34d1a9
                 }
                 
                 if let body: String = body, !body.isEmpty {
-                    return NSAttributedString(string: body)
+                    return body
                 }
                 
-<<<<<<< HEAD
-                if let attachmentDescription: String = attachmentDescription, !attachmentDescription.isEmpty {
-                    return NSAttributedString(string: attachmentDescription)
-                }
-                
-                if isOpenGroupInvitation {
-                    return NSAttributedString(string: "😎 Open group invitation")
-=======
                 if isOpenGroupInvitation {
                     return "communityInvitation".localized()
->>>>>>> bd34d1a9
                 }
                 
                 // TODO: We should do better here
-                return NSAttributedString(string: "")
+                return ""
                 
             case .infoMediaSavedNotification:
                 // TODO: Use referencedAttachmentTimestamp to tell the user * which * media was saved
-<<<<<<< HEAD
-                return NSAttributedString(string: String(format: "media_saved".localized(), authorDisplayName))
+                return "attachmentsMediaSaved"
+                    .put(key: "name", value: authorDisplayName)
+                    .localized()
                 
             case .infoScreenshotNotification:
-                return NSAttributedString(string: String(format: "screenshot_taken".localized(), authorDisplayName))
-                
-            case .infoLegacyGroupCreated:
-                return NSAttributedString(string: "GROUP_CREATED".localized())
-                
-            case .infoLegacyGroupCurrentUserLeft:
-                return NSAttributedString(string: "GROUP_YOU_LEFT".localized())
-                
-            case .infoGroupCurrentUserLeaving:
-                return NSAttributedString(string: "group_you_leaving".localized())
-                
-            case .infoGroupCurrentUserErrorLeaving:
-                return NSAttributedString(string: "group_unable_to_leave".localized())
-                
-            case .infoLegacyGroupUpdated:
-                return NSAttributedString(string: (body ?? "GROUP_UPDATED".localized()))
-                
-            case .infoMessageRequestAccepted:
-                return NSAttributedString(string: (body ?? "MESSAGE_REQUESTS_ACCEPTED".localized()))
-                
+                return "screenshotTaken"
+                    .put(key: "name", value: authorDisplayName)
+                    .localized()
+                
+            case .infoLegacyGroupCreated: return (body ?? "") // Deprecated
+            case .infoLegacyGroupCurrentUserLeft: return "groupMemberYouLeft".localized()
+            case .infoGroupCurrentUserLeaving: return "leaving".localized()
+            case .infoGroupCurrentUserErrorLeaving: return (body ?? "")
+            case .infoLegacyGroupUpdated: return (body ?? "groupUpdated".localized())
+            case .infoMessageRequestAccepted: return (body ?? "messageRequestsAccepted".localized())
             case .infoGroupInfoInvited, .infoGroupInfoUpdated, .infoGroupMembersUpdated:
                 guard
                     let infoMessageData: Data = (body ?? "").data(using: .utf8),
@@ -1158,26 +1123,9 @@
                         ClosedGroup.MessageInfo.self,
                         from: infoMessageData
                     )
-                else { return NSAttributedString(string: (body ?? "")) }
-                
-                return messageInfo.attributedPreviewText
-=======
-                return "attachmentsMediaSaved"
-                    .put(key: "name", value: authorDisplayName)
-                    .localized()
-                
-            case .infoScreenshotNotification:
-                return "screenshotTaken"
-                    .put(key: "name", value: authorDisplayName)
-                    .localized()
-                
-            case .infoClosedGroupCreated: return (body ?? "") // Deprecated
-            case .infoClosedGroupCurrentUserLeft: return "groupMemberYouLeft".localized()
-            case .infoClosedGroupCurrentUserLeaving: return "leaving".localized()
-            case .infoClosedGroupCurrentUserErrorLeaving: return (body ?? "")
-            case .infoClosedGroupUpdated: return (body ?? "groupUpdated".localized())
-            case .infoMessageRequestAccepted: return (body ?? "messageRequestsAccepted".localized())
->>>>>>> bd34d1a9
+                else { return (body ?? "") }
+                
+                return messageInfo.previewText
             
             case .infoDisappearingMessagesUpdate:
                 guard
@@ -1186,9 +1134,9 @@
                         DisappearingMessagesConfiguration.MessageInfo.self,
                         from: infoMessageData
                     )
-                else { return NSAttributedString(string: (body ?? "")) }
-                
-                return messageInfo.attributedPreviewText(using: dependencies)
+                else { return (body ?? "") }
+                
+                return messageInfo.previewText
                 
             case .infoCall:
                 guard
@@ -1197,11 +1145,9 @@
                         CallMessage.MessageInfo.self,
                         from: infoMessageData
                     )
-                else { return NSAttributedString(string: (body ?? "")) }
-                
-                return NSAttributedString(
-                    string: messageInfo.previewText(threadContactDisplayName: threadContactDisplayName)
-                )
+                else { return (body ?? "") }
+                
+                return messageInfo.previewText(threadContactDisplayName: threadContactDisplayName)
         }
     }
     
