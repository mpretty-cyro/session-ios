// Copyright © 2022 Rangeproof Pty Ltd. All rights reserved.
//
// stringlint:disable

import Foundation

public enum MessageSenderError: Error, CustomStringConvertible, Equatable {
    case invalidMessage
    case protoConversionFailed
    case noUserX25519KeyPair
    case noUserED25519KeyPair
    case signingFailed
    case encryptionFailed
    case noUsername
    case attachmentsNotUploaded
    case blindingFailed
    
    // Closed groups
    case noThread
    case noKeyPair
    case invalidClosedGroupUpdate
    case invalidConfigMessageHandling
    
    case other(String, Error)

    internal var isRetryable: Bool {
        switch self {
            case .invalidMessage, .protoConversionFailed, .invalidClosedGroupUpdate,
                .signingFailed, .encryptionFailed, .blindingFailed:
                return false
                
            default: return true
        }
    }
    
    public var description: String {
        switch self {
            case .invalidMessage: return "Invalid message (MessageSenderError.invalidMessage)."
            case .protoConversionFailed: return "Couldn't convert message to proto (MessageSenderError.protoConversionFailed)."
            case .noUserX25519KeyPair: return "Couldn't find user X25519 key pair (MessageSenderError.noUserX25519KeyPair)."
            case .noUserED25519KeyPair: return "Couldn't find user ED25519 key pair (MessageSenderError.noUserED25519KeyPair)."
            case .signingFailed: return "Couldn't sign message (MessageSenderError.signingFailed)."
            case .encryptionFailed: return "Couldn't encrypt message (MessageSenderError.encryptionFailed)."
            case .noUsername: return "Missing username (MessageSenderError.noUsername)."
            case .attachmentsNotUploaded: return "Attachments for this message have not been uploaded (MessageSenderError.attachmentsNotUploaded)."
            case .blindingFailed: return "Couldn't blind the sender (MessageSenderError.blindingFailed)."
            
            // Closed groups
            case .noThread: return "Couldn't find a thread associated with the given group public key (MessageSenderError.noThread)."
            case .noKeyPair: return "Couldn't find a private key associated with the given group public key (MessageSenderError.noKeyPair)."
            case .invalidClosedGroupUpdate: return "Invalid group update (MessageSenderError.invalidClosedGroupUpdate)."
            case .invalidConfigMessageHandling: return "Invalid handling of a config message (MessageSenderError.invalidConfigMessageHandling)."
            case .other(_, let error): return "\(error)"
        }
    }
    
    public static func == (lhs: MessageSenderError, rhs: MessageSenderError) -> Bool {
        switch (lhs, rhs) {
            case (.invalidMessage, .invalidMessage): return true
            case (.protoConversionFailed, .protoConversionFailed): return true
            case (.noUserX25519KeyPair, .noUserX25519KeyPair): return true
            case (.noUserED25519KeyPair, .noUserED25519KeyPair): return true
            case (.signingFailed, .signingFailed): return true
            case (.encryptionFailed, .encryptionFailed): return true
            case (.noUsername, .noUsername): return true
            case (.attachmentsNotUploaded, .attachmentsNotUploaded): return true
            case (.noThread, .noThread): return true
            case (.noKeyPair, .noKeyPair): return true
            case (.invalidClosedGroupUpdate, .invalidClosedGroupUpdate): return true
            case (.blindingFailed, .blindingFailed): return true
            
            case (.other(let lhsDescription, let lhsError), .other(let rhsDescription, let rhsError)):
                // Not ideal but the best we can do
<<<<<<< HEAD
                return (
                    lhsDescription == rhsDescription &&
                    lhsError.localizedDescription == rhsError.localizedDescription
                )
=======
                return ("\(lhsError)" == "\(rhsError)")
>>>>>>> bd34d1a9
                
            default: return false
        }
    }
}<|MERGE_RESOLUTION|>--- conflicted
+++ resolved
@@ -3,6 +3,7 @@
 // stringlint:disable
 
 import Foundation
+import SessionUtilitiesKit
 
 public enum MessageSenderError: Error, CustomStringConvertible, Equatable {
     case invalidMessage
@@ -21,7 +22,7 @@
     case invalidClosedGroupUpdate
     case invalidConfigMessageHandling
     
-    case other(String, Error)
+    case other(Log.Category?, String, Error)
 
     internal var isRetryable: Bool {
         switch self {
@@ -50,7 +51,7 @@
             case .noKeyPair: return "Couldn't find a private key associated with the given group public key (MessageSenderError.noKeyPair)."
             case .invalidClosedGroupUpdate: return "Invalid group update (MessageSenderError.invalidClosedGroupUpdate)."
             case .invalidConfigMessageHandling: return "Invalid handling of a config message (MessageSenderError.invalidConfigMessageHandling)."
-            case .other(_, let error): return "\(error)"
+            case .other(_, _, let error): return "\(error)"
         }
     }
     
@@ -69,16 +70,12 @@
             case (.invalidClosedGroupUpdate, .invalidClosedGroupUpdate): return true
             case (.blindingFailed, .blindingFailed): return true
             
-            case (.other(let lhsDescription, let lhsError), .other(let rhsDescription, let rhsError)):
+            case (.other(_, let lhsDescription, let lhsError), .other(_, let rhsDescription, let rhsError)):
                 // Not ideal but the best we can do
-<<<<<<< HEAD
                 return (
                     lhsDescription == rhsDescription &&
-                    lhsError.localizedDescription == rhsError.localizedDescription
+                    "\(lhsError)" == "\(rhsError)"
                 )
-=======
-                return ("\(lhsError)" == "\(rhsError)")
->>>>>>> bd34d1a9
                 
             default: return false
         }
