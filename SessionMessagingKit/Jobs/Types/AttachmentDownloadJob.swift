// Copyright © 2022 Rangeproof Pty Ltd. All rights reserved.

import Foundation
import Combine
import SessionUtilitiesKit
import SessionSnodeKit
import SignalCoreKit

public enum AttachmentDownloadJob: JobExecutor {
    public static var maxFailureCount: Int = 3
    public static var requiresThreadId: Bool = true
    public static let requiresInteractionId: Bool = true
    
    public static func run(
        _ job: Job,
        queue: DispatchQueue,
        success: @escaping (Job, Bool, Dependencies) -> (),
        failure: @escaping (Job, Error?, Bool, Dependencies) -> (),
        deferred: @escaping (Job, Dependencies) -> (),
        using dependencies: Dependencies
    ) {
        guard
            let threadId: String = job.threadId,
            let detailsData: Data = job.details,
            let details: Details = try? JSONDecoder().decode(Details.self, from: detailsData),
            let attachment: Attachment = Storage.shared
                .read({ db in try Attachment.fetchOne(db, id: details.attachmentId) })
        else {
            failure(job, JobRunnerError.missingRequiredDetails, true, dependencies)
            return
        }
        
        // Due to the complex nature of jobs and how attachments can be reused it's possible for
        // an AttachmentDownloadJob to get created for an attachment which has already been
        // downloaded/uploaded so in those cases just succeed immediately
        guard attachment.state != .downloaded && attachment.state != .uploaded else {
            success(job, false, dependencies)
            return
        }
        
        // If we ever make attachment downloads concurrent this will prevent us from downloading
        // the same attachment multiple times at the same time (it also adds a "clean up" mechanism
        // if an attachment ends up stuck in a "downloading" state incorrectly
        guard attachment.state != .downloading else {
            let otherCurrentJobAttachmentIds: Set<String> = dependencies.jobRunner
                .jobInfoFor(state: .running, variant: .attachmentDownload)
                .filter { key, _ in key != job.id }
                .values
                .compactMap { info -> String? in
                    guard let data: Data = info.detailsData else { return nil }
                    
                    return (try? JSONDecoder().decode(Details.self, from: data))?
                        .attachmentId
                }
                .asSet()
            
            // If there isn't another currently running attachmentDownload job downloading this attachment
            // then we should update the state of the attachment to be failed to avoid having attachments
            // appear in an endlessly downloading state
            if !otherCurrentJobAttachmentIds.contains(attachment.id) {
                dependencies.storage.write { db in
                    _ = try Attachment
                        .filter(id: attachment.id)
                        .updateAll(db, Attachment.Columns.state.set(to: Attachment.State.failedDownload))
                }
            }
            
            // Note: The only ways we should be able to get into this state are if we enable concurrent
            // downloads or if the app was closed/crashed while an attachmentDownload job was in progress
            //
            // If there is another current job then just fail this one permanently, otherwise let it
            // retry (if there are more retry attempts available) and in the next retry it's state should
            // be 'failedDownload' so we won't get stuck in a loop
            failure(job, nil, otherCurrentJobAttachmentIds.contains(attachment.id), dependencies)
            return
        }
        
        // Update to the 'downloading' state (no need to update the 'attachment' instance)
        dependencies.storage.write { db in
            try Attachment
                .filter(id: attachment.id)
                .updateAll(db, Attachment.Columns.state.set(to: Attachment.State.downloading))
        }
        
        let temporaryFileUrl: URL = URL(
            fileURLWithPath: OWSTemporaryDirectoryAccessibleAfterFirstAuth() + UUID().uuidString
        )
<<<<<<< HEAD
        let downloadPromise: Promise<Data> = {
            guard
                let downloadUrl: String = attachment.downloadUrl,
                let fileId: String = Attachment.fileId(for: downloadUrl)
            else {
                return Promise(error: AttachmentDownloadError.invalidUrl)
            }
            
            return Storage.shared
                .read { db in
                    guard let openGroup: OpenGroup = try OpenGroup.fetchOne(db, id: threadId) else {
                        // Not an open group so just use standard FileServer upload
                        return FileServerAPI
                            .download(db, fileId: fileId, useOldServer: downloadUrl.contains(FileServerAPI.oldServer))
                    }
                    
                    return OpenGroupAPI.downloadFile(db, fileId: fileId, from: openGroup.roomToken, on: openGroup.server)
                        .map { _, data in data }
                }
        }()
=======
>>>>>>> 4d098914
        
        Just(attachment.downloadUrl)
            .setFailureType(to: Error.self)
            .tryFlatMap { maybeDownloadUrl -> AnyPublisher<Data, Error> in
                guard
                    let downloadUrl: String = maybeDownloadUrl,
                    let fileId: String = Attachment.fileId(for: downloadUrl)
                else { throw AttachmentDownloadError.invalidUrl }
                
                return Storage.shared
                    .readPublisher { db -> OpenGroupAPI.PreparedSendData<Data>? in
                        try OpenGroup.fetchOne(db, id: threadId)
                            .map { openGroup in
                                try OpenGroupAPI
                                    .preparedDownloadFile(
                                        db,
                                        fileId: fileId,
                                        from: openGroup.roomToken,
                                        on: openGroup.server
                                    )
                            }
                    }
                    .flatMap { maybePreparedSendData -> AnyPublisher<Data, Error> in
                        guard let preparedSendData: OpenGroupAPI.PreparedSendData<Data> = maybePreparedSendData else {
                            return FileServerAPI
                                .download(
                                    fileId,
                                    useOldServer: downloadUrl.contains(FileServerAPI.oldServer)
                                )
                                .eraseToAnyPublisher()
                        }
                        
                        return OpenGroupAPI
                            .send(data: preparedSendData)
                            .map { _, data in data }
                            .eraseToAnyPublisher()
                    }
                    .eraseToAnyPublisher()
            }
            .subscribe(on: queue)
            .receive(on: queue)
            .tryMap { data -> Void in
                // Store the encrypted data temporarily
                try data.write(to: temporaryFileUrl, options: .atomic)
                
                // Decrypt the data
                let plaintext: Data = try {
                    guard
                        let key: Data = attachment.encryptionKey,
                        let digest: Data = attachment.digest,
                        key.count > 0,
                        digest.count > 0
                    else { return data } // Open group attachments are unencrypted
                        
                    return try Cryptography.decryptAttachment(
                        data,
                        withKey: key,
                        digest: digest,
                        unpaddedSize: UInt32(attachment.byteCount)
                    )
                }()
                
                // Write the data to disk
                guard try attachment.write(data: plaintext) else {
                    throw AttachmentDownloadError.failedToSaveFile
                }
                
                return ()
            }
            .sinkUntilComplete(
                receiveCompletion: { result in
                    // Remove the temporary file
                    OWSFileSystem.deleteFile(temporaryFileUrl.path)

                    switch result {
                        case .finished:
                            /// Update the attachment state
                            ///
                            /// **Note:** We **MUST** use the `'with()` function here as it will update the
                            /// `isValid` and `duration` values based on the downloaded data and the state
                            dependencies.storage.write { db in
                                _ = try attachment
                                    .with(
                                        state: .downloaded,
                                        creationTimestamp: (TimeInterval(SnodeAPI.currentOffsetTimestampMs()) / 1000),
                                        localRelativeFilePath: (
                                            attachment.localRelativeFilePath ??
                                            Attachment.localRelativeFilePath(from: attachment.originalFilePath)
                                        )
                                    )
                                    .saved(db)
                            }
                            
                            success(job, false, dependencies)
                            
                        case .failure(let error):
                            let targetState: Attachment.State
                            let permanentFailure: Bool
                            
                            switch error {
                                /// If we get a 404 then we got a successful response from the server but the attachment doesn't
                                /// exist, in this case update the attachment to an "invalid" state so the user doesn't get stuck in
                                /// a retry download loop
                                case OnionRequestAPIError.httpRequestFailedAtDestination(let statusCode, _, _) where statusCode == 404:
                                    targetState = .invalid
                                    permanentFailure = true
                                    
                                case OnionRequestAPIError.httpRequestFailedAtDestination(let statusCode, _, _) where statusCode == 400 || statusCode == 401:
                                    /// If we got a 400 or a 401 then we want to fail the download in a way that has to be manually retried as it's
                                    /// likely something else is going on that caused the failure
                                    targetState = .failedDownload
                                    permanentFailure = true
                                
                                /// For any other error it's likely either the server is down or something weird just happened with the request
                                /// so we want to automatically retry
                                default:
                                    targetState = .failedDownload
                                    permanentFailure = false
                            }
                            
                            /// To prevent the attachment from showing a state of downloading forever, we need to update the attachment
                            /// state here based on the type of error that occurred
                            ///
                            /// **Note:** We **MUST** use the `'with()` function here as it will update the
                            /// `isValid` and `duration` values based on the downloaded data and the state
                            dependencies.storage.write { db in
                                _ = try Attachment
                                    .filter(id: attachment.id)
                                    .updateAll(db, Attachment.Columns.state.set(to: targetState))
                            }
                            
                            /// Trigger the failure and provide the `permanentFailure` value defined above
                            failure(job, error, permanentFailure, dependencies)
                    }
                }
            )
    }
}

// MARK: - AttachmentDownloadJob.Details

extension AttachmentDownloadJob {
    public struct Details: Codable {
        public let attachmentId: String
        
        public init(attachmentId: String) {
            self.attachmentId = attachmentId
        }
    }
    
    public enum AttachmentDownloadError: LocalizedError {
        case failedToSaveFile
        case invalidUrl

        public var errorDescription: String? {
            switch self {
                case .failedToSaveFile: return "Failed to save file"
                case .invalidUrl: return "Invalid file URL"
            }
        }
    }
}<|MERGE_RESOLUTION|>--- conflicted
+++ resolved
@@ -85,29 +85,6 @@
         let temporaryFileUrl: URL = URL(
             fileURLWithPath: OWSTemporaryDirectoryAccessibleAfterFirstAuth() + UUID().uuidString
         )
-<<<<<<< HEAD
-        let downloadPromise: Promise<Data> = {
-            guard
-                let downloadUrl: String = attachment.downloadUrl,
-                let fileId: String = Attachment.fileId(for: downloadUrl)
-            else {
-                return Promise(error: AttachmentDownloadError.invalidUrl)
-            }
-            
-            return Storage.shared
-                .read { db in
-                    guard let openGroup: OpenGroup = try OpenGroup.fetchOne(db, id: threadId) else {
-                        // Not an open group so just use standard FileServer upload
-                        return FileServerAPI
-                            .download(db, fileId: fileId, useOldServer: downloadUrl.contains(FileServerAPI.oldServer))
-                    }
-                    
-                    return OpenGroupAPI.downloadFile(db, fileId: fileId, from: openGroup.roomToken, on: openGroup.server)
-                        .map { _, data in data }
-                }
-        }()
-=======
->>>>>>> 4d098914
         
         Just(attachment.downloadUrl)
             .setFailureType(to: Error.self)
