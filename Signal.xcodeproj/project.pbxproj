--- conflicted
+++ resolved
@@ -4096,11 +4096,7 @@
 				"CODE_SIGN_IDENTITY[sdk=iphoneos*]" = "iPhone Developer";
 				CODE_SIGN_STYLE = Automatic;
 				COPY_PHASE_STRIP = NO;
-<<<<<<< HEAD
-				CURRENT_PROJECT_VERSION = 102;
-=======
 				CURRENT_PROJECT_VERSION = 103;
->>>>>>> 44940280
 				DEBUG_INFORMATION_FORMAT = dwarf;
 				DEVELOPMENT_TEAM = SUQ8J2PCT7;
 				FRAMEWORK_SEARCH_PATHS = "$(inherited)";
@@ -4162,11 +4158,7 @@
 				"CODE_SIGN_IDENTITY[sdk=iphoneos*]" = "iPhone Developer";
 				CODE_SIGN_STYLE = Automatic;
 				COPY_PHASE_STRIP = NO;
-<<<<<<< HEAD
-				CURRENT_PROJECT_VERSION = 102;
-=======
 				CURRENT_PROJECT_VERSION = 103;
->>>>>>> 44940280
 				DEBUG_INFORMATION_FORMAT = "dwarf-with-dsym";
 				DEVELOPMENT_TEAM = SUQ8J2PCT7;
 				ENABLE_NS_ASSERTIONS = NO;
@@ -4220,11 +4212,7 @@
 				"CODE_SIGN_IDENTITY[sdk=iphoneos*]" = "iPhone Developer";
 				CODE_SIGN_STYLE = Automatic;
 				COPY_PHASE_STRIP = NO;
-<<<<<<< HEAD
-				CURRENT_PROJECT_VERSION = 102;
-=======
 				CURRENT_PROJECT_VERSION = 103;
->>>>>>> 44940280
 				DEBUG_INFORMATION_FORMAT = dwarf;
 				DEFINES_MODULE = YES;
 				DEVELOPMENT_TEAM = SUQ8J2PCT7;
@@ -4294,11 +4282,7 @@
 				"CODE_SIGN_IDENTITY[sdk=iphoneos*]" = "iPhone Developer";
 				CODE_SIGN_STYLE = Automatic;
 				COPY_PHASE_STRIP = NO;
-<<<<<<< HEAD
-				CURRENT_PROJECT_VERSION = 102;
-=======
 				CURRENT_PROJECT_VERSION = 103;
->>>>>>> 44940280
 				DEBUG_INFORMATION_FORMAT = "dwarf-with-dsym";
 				DEFINES_MODULE = YES;
 				DEVELOPMENT_TEAM = SUQ8J2PCT7;
@@ -4360,11 +4344,7 @@
 				"CODE_SIGN_IDENTITY[sdk=iphoneos*]" = "iPhone Developer";
 				CODE_SIGN_STYLE = Automatic;
 				COPY_PHASE_STRIP = NO;
-<<<<<<< HEAD
-				CURRENT_PROJECT_VERSION = 102;
-=======
 				CURRENT_PROJECT_VERSION = 103;
->>>>>>> 44940280
 				DEBUG_INFORMATION_FORMAT = dwarf;
 				DEVELOPMENT_TEAM = SUQ8J2PCT7;
 				FRAMEWORK_SEARCH_PATHS = "$(inherited)";
@@ -4427,11 +4407,7 @@
 				"CODE_SIGN_IDENTITY[sdk=iphoneos*]" = "iPhone Developer";
 				CODE_SIGN_STYLE = Automatic;
 				COPY_PHASE_STRIP = NO;
-<<<<<<< HEAD
-				CURRENT_PROJECT_VERSION = 102;
-=======
 				CURRENT_PROJECT_VERSION = 103;
->>>>>>> 44940280
 				DEBUG_INFORMATION_FORMAT = "dwarf-with-dsym";
 				DEVELOPMENT_TEAM = SUQ8J2PCT7;
 				ENABLE_NS_ASSERTIONS = NO;
@@ -4632,11 +4608,7 @@
 				CODE_SIGN_ENTITLEMENTS = Signal/Signal.entitlements;
 				CODE_SIGN_IDENTITY = "iPhone Developer";
 				"CODE_SIGN_IDENTITY[sdk=iphoneos*]" = "iPhone Developer";
-<<<<<<< HEAD
-				CURRENT_PROJECT_VERSION = 102;
-=======
 				CURRENT_PROJECT_VERSION = 103;
->>>>>>> 44940280
 				DEVELOPMENT_TEAM = SUQ8J2PCT7;
 				FRAMEWORK_SEARCH_PATHS = (
 					"$(inherited)",
@@ -4704,11 +4676,7 @@
 				CODE_SIGN_ENTITLEMENTS = Signal/Signal.entitlements;
 				CODE_SIGN_IDENTITY = "iPhone Developer";
 				"CODE_SIGN_IDENTITY[sdk=iphoneos*]" = "iPhone Developer";
-<<<<<<< HEAD
-				CURRENT_PROJECT_VERSION = 102;
-=======
 				CURRENT_PROJECT_VERSION = 103;
->>>>>>> 44940280
 				DEVELOPMENT_TEAM = SUQ8J2PCT7;
 				FRAMEWORK_SEARCH_PATHS = (
 					"$(inherited)",
