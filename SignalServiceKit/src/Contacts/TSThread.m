--- conflicted
+++ resolved
@@ -713,19 +713,13 @@
     // If we're friends with the person then we don't need to remove any friend request messages
     if (self.friendRequestStatus == TSThreadFriendRequestStatusFriends) { return; }
     
-<<<<<<< HEAD
     NSMutableArray<NSString *> *idsToRemove = [NSMutableArray new];
     __block TSMessage *_Nullable messageToKeep = nil; // We want to keep this interaction and not remove it
-    OWSInteractionType interactionType = incoming ? OWSInteractionType_IncomingMessage : OWSInteractionType_OutgoingMessage;
-    
+
     [self enumerateInteractionsWithTransaction:transaction usingBlock:^(TSInteraction * _Nonnull interaction, YapDatabaseReadTransaction * _Nonnull transaction) {
         if (interaction.interactionType != interactionType) {
             return;
         }
-=======
-    [self enumerateInteractionsWithTransaction:transaction usingBlock:^(TSInteraction *_Nonnull interaction, YapDatabaseReadTransaction *_Nonnull transaction) {
-        if (interaction.interactionType != interactionType) { return; }
->>>>>>> 539392b3
         
         BOOL removeMessage = false;
         TSMessage *message = (TSMessage *)interaction;
