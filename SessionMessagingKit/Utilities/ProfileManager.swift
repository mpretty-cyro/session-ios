// Copyright © 2022 Rangeproof Pty Ltd. All rights reserved.

import UIKit
import CryptoKit
import Combine
import GRDB
import SignalCoreKit
import SessionUtilitiesKit

public struct ProfileManager {
    public enum AvatarUpdate {
        case none
        case remove
        case uploadImageData(Data)
        case updateTo(url: String, key: Data, fileName: String?)
    }
    
    // The max bytes for a user's profile name, encoded in UTF8.
    // Before encrypting and submitting we NULL pad the name data to this length.
    public static let maxAvatarDiameter: CGFloat = 640
    private static let maxAvatarBytes: UInt = (5 * 1000 * 1000)
    public static let avatarAES256KeyByteLength: Int = 32
    private static let avatarNonceLength: Int = 12
    private static let avatarTagLength: Int = 16
    
    private static var profileAvatarCache: Atomic<[String: Data]> = Atomic([:])
    private static var currentAvatarDownloads: Atomic<Set<String>> = Atomic([])
    
    // MARK: - Functions
    
    public static func isToLong(profileName: String) -> Bool {
        return (profileName.utf8CString.count > SessionUtil.libSessionMaxNameByteLength)
    }
    
    public static func isToLong(profileUrl: String) -> Bool {
        return (profileUrl.utf8CString.count > SessionUtil.libSessionMaxProfileUrlByteLength)
    }
    
    public static func profileAvatar(_ db: Database? = nil, id: String) -> Data? {
        guard let db: Database = db else {
            return Storage.shared.read { db in profileAvatar(db, id: id) }
        }
        guard let profile: Profile = try? Profile.fetchOne(db, id: id) else { return nil }
        
        return profileAvatar(profile: profile)
    }
    
    public static func profileAvatar(profile: Profile) -> Data? {
        if let profileFileName: String = profile.profilePictureFileName, !profileFileName.isEmpty {
            return loadProfileAvatar(for: profileFileName, profile: profile)
        }
        
        if let profilePictureUrl: String = profile.profilePictureUrl, !profilePictureUrl.isEmpty {
            // FIXME: Refactor avatar downloading to be a proper Job so we can avoid this
            JobRunner.afterBlockingQueue {
                ProfileManager.downloadAvatar(for: profile)
            }
        }
        
        return nil
    }
    
    private static func loadProfileAvatar(for fileName: String, profile: Profile) -> Data? {
        if let cachedImageData: Data = profileAvatarCache.wrappedValue[fileName] {
            return cachedImageData
        }
        
        guard
            !fileName.isEmpty,
            let data: Data = loadProfileData(with: fileName),
            data.isValidImage
        else {
            // If we can't load the avatar or it's an invalid/corrupted image then clear out
            // the 'profilePictureFileName' and try to re-download
            Storage.shared.writeAsync(
                updates: { db in
                    _ = try? Profile
                        .filter(id: profile.id)
                        .updateAll(db, Profile.Columns.profilePictureFileName.set(to: nil))
                },
                completion: { _, _ in
                    // Try to re-download the avatar if it has a URL
                    if let profilePictureUrl: String = profile.profilePictureUrl, !profilePictureUrl.isEmpty {
                        // FIXME: Refactor avatar downloading to be a proper Job so we can avoid this
                        JobRunner.afterBlockingQueue {
                            ProfileManager.downloadAvatar(for: profile)
                        }
                    }
                }
            )
            return nil
        }
    
        profileAvatarCache.mutate { $0[fileName] = data }
        return data
    }
    
    public static func hasProfileImageData(with fileName: String?) -> Bool {
        guard let fileName: String = fileName, !fileName.isEmpty else { return false }
        
        return FileManager.default
            .fileExists(atPath: ProfileManager.profileAvatarFilepath(filename: fileName))
    }
    
    public static func loadProfileData(with fileName: String) -> Data? {
        let filePath: String = ProfileManager.profileAvatarFilepath(filename: fileName)
        
        return try? Data(contentsOf: URL(fileURLWithPath: filePath))
    }
    
    // MARK: - Profile Encryption
    
    private static func encryptData(data: Data, key: Data) -> Data? {
        // The key structure is: nonce || ciphertext || authTag
        guard
            key.count == ProfileManager.avatarAES256KeyByteLength,
            let nonceData: Data = try? Randomness.generateRandomBytes(numberBytes: ProfileManager.avatarNonceLength),
            let nonce: AES.GCM.Nonce = try? AES.GCM.Nonce(data: nonceData),
            let sealedData: AES.GCM.SealedBox = try? AES.GCM.seal(
                data,
                using: SymmetricKey(data: key),
                nonce: nonce
            ),
            let encryptedContent: Data = sealedData.combined
        else { return nil }
        
        return encryptedContent
    }
    
    private static func decryptData(data: Data, key: Data) -> Data? {
        guard key.count == ProfileManager.avatarAES256KeyByteLength else { return nil }
        
        // The key structure is: nonce || ciphertext || authTag
        let cipherTextLength: Int = (data.count - (ProfileManager.avatarNonceLength + ProfileManager.avatarTagLength))
        
        guard
            cipherTextLength > 0,
            let sealedData: AES.GCM.SealedBox = try? AES.GCM.SealedBox(
                nonce: AES.GCM.Nonce(data: data.subdata(in: 0..<ProfileManager.avatarNonceLength)),
                ciphertext: data.subdata(in: ProfileManager.avatarNonceLength..<(ProfileManager.avatarNonceLength + cipherTextLength)),
                tag: data.subdata(in: (data.count - ProfileManager.avatarTagLength)..<data.count)
            ),
            let decryptedData: Data = try? AES.GCM.open(sealedData, using: SymmetricKey(data: key))
        else { return nil }
        
        return decryptedData
    }
    
    // MARK: - File Paths
    
    public static let sharedDataProfileAvatarsDirPath: String = {
        let path: String = URL(fileURLWithPath: OWSFileSystem.appSharedDataDirectoryPath())
            .appendingPathComponent("ProfileAvatars")
            .path
        OWSFileSystem.ensureDirectoryExists(path)
        
        return path
    }()
    
    private static let profileAvatarsDirPath: String = {
        let path: String = ProfileManager.sharedDataProfileAvatarsDirPath
        OWSFileSystem.ensureDirectoryExists(path)
        
        return path
    }()
    
    public static func profileAvatarFilepath(_ db: Database? = nil, id: String) -> String? {
        guard let db: Database = db else {
            return Storage.shared.read { db in profileAvatarFilepath(db, id: id) }
        }
        
        let maybeFileName: String? = try? Profile
            .filter(id: id)
            .select(.profilePictureFileName)
            .asRequest(of: String.self)
            .fetchOne(db)
        
        return maybeFileName.map { ProfileManager.profileAvatarFilepath(filename: $0) }
    }
    
    public static func profileAvatarFilepath(filename: String) -> String {
        guard !filename.isEmpty else { return "" }
        
        return URL(fileURLWithPath: sharedDataProfileAvatarsDirPath)
            .appendingPathComponent(filename)
            .path
    }
    
    public static func resetProfileStorage() {
        try? FileManager.default.removeItem(atPath: ProfileManager.profileAvatarsDirPath)
    }
    
    // MARK: - Other Users' Profiles
    
    public static func downloadAvatar(for profile: Profile, funcName: String = #function) {
        guard !currentAvatarDownloads.wrappedValue.contains(profile.id) else {
            // Download already in flight; ignore
            return
        }
        guard let profileUrlStringAtStart: String = profile.profilePictureUrl else {
            SNLog("Skipping downloading avatar for \(profile.id) because url is not set")
            return
        }
        guard
            let fileId: String = Attachment.fileId(for: profileUrlStringAtStart),
            let profileKeyAtStart: Data = profile.profileEncryptionKey,
            profileKeyAtStart.count > 0
        else {
            return
        }
        
        let fileName: String = UUID().uuidString.appendingFileExtension("jpg")
        let filePath: String = ProfileManager.profileAvatarFilepath(filename: fileName)
        var backgroundTask: OWSBackgroundTask? = OWSBackgroundTask(label: funcName)
        
<<<<<<< HEAD
        queue.async {
            OWSLogger.verbose("downloading profile avatar: \(profile.id)")
            currentAvatarDownloads.mutate { $0.insert(profile.id) }
            
            let useOldServer: Bool = (profileUrlStringAtStart.contains(FileServerAPI.oldServer))
            
            Storage.shared
                .read { db in FileServerAPI.download(db, fileId: fileId, useOldServer: useOldServer) }
                .done(on: queue) { data in
=======
        OWSLogger.verbose("downloading profile avatar: \(profile.id)")
        currentAvatarDownloads.mutate { $0.insert(profile.id) }
        
        let useOldServer: Bool = (profileUrlStringAtStart.contains(FileServerAPI.oldServer))
        
        FileServerAPI
            .download(fileId, useOldServer: useOldServer)
            .subscribe(on: DispatchQueue.global(qos: .background))
            .receive(on: DispatchQueue.global(qos: .background))
            .sinkUntilComplete(
                receiveCompletion: { _ in
>>>>>>> 4d098914
                    currentAvatarDownloads.mutate { $0.remove(profile.id) }
                    
                    // Redundant but without reading 'backgroundTask' it will warn that the variable
                    // isn't used
                    if backgroundTask != nil { backgroundTask = nil }
                },
                receiveValue: { data in
                    guard let latestProfile: Profile = Storage.shared.read({ db in try Profile.fetchOne(db, id: profile.id) }) else {
                        return
                    }
                    
                    guard
                        let latestProfileKey: Data = latestProfile.profileEncryptionKey,
                        !latestProfileKey.isEmpty,
                        latestProfileKey == profileKeyAtStart
                    else {
                        OWSLogger.warn("Ignoring avatar download for obsolete user profile.")
                        return
                    }
                    
                    guard profileUrlStringAtStart == latestProfile.profilePictureUrl else {
                        OWSLogger.warn("Avatar url has changed during download.")
                        
                        if latestProfile.profilePictureUrl?.isEmpty == false {
                            self.downloadAvatar(for: latestProfile)
                        }
                        return
                    }
                    
                    guard let decryptedData: Data = decryptData(data: data, key: profileKeyAtStart) else {
                        OWSLogger.warn("Avatar data for \(profile.id) could not be decrypted.")
                        return
                    }
                    
                    try? decryptedData.write(to: URL(fileURLWithPath: filePath), options: [.atomic])
                    
                    guard UIImage(contentsOfFile: filePath) != nil else {
                        OWSLogger.warn("Avatar image for \(profile.id) could not be loaded.")
                        return
                    }
                    
                    // Update the cache first (in case the DBWrite thread is blocked, this way other threads
                    // can retrieve from the cache and avoid triggering a download)
                    profileAvatarCache.mutate { $0[fileName] = decryptedData }
                    
                    // Store the updated 'profilePictureFileName'
                    Storage.shared.write { db in
                        _ = try? Profile
                            .filter(id: profile.id)
                            .updateAll(db, Profile.Columns.profilePictureFileName.set(to: fileName))
                    }
                }
            )
    }
    
    // MARK: - Current User Profile
    
    public static func updateLocal(
        queue: DispatchQueue,
        profileName: String,
        avatarUpdate: AvatarUpdate = .none,
        success: ((Database) throws -> ())? = nil,
        failure: ((ProfileManagerError) -> ())? = nil,
        using dependencies: Dependencies = Dependencies()
    ) {
        let userPublicKey: String = getUserHexEncodedPublicKey(using: dependencies)
        let isRemovingAvatar: Bool = {
            switch avatarUpdate {
                case .remove: return true
                default: return false
            }
        }()
        
        switch avatarUpdate {
            case .none, .remove, .updateTo:
                dependencies.storage.writeAsync { db in
                    if isRemovingAvatar {
                        let existingProfileUrl: String? = try Profile
                            .filter(id: userPublicKey)
                            .select(.profilePictureUrl)
                            .asRequest(of: String.self)
                            .fetchOne(db)
                        let existingProfileFileName: String? = try Profile
                            .filter(id: userPublicKey)
                            .select(.profilePictureFileName)
                            .asRequest(of: String.self)
                            .fetchOne(db)
                        
                        // Remove any cached avatar image value
                        if let fileName: String = existingProfileFileName {
                            profileAvatarCache.mutate { $0[fileName] = nil }
                        }
                        
                        OWSLogger.verbose(existingProfileUrl != nil ?
                            "Updating local profile on service with cleared avatar." :
                            "Updating local profile on service with no avatar."
                        )
                    }
                    
                    try ProfileManager.updateProfileIfNeeded(
                        db,
                        publicKey: userPublicKey,
                        name: profileName,
                        avatarUpdate: avatarUpdate,
                        sentTimestamp: dependencies.dateNow.timeIntervalSince1970,
                        using: dependencies
                    )
                    
                    SNLog("Successfully updated service with profile.")
                    try success?(db)
                }
                
            case .uploadImageData(let data):
                prepareAndUploadAvatarImage(
                    queue: queue,
                    imageData: data,
                    success: { downloadUrl, fileName, newProfileKey in
                        Storage.shared.writeAsync { db in
                            try ProfileManager.updateProfileIfNeeded(
                                db,
                                publicKey: userPublicKey,
                                name: profileName,
                                avatarUpdate: .updateTo(url: downloadUrl, key: newProfileKey, fileName: fileName),
                                sentTimestamp: dependencies.dateNow.timeIntervalSince1970,
                                using: dependencies
                            )
                                
                            SNLog("Successfully updated service with profile.")
                            try success?(db)
                        }
                    },
                    failure: failure
                )
        }
    }
    
    private static func prepareAndUploadAvatarImage(
        queue: DispatchQueue,
        imageData: Data,
        success: @escaping ((downloadUrl: String, fileName: String, profileKey: Data)) -> (),
        failure: ((ProfileManagerError) -> ())? = nil
    ) {
        queue.async {
            // If the profile avatar was updated or removed then encrypt with a new profile key
            // to ensure that other users know that our profile picture was updated
            let newProfileKey: Data
            let avatarImageData: Data
            let fileExtension: String
            
            do {
                let guessedFormat: ImageFormat = imageData.guessedImageFormat
                
                avatarImageData = try {
                    switch guessedFormat {
                        case .gif, .webp:
                            // Animated images can't be resized so if the data is too large we should error
                            guard imageData.count <= maxAvatarBytes else {
                                // Our avatar dimensions are so small that it's incredibly unlikely we wouldn't
                                // be able to fit our profile photo (eg. generating pure noise at our resolution
                                // compresses to ~200k)
                                SNLog("Animated profile avatar was too large.")
                                SNLog("Updating service with profile failed.")
                                throw ProfileManagerError.avatarUploadMaxFileSizeExceeded
                            }
                            
                            return imageData
                            
                        default: break
                    }
                    
                    // Process the image to ensure it meets our standards for size and compress it to
                    // standardise the formwat and remove any metadata
                    guard var image: UIImage = UIImage(data: imageData) else { throw ProfileManagerError.invalidCall }
                    
                    if image.size.width != maxAvatarDiameter || image.size.height != maxAvatarDiameter {
                        // To help ensure the user is being shown the same cropping of their avatar as
                        // everyone else will see, we want to be sure that the image was resized before this point.
                        SNLog("Avatar image should have been resized before trying to upload")
                        image = image.resizedImage(toFillPixelSize: CGSize(width: maxAvatarDiameter, height: maxAvatarDiameter))
                    }
                    
                    guard let data: Data = image.jpegData(compressionQuality: 0.95) else {
                        SNLog("Updating service with profile failed.")
                        throw ProfileManagerError.avatarWriteFailed
                    }
                    
                    guard data.count <= maxAvatarBytes else {
                        // Our avatar dimensions are so small that it's incredibly unlikely we wouldn't
                        // be able to fit our profile photo (eg. generating pure noise at our resolution
                        // compresses to ~200k)
                        SNLog("Suprised to find profile avatar was too large. Was it scaled properly? image: \(image)")
                        SNLog("Updating service with profile failed.")
                        throw ProfileManagerError.avatarUploadMaxFileSizeExceeded
                    }
                    
                    return data
                }()
                
                newProfileKey = try Randomness.generateRandomBytes(numberBytes: ProfileManager.avatarAES256KeyByteLength)
                fileExtension = {
                    switch guessedFormat {
                        case .gif: return "gif"
                        case .webp: return "webp"
                        default: return "jpg"
                    }
                }()
            }
            // TODO: Test that this actually works
            catch let error as ProfileManagerError { return (failure?(error) ?? {}()) }
            catch { return (failure?(ProfileManagerError.invalidCall) ?? {}()) }

            // If we have a new avatar image, we must first:
            //
            // * Write it to disk.
            // * Encrypt it
            // * Upload it to asset service
            // * Send asset service info to Signal Service
            OWSLogger.verbose("Updating local profile on service with new avatar.")
            
            let fileName: String = UUID().uuidString.appendingFileExtension(fileExtension)
            let filePath: String = ProfileManager.profileAvatarFilepath(filename: fileName)
            
            // Write the avatar to disk
            do { try avatarImageData.write(to: URL(fileURLWithPath: filePath), options: [.atomic]) }
            catch {
                SNLog("Updating service with profile failed.")
                failure?(.avatarWriteFailed)
                return
            }
            
            // Encrypt the avatar for upload
            guard let encryptedAvatarData: Data = encryptData(data: avatarImageData, key: newProfileKey) else {
                SNLog("Updating service with profile failed.")
                failure?(.avatarEncryptionFailed)
                return
            }
            
            // Upload the avatar to the FileServer
<<<<<<< HEAD
            Storage.shared.read { db in FileServerAPI.upload(db, file: encryptedAvatarData) }
                .done(on: queue) { fileUploadResponse in
                    let downloadUrl: String = "\(FileServerAPI.server)/files/\(fileUploadResponse.id)"
                    UserDefaults.standard[.lastProfilePictureUpload] = Date()
                    
                    Storage.shared.writeAsync { db in
                        let profile: Profile = try Profile
                            .fetchOrCreateCurrentUser(db)
                            .with(
                                name: profileName,
                                profilePictureUrl: .update(downloadUrl),
                                profilePictureFileName: .update(fileName),
                                profileEncryptionKey: .update(newProfileKey)
                            )
                            .saved(db)
=======
            FileServerAPI
                .upload(encryptedAvatarData)
                .subscribe(on: DispatchQueue.global(qos: .userInitiated))
                .receive(on: queue)
                .sinkUntilComplete(
                    receiveCompletion: { result in
                        switch result {
                            case .finished: break
                            case .failure(let error):
                                SNLog("Updating service with profile failed.")
                                
                                let isMaxFileSizeExceeded: Bool = ((error as? HTTPError) == .maxFileSizeExceeded)
                                failure?(isMaxFileSizeExceeded ?
                                    .avatarUploadMaxFileSizeExceeded :
                                    .avatarUploadFailed
                                )
                        }
                    },
                    receiveValue: { fileUploadResponse in
                        let downloadUrl: String = "\(FileServerAPI.server)/file/\(fileUploadResponse.id)"
>>>>>>> 4d098914
                        
                        // Update the cached avatar image value
                        profileAvatarCache.mutate { $0[fileName] = avatarImageData }
                        UserDefaults.standard[.lastProfilePictureUpload] = Date()
                        
                        SNLog("Successfully uploaded avatar image.")
                        success((downloadUrl, fileName, newProfileKey))
                    }
                )
        }
    }
    
    public static func updateProfileIfNeeded(
        _ db: Database,
        publicKey: String,
        name: String?,
        avatarUpdate: AvatarUpdate,
        sentTimestamp: TimeInterval,
        calledFromConfigHandling: Bool = false,
        using dependencies: Dependencies
    ) throws {
        let isCurrentUser = (publicKey == getUserHexEncodedPublicKey(db, using: dependencies))
        let profile: Profile = Profile.fetchOrCreate(db, id: publicKey)
        var profileChanges: [ConfigColumnAssignment] = []
        
        // Name
        if let name: String = name, !name.isEmpty, name != profile.name {
            // FIXME: Remove the `userConfigsEnabled` check once `useSharedUtilForUserConfig` is permanent
            if sentTimestamp > profile.lastNameUpdate || (isCurrentUser && (calledFromConfigHandling || !SessionUtil.userConfigsEnabled(db))) {
                profileChanges.append(Profile.Columns.name.set(to: name))
                profileChanges.append(Profile.Columns.lastNameUpdate.set(to: sentTimestamp))
            }
        }
        
        // Profile picture & profile key
        var avatarNeedsDownload: Bool = false
        var targetAvatarUrl: String? = nil
        
        // FIXME: Remove the `userConfigsEnabled` check once `useSharedUtilForUserConfig` is permanent
        if sentTimestamp > profile.lastProfilePictureUpdate || (isCurrentUser && (calledFromConfigHandling || !SessionUtil.userConfigsEnabled(db))) {
            switch avatarUpdate {
                case .none: break
                case .uploadImageData: preconditionFailure("Invalid options for this function")
                    
                case .remove:
                    profileChanges.append(Profile.Columns.profilePictureUrl.set(to: nil))
                    profileChanges.append(Profile.Columns.profileEncryptionKey.set(to: nil))
                    profileChanges.append(Profile.Columns.profilePictureFileName.set(to: nil))
                    profileChanges.append(Profile.Columns.lastProfilePictureUpdate.set(to: sentTimestamp))
                    
                case .updateTo(let url, let key, let fileName):
                    if url != profile.profilePictureUrl {
                        profileChanges.append(Profile.Columns.profilePictureUrl.set(to: url))
                        avatarNeedsDownload = true
                        targetAvatarUrl = url
                    }
                    
                    if key != profile.profileEncryptionKey && key.count == ProfileManager.avatarAES256KeyByteLength {
                        profileChanges.append(Profile.Columns.profileEncryptionKey.set(to: key))
                    }
                    
                    // Profile filename (this isn't synchronized between devices)
                    if let fileName: String = fileName {
                        profileChanges.append(Profile.Columns.profilePictureFileName.set(to: fileName))
                        
                        // If we have already downloaded the image then no need to download it again
                        avatarNeedsDownload = (
                            avatarNeedsDownload &&
                            !ProfileManager.hasProfileImageData(with: fileName)
                        )
                    }
                    
                    // Update the 'lastProfilePictureUpdate' timestamp for either external or local changes
                    profileChanges.append(Profile.Columns.lastProfilePictureUpdate.set(to: sentTimestamp))
            }
        }
        
        // Persist any changes
        if !profileChanges.isEmpty {
            try profile.save(db)
            
            if calledFromConfigHandling {
                try Profile
                    .filter(id: publicKey)
                    .updateAll( // Handling a config update so don't use `updateAllAndConfig`
                        db,
                        profileChanges
                    )
            }
            // FIXME: Remove this once `useSharedUtilForUserConfig` is permanent
            else if !SessionUtil.userConfigsEnabled(db) {
                // If we have a contact record for the profile (ie. it's a synced profile) then
                // should should send an updated config message, otherwise we should just update
                // the local state (the shared util has this logic build in to it's handling)
                if (try? Contact.exists(db, id: publicKey)) == true {
                    try Profile
                        .filter(id: publicKey)
                        .updateAllAndConfig(db, profileChanges)
                }
                else {
                    try Profile
                        .filter(id: publicKey)
                        .updateAll(
                            db,
                            profileChanges
                        )
                }
            }
            else {
                try Profile
                    .filter(id: publicKey)
                    .updateAllAndConfig(db, profileChanges)
            }
        }
        
        // Download the profile picture if needed
        guard avatarNeedsDownload else { return }
        
        let dedupeIdentifier: String = "AvatarDownload-\(publicKey)-\(targetAvatarUrl ?? "remove")"
        
        db.afterNextTransactionNestedOnce(dedupeId: dedupeIdentifier) { db in
            // Need to refetch to ensure the db changes have occurred
            let targetProfile: Profile = Profile.fetchOrCreate(db, id: publicKey)
            
            // FIXME: Refactor avatar downloading to be a proper Job so we can avoid this
            dependencies.jobRunner.afterBlockingQueue {
                ProfileManager.downloadAvatar(for: targetProfile)
            }
        }
    }
}<|MERGE_RESOLUTION|>--- conflicted
+++ resolved
@@ -213,17 +213,6 @@
         let filePath: String = ProfileManager.profileAvatarFilepath(filename: fileName)
         var backgroundTask: OWSBackgroundTask? = OWSBackgroundTask(label: funcName)
         
-<<<<<<< HEAD
-        queue.async {
-            OWSLogger.verbose("downloading profile avatar: \(profile.id)")
-            currentAvatarDownloads.mutate { $0.insert(profile.id) }
-            
-            let useOldServer: Bool = (profileUrlStringAtStart.contains(FileServerAPI.oldServer))
-            
-            Storage.shared
-                .read { db in FileServerAPI.download(db, fileId: fileId, useOldServer: useOldServer) }
-                .done(on: queue) { data in
-=======
         OWSLogger.verbose("downloading profile avatar: \(profile.id)")
         currentAvatarDownloads.mutate { $0.insert(profile.id) }
         
@@ -235,7 +224,6 @@
             .receive(on: DispatchQueue.global(qos: .background))
             .sinkUntilComplete(
                 receiveCompletion: { _ in
->>>>>>> 4d098914
                     currentAvatarDownloads.mutate { $0.remove(profile.id) }
                     
                     // Redundant but without reading 'backgroundTask' it will warn that the variable
@@ -474,23 +462,6 @@
             }
             
             // Upload the avatar to the FileServer
-<<<<<<< HEAD
-            Storage.shared.read { db in FileServerAPI.upload(db, file: encryptedAvatarData) }
-                .done(on: queue) { fileUploadResponse in
-                    let downloadUrl: String = "\(FileServerAPI.server)/files/\(fileUploadResponse.id)"
-                    UserDefaults.standard[.lastProfilePictureUpload] = Date()
-                    
-                    Storage.shared.writeAsync { db in
-                        let profile: Profile = try Profile
-                            .fetchOrCreateCurrentUser(db)
-                            .with(
-                                name: profileName,
-                                profilePictureUrl: .update(downloadUrl),
-                                profilePictureFileName: .update(fileName),
-                                profileEncryptionKey: .update(newProfileKey)
-                            )
-                            .saved(db)
-=======
             FileServerAPI
                 .upload(encryptedAvatarData)
                 .subscribe(on: DispatchQueue.global(qos: .userInitiated))
@@ -511,7 +482,6 @@
                     },
                     receiveValue: { fileUploadResponse in
                         let downloadUrl: String = "\(FileServerAPI.server)/file/\(fileUploadResponse.id)"
->>>>>>> 4d098914
                         
                         // Update the cached avatar image value
                         profileAvatarCache.mutate { $0[fileName] = avatarImageData }
