--- conflicted
+++ resolved
@@ -221,14 +221,11 @@
                 ) &&
                 threadViewModel.currentUserIsClosedGroupMember == true
             )
-<<<<<<< HEAD
-            let editIcon: UIImage? = UIImage(named: "icon_edit")
-=======
             let currentUserIsClosedGroupAdmin: Bool = (
                 threadVariant == .closedGroup &&
                 threadViewModel.currentUserIsClosedGroupAdmin == true
             )
->>>>>>> 37962fa0
+            let editIcon: UIImage? = UIImage(named: "icon_edit")
             
             return [
                 SectionModel(
