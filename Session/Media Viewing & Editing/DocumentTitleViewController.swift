--- conflicted
+++ resolved
@@ -6,11 +6,7 @@
 import DifferenceKit
 import SessionUIKit
 import SignalUtilitiesKit
-<<<<<<< HEAD
-import SignalCoreKit
 import SessionMessagingKit
-=======
->>>>>>> 304423f3
 import SessionUtilitiesKit
 
 public class DocumentTileViewController: UIViewController, UITableViewDelegate, UITableViewDataSource {
@@ -340,7 +336,7 @@
     public func tableView(_ tableView: UITableView, didSelectRowAt indexPath: IndexPath) {
         tableView.deselectRow(at: indexPath, animated: false)
         let attachment: Attachment = self.viewModel.galleryData[indexPath.section].elements[indexPath.row].attachment
-        guard let originalFilePath: String = attachment.originalFilePath else { return }
+        guard let originalFilePath: String = attachment.originalFilePath(using: dependencies) else { return }
         
         let fileUrl: URL = URL(fileURLWithPath: originalFilePath)
         
