// Copyright © 2022 Rangeproof Pty Ltd. All rights reserved.

import Foundation
import GRDB

@testable import SessionUtilitiesKit

class MockJobRunner: Mock<JobRunnerType>, JobRunnerType {
    // MARK: - Configuration
    
    func setExecutor(_ executor: JobExecutor.Type, for variant: Job.Variant) {
        mockNoReturn(args: [executor, variant])
    }
    
    func canStart(queue: JobQueue?) -> Bool {
        return mock(args: [queue])
    }
    
    func afterBlockingQueue(callback: @escaping () -> ()) {
        mockNoReturn()
    }
    
    func queue(for variant: Job.Variant) -> DispatchQueue? { DispatchQueue.main }
    
    // MARK: - State Management
    
    func jobInfoFor(jobs: [Job]?, state: JobRunner.JobState, variant: Job.Variant?) -> [Int64: JobRunner.JobInfo] {
        return mock(args: [jobs, state, variant])
    }
    
    func appDidFinishLaunching(using dependencies: Dependencies) {}
    func appDidBecomeActive(using dependencies: Dependencies) {}
    func startNonBlockingQueues(using dependencies: Dependencies) {}
    
<<<<<<< HEAD
    func stopAndClearPendingJobs(exceptForVariant: Job.Variant?, using dependencies: Dependencies, onComplete: (() -> ())?) {
        mockNoReturn(args: [exceptForVariant, onComplete], untrackedArgs: [dependencies])
        onComplete?()
=======
    func stopAndClearPendingJobs(exceptForVariant: Job.Variant?, using dependencies: Dependencies, onComplete: ((Bool) -> ())?) {
        accept(args: [exceptForVariant, onComplete])
        onComplete?(false)
>>>>>>> bd34d1a9
    }
    
    // MARK: - Job Scheduling
    
    @discardableResult func add(_ db: Database, job: Job?, dependantJob: Job?, canStartJob: Bool, using dependencies: Dependencies) -> Job? {
        return mock(args: [job, dependantJob, canStartJob], untrackedArgs: [db, dependencies])
    }
    
    func upsert(_ db: Database, job: Job?, canStartJob: Bool, using dependencies: Dependencies) -> Job? {
        return mock(args: [job, canStartJob], untrackedArgs: [db, dependencies])
    }
    
    func insert(_ db: Database, job: Job?, before otherJob: Job) -> (Int64, Job)? {
        return mock(args: [job, otherJob], untrackedArgs: [db])
    }
    
    func enqueueDependenciesIfNeeded(_ jobs: [Job], using dependencies: Dependencies) {
        mockNoReturn(args: [jobs], untrackedArgs: [dependencies])
    }
    
    func afterJob(_ job: Job?, state: JobRunner.JobState, callback: @escaping (JobRunner.JobResult) -> ()) {
        mockNoReturn(args: [job], untrackedArgs: [callback])
        callback(.succeeded)
    }
    
    func manuallyTriggerResult(_ job: Job?, result: JobRunner.JobResult, using dependencies: Dependencies) {
        mockNoReturn(args: [job, result], untrackedArgs: [dependencies])
    }
    
    func removePendingJob(_ job: Job?) {
        mockNoReturn(args: [job])
    }
    
    func enqueueDependenciesIfNeeded(_ jobs: [Job], using dependencies: Dependencies) {
        accept(args: [jobs])
    }
    
    func afterJob(_ job: Job?, state: JobRunner.JobState, callback: @escaping (JobRunner.JobResult) -> ()) {
        accept(args: [job, state, callback])
        callback(.succeeded)
    }
    
    func removePendingJob(_ job: Job?) {
        accept(args: [job])
    }
}<|MERGE_RESOLUTION|>--- conflicted
+++ resolved
@@ -28,62 +28,43 @@
         return mock(args: [jobs, state, variant])
     }
     
-    func appDidFinishLaunching(using dependencies: Dependencies) {}
-    func appDidBecomeActive(using dependencies: Dependencies) {}
-    func startNonBlockingQueues(using dependencies: Dependencies) {}
+    func appDidFinishLaunching() {}
+    func appDidBecomeActive() {}
+    func startNonBlockingQueues() {}
     
-<<<<<<< HEAD
-    func stopAndClearPendingJobs(exceptForVariant: Job.Variant?, using dependencies: Dependencies, onComplete: (() -> ())?) {
-        mockNoReturn(args: [exceptForVariant, onComplete], untrackedArgs: [dependencies])
-        onComplete?()
-=======
-    func stopAndClearPendingJobs(exceptForVariant: Job.Variant?, using dependencies: Dependencies, onComplete: ((Bool) -> ())?) {
-        accept(args: [exceptForVariant, onComplete])
+    func stopAndClearPendingJobs(exceptForVariant: Job.Variant?, onComplete: ((Bool) -> ())?) {
+        mockNoReturn(args: [exceptForVariant, onComplete])
         onComplete?(false)
->>>>>>> bd34d1a9
     }
     
     // MARK: - Job Scheduling
     
-    @discardableResult func add(_ db: Database, job: Job?, dependantJob: Job?, canStartJob: Bool, using dependencies: Dependencies) -> Job? {
-        return mock(args: [job, dependantJob, canStartJob], untrackedArgs: [db, dependencies])
+    @discardableResult func add(_ db: Database, job: Job?, dependantJob: Job?, canStartJob: Bool) -> Job? {
+        return mock(args: [job, dependantJob, canStartJob], untrackedArgs: [db])
     }
     
-    func upsert(_ db: Database, job: Job?, canStartJob: Bool, using dependencies: Dependencies) -> Job? {
-        return mock(args: [job, canStartJob], untrackedArgs: [db, dependencies])
+    func upsert(_ db: Database, job: Job?, canStartJob: Bool) -> Job? {
+        return mock(args: [job, canStartJob], untrackedArgs: [db])
     }
     
     func insert(_ db: Database, job: Job?, before otherJob: Job) -> (Int64, Job)? {
         return mock(args: [job, otherJob], untrackedArgs: [db])
     }
     
-    func enqueueDependenciesIfNeeded(_ jobs: [Job], using dependencies: Dependencies) {
-        mockNoReturn(args: [jobs], untrackedArgs: [dependencies])
+    func enqueueDependenciesIfNeeded(_ jobs: [Job]) {
+        mockNoReturn(args: [jobs])
     }
     
     func afterJob(_ job: Job?, state: JobRunner.JobState, callback: @escaping (JobRunner.JobResult) -> ()) {
-        mockNoReturn(args: [job], untrackedArgs: [callback])
+        mockNoReturn(args: [job, state], untrackedArgs: [callback])
         callback(.succeeded)
     }
     
-    func manuallyTriggerResult(_ job: Job?, result: JobRunner.JobResult, using dependencies: Dependencies) {
-        mockNoReturn(args: [job, result], untrackedArgs: [dependencies])
+    func manuallyTriggerResult(_ job: Job?, result: JobRunner.JobResult) {
+        mockNoReturn(args: [job, result])
     }
     
     func removePendingJob(_ job: Job?) {
         mockNoReturn(args: [job])
     }
-    
-    func enqueueDependenciesIfNeeded(_ jobs: [Job], using dependencies: Dependencies) {
-        accept(args: [jobs])
-    }
-    
-    func afterJob(_ job: Job?, state: JobRunner.JobState, callback: @escaping (JobRunner.JobResult) -> ()) {
-        accept(args: [job, state, callback])
-        callback(.succeeded)
-    }
-    
-    func removePendingJob(_ job: Job?) {
-        accept(args: [job])
-    }
 }