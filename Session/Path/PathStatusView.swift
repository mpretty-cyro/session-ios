--- conflicted
+++ resolved
@@ -28,16 +28,12 @@
     private func setUpViewHierarchy(networkLayer: RequestAPI.NetworkLayer) {
         layer.cornerRadius = (PathStatusView.size / 2)
         layer.masksToBounds = false
-<<<<<<< HEAD
         
         addSubview(layerLabel)
         layerLabel.pin(to: self, withInset: 2)
         
         switch networkLayer {
             case .onionRequest:
-                if OnionRequestAPI.paths.isEmpty {
-                    OnionRequestAPI.paths = Storage.shared.getOnionRequestPaths()
-                }
                 let color = (!OnionRequestAPI.paths.isEmpty ? Colors.accent : Colors.pathsBuilding)
                 layerLabel.text = "O"
                 setColor(to: color, isAnimated: false)
@@ -53,10 +49,6 @@
                 layerLabel.text = "D"
                 setColor(to: Colors.accent, isAnimated: false)
         }
-=======
-        let color = (!OnionRequestAPI.paths.isEmpty ? Colors.accent : Colors.pathsBuilding)
-        setColor(to: color, isAnimated: false)
->>>>>>> aed1b731
     }
 
     private func registerObservers(networkLayer: RequestAPI.NetworkLayer) {
