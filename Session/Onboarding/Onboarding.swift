// Copyright © 2022 Rangeproof Pty Ltd. All rights reserved.

import Foundation
import Combine
import GRDB
import SessionUtilitiesKit
import SessionMessagingKit
import SessionSnodeKit

enum Onboarding {
    private static let profileNameRetrievalIdentifier: Atomic<UUID?> = Atomic(nil)
    private static let profileNameRetrievalPublisher: Atomic<AnyPublisher<String?, Error>?> = Atomic(nil)
    public static var profileNamePublisher: AnyPublisher<String?, Error> {
        guard let existingPublisher: AnyPublisher<String?, Error> = profileNameRetrievalPublisher.wrappedValue else {
            return profileNameRetrievalPublisher.mutate { value in
                let requestId: UUID = UUID()
                let result: AnyPublisher<String?, Error> = createProfileNameRetrievalPublisher(requestId)
                
                value = result
                profileNameRetrievalIdentifier.mutate { $0 = requestId }
                return result
            }
        }
        
        return existingPublisher
    }
    
    private static func createProfileNameRetrievalPublisher(
        _ requestId: UUID,
        using dependencies: Dependencies = Dependencies()
    ) -> AnyPublisher<String?, Error> {
        let userSessionId: SessionId = getUserSessionId(using: dependencies)
        
        /// **Note:** We trigger this as a "background poll" as doing so means the received messages will be
        /// processed immediately rather than async as part of a Job
        return dependencies[singleton: .currentUserPoller].poll(
            namespaces: [.configUserProfile],
            for: userSessionId.hexString,
            calledFromBackgroundPoller: true,
            isBackgroundPollValid: { true },
            drainBehaviour: .alwaysRandom,
            using: dependencies
        )
        .map { _ -> String? in
            guard requestId == profileNameRetrievalIdentifier.wrappedValue else { return nil }
            
            return dependencies[singleton: .storage].read { db in
                try Profile
                    .filter(id: userSessionId.hexString)
                    .select(.name)
                    .asRequest(of: String.self)
                    .fetchOne(db)
            }
        }
        .shareReplay(1)
        .eraseToAnyPublisher()
    }
    
    enum State: CustomStringConvertible {
        case newUser
        case missingName
        case completed
        
        static var current: State {
            // If we have no identify information then the user needs to register
            guard Identity.userExists() else { return .newUser }
            
            // If we have no display name then collect one (this can happen if the
            // app crashed during onboarding which would leave the user in an invalid
            // state with no display name)
            guard !Profile.fetchOrCreateCurrentUser().name.isEmpty else { return .missingName }
            
            // Otherwise we have enough for a full user and can start the app
            return .completed
        }
        
        var description: String {
            switch self {
                case .newUser: return "New User"            // stringlint:disable
                case .missingName: return "Missing Name"    // stringlint:disable
                case .completed: return "Completed"         // stringlint:disable
            }
        }
    }
    
    enum Flow {
        case register, recover, link
        
        /// If the user returns to an earlier screen during Onboarding we might need to clear out a partially created
        /// account (eg. returning from the PN setting screen to the seed entry screen when linking a device)
        func unregister(using dependencies: Dependencies) {
            // Clear the in-memory state from LibSession
            LibSession.clearMemoryState(using: dependencies)
            
            // Clear any data which gets set during Onboarding
            dependencies[singleton: .storage].write { db in
                db[.hasViewedSeed] = false
                
                try SessionThread.deleteAll(db)
                try Profile.deleteAll(db)
                try Contact.deleteAll(db)
                try Identity.deleteAll(db)
                try ConfigDump.deleteAll(db)
                try SnodeReceivedMessageInfo.deleteAll(db)
            }
            
            // Clear the profile name retrieve publisher
            profileNameRetrievalIdentifier.mutate { $0 = nil }
            profileNameRetrievalPublisher.mutate { $0 = nil }
            
            // Clear the cached 'encodedPublicKey' if needed
            dependencies.mutate(cache: .general) { $0.sessionId = nil }
            
            dependencies[defaults: .standard, key: .hasSyncedInitialConfiguration] = false
        }
        
<<<<<<< HEAD
        func preregister(
            ed25519KeyPair: KeyPair,
            x25519KeyPair: KeyPair,
            using dependencies: Dependencies = Dependencies()
        ) {
            let sessionId: SessionId = SessionId(.standard, publicKey: x25519KeyPair.publicKey)
            
            // Reset the PushNotificationAPI keys (just in case they were left over from a prior install)
            PushNotificationAPI.deleteKeys(using: dependencies)
=======
        func preregister(with seed: Data, ed25519KeyPair: KeyPair, x25519KeyPair: KeyPair, using dependencies: Dependencies) {
            let x25519PublicKey = x25519KeyPair.hexEncodedPublicKey
            
            // Create the initial shared util state (won't have been created on
            // launch due to lack of ed25519 key)
            LibSession.loadState(
                userPublicKey: x25519PublicKey,
                ed25519SecretKey: ed25519KeyPair.secretKey,
                using: dependencies
            )
>>>>>>> 304423f3
            
            // Store the user identity information
            dependencies[singleton: .storage].write { db in
                try Identity.store(
                    db,
                    ed25519KeyPair: ed25519KeyPair,
                    x25519KeyPair: x25519KeyPair
                )
                
                // Create the initial libSession state (won't have been created on
                // launch due to lack of ed25519 key)
                LibSession.loadState(
                    db,
                    userPublicKey: x25519KeyPair.publicKey,
                    ed25519SecretKey: ed25519KeyPair.secretKey
                )

                // No need to show the seed again if the user is restoring or linking
                db[.hasViewedSeed] = (self == .recover || self == .link)
                
                // Create a contact for the current user and set their approval/trusted statuses so
                // they don't get weird behaviours
                try Contact
                    .fetchOrCreate(db, id: sessionId.hexString)
                    .upsert(db)
                try Contact
                    .filter(id: sessionId.hexString)
                    .updateAllAndConfig(
                        db,
                        Contact.Columns.isTrusted.set(to: true),    // Always trust the current user
                        Contact.Columns.isApproved.set(to: true),
                        Contact.Columns.didApproveMe.set(to: true),
                        calledFromConfig: nil,
                        using: dependencies
                    )

                /// Create the 'Note to Self' thread (not visible by default)
                ///
                /// **Note:** We need to explicitly `updateAllAndConfig` the `shouldBeVisible` value to `false`
                /// otherwise it won't actually get synced correctly
                try SessionThread.fetchOrCreate(
                    db,
                    id: sessionId.hexString,
                    variant: .contact,
                    shouldBeVisible: false,
                    calledFromConfig: nil,
                    using: dependencies
                )
                
                try SessionThread
                    .filter(id: sessionId.hexString)
                    .updateAllAndConfig(
                        db,
                        SessionThread.Columns.shouldBeVisible.set(to: false),
                        calledFromConfig: nil,
                        using: dependencies
                    )
            }
            
            // Set hasSyncedInitialConfiguration to true so that when we hit the
            // home screen a configuration sync is triggered (yes, the logic is a
            // bit weird). This is needed so that if the user registers and
            // immediately links a device, there'll be a configuration in their swarm.
            dependencies[defaults: .standard, key: .hasSyncedInitialConfiguration] = (self == .register)
            
            // Only continue if this isn't a new account
            guard self != .register else { return }
            
            // Fetch any existing profile name
            Onboarding.profileNamePublisher
                .subscribe(on: DispatchQueue.global(qos: .userInitiated), using: dependencies)
                .sinkUntilComplete()
        }
        
        func completeRegistration(
            suppressDidRegisterNotification: Bool = false,
            onComplete: ((Bool) -> Void)? = nil,
            using dependencies: Dependencies = Dependencies()
        ) {
            // Set the `lastNameUpdate` to the current date, so that we don't overwrite
            // what the user set in the display name step with whatever we find in their
            // swarm (otherwise the user could enter a display name and have it immediately
            // overwritten due to the config request running slow)
            dependencies[singleton: .storage].write { db in
                try Profile
                    .filter(id: getUserSessionId(db, using: dependencies).hexString)
                    .updateAllAndConfig(
                        db,
                        Profile.Columns.lastNameUpdate.set(to: dependencies.dateNow.timeIntervalSince1970),
                        calledFromConfig: nil,
                        using: dependencies
                    )
            }
            
            // Notify the app that registration is complete
            if !suppressDidRegisterNotification {
                Identity.didRegister()
            }
        }
    }
}<|MERGE_RESOLUTION|>--- conflicted
+++ resolved
@@ -7,233 +7,450 @@
 import SessionMessagingKit
 import SessionSnodeKit
 
-enum Onboarding {
-    private static let profileNameRetrievalIdentifier: Atomic<UUID?> = Atomic(nil)
-    private static let profileNameRetrievalPublisher: Atomic<AnyPublisher<String?, Error>?> = Atomic(nil)
-    public static var profileNamePublisher: AnyPublisher<String?, Error> {
-        guard let existingPublisher: AnyPublisher<String?, Error> = profileNameRetrievalPublisher.wrappedValue else {
-            return profileNameRetrievalPublisher.mutate { value in
-                let requestId: UUID = UUID()
-                let result: AnyPublisher<String?, Error> = createProfileNameRetrievalPublisher(requestId)
-                
-                value = result
-                profileNameRetrievalIdentifier.mutate { $0 = requestId }
-                return result
-            }
-        }
-        
-        return existingPublisher
-    }
-    
-    private static func createProfileNameRetrievalPublisher(
-        _ requestId: UUID,
-        using dependencies: Dependencies = Dependencies()
-    ) -> AnyPublisher<String?, Error> {
-        let userSessionId: SessionId = getUserSessionId(using: dependencies)
-        
-        /// **Note:** We trigger this as a "background poll" as doing so means the received messages will be
-        /// processed immediately rather than async as part of a Job
-        return dependencies[singleton: .currentUserPoller].poll(
-            namespaces: [.configUserProfile],
-            for: userSessionId.hexString,
-            calledFromBackgroundPoller: true,
-            isBackgroundPollValid: { true },
-            drainBehaviour: .alwaysRandom,
-            using: dependencies
-        )
-        .map { _ -> String? in
-            guard requestId == profileNameRetrievalIdentifier.wrappedValue else { return nil }
-            
-            return dependencies[singleton: .storage].read { db in
-                try Profile
-                    .filter(id: userSessionId.hexString)
-                    .select(.name)
-                    .asRequest(of: String.self)
-                    .fetchOne(db)
-            }
-        }
-        .shareReplay(1)
-        .eraseToAnyPublisher()
-    }
-    
-    enum State: CustomStringConvertible {
-        case newUser
+// MARK: - Cache
+
+public extension Cache {
+    static let onboarding: CacheConfig<OnboardingCacheType, OnboardingImmutableCacheType> = Dependencies.create(
+        identifier: "onboarding",
+        createInstance: { dependencies in Onboarding.Cache(flow: .none, using: dependencies) },
+        mutableInstance: { $0 },
+        immutableInstance: { $0 }
+    )
+}
+
+// MARK: - Onboarding
+
+public enum Onboarding {
+    public enum State: CustomStringConvertible {
+        case noUser
+        case noUserFailedIdentity
         case missingName
         case completed
         
-        static var current: State {
-            // If we have no identify information then the user needs to register
-            guard Identity.userExists() else { return .newUser }
-            
-            // If we have no display name then collect one (this can happen if the
-            // app crashed during onboarding which would leave the user in an invalid
-            // state with no display name)
-            guard !Profile.fetchOrCreateCurrentUser().name.isEmpty else { return .missingName }
-            
-            // Otherwise we have enough for a full user and can start the app
-            return .completed
-        }
-        
-        var description: String {
+        public var description: String {
             switch self {
-                case .newUser: return "New User"            // stringlint:disable
-                case .missingName: return "Missing Name"    // stringlint:disable
-                case .completed: return "Completed"         // stringlint:disable
+                case .noUser: return "No User"                                  // stringlint:disable
+                case .noUserFailedIdentity: return "No User Failed Identity"    // stringlint:disable
+                case .missingName: return "Missing Name"                        // stringlint:disable
+                case .completed: return "Completed"                             // stringlint:disable
             }
         }
     }
     
-    enum Flow {
-        case register, recover, link
-        
-        /// If the user returns to an earlier screen during Onboarding we might need to clear out a partially created
-        /// account (eg. returning from the PN setting screen to the seed entry screen when linking a device)
-        func unregister(using dependencies: Dependencies) {
-            // Clear the in-memory state from LibSession
-            LibSession.clearMemoryState(using: dependencies)
-            
-            // Clear any data which gets set during Onboarding
-            dependencies[singleton: .storage].write { db in
-                db[.hasViewedSeed] = false
-                
-                try SessionThread.deleteAll(db)
-                try Profile.deleteAll(db)
-                try Contact.deleteAll(db)
-                try Identity.deleteAll(db)
-                try ConfigDump.deleteAll(db)
-                try SnodeReceivedMessageInfo.deleteAll(db)
+    public enum Flow {
+        case none
+        case register
+        case loadAccount
+        case link   // TODO: [GROUPS REBUILD] Remove me after onbarding merge
+        case devSettings
+    }
+}
+
+// MARK: - Onboarding.Cache
+
+extension Onboarding {
+    class Cache: OnboardingCacheType {
+        private let dependencies: Dependencies
+        public let id: UUID = UUID()
+        public let initialFlow: Onboarding.Flow
+        public var state: State
+        private let suppressDidRegisterNotification: Bool
+        
+        public var seed: Data
+        public var ed25519KeyPair: KeyPair
+        public var x25519KeyPair: KeyPair
+        public var userSessionId: SessionId
+        public var useAPNS: Bool
+        
+        public var displayName: String
+        public var _displayNamePublisher: AnyPublisher<String?, Error>?
+        private var userProfileConfigMessage: ProcessedMessage?
+        private var cancelable: AnyCancellable?
+        
+        public var displayNamePublisher: AnyPublisher<String?, Error> {
+            _displayNamePublisher ?? Fail(error: NetworkError.notFound).eraseToAnyPublisher()
+        }
+        
+        // MARK: - Initialization
+        
+        init(flow: Onboarding.Flow, using dependencies: Dependencies) {
+            self.dependencies = dependencies
+            self.initialFlow = flow
+            self.suppressDidRegisterNotification = false
+            
+            typealias StoredData = (
+                state: State,
+                displayName: String,
+                ed25519KeyPair: KeyPair,
+                x25519KeyPair: KeyPair
+            )
+            let storedData: StoredData = dependencies[singleton: .storage].read { db -> StoredData in
+                // If we have no ed25519KeyPair then the user doesn't have an account
+                guard
+                    let x25519KeyPair: KeyPair = Identity.fetchUserKeyPair(db),
+                    let ed25519KeyPair: KeyPair = Identity.fetchUserEd25519KeyPair(db)
+                else { return (.noUser, "", KeyPair.empty, KeyPair.empty) }
+                
+                // If we have no display name then collect one (this can happen if the
+                // app crashed during onboarding which would leave the user in an invalid
+                // state with no display name)
+                let displayName: String = Profile.fetchOrCreateCurrentUser(db, using: dependencies).name
+                guard !displayName.isEmpty else { return (.missingName, "Anonymous", x25519KeyPair, ed25519KeyPair) }
+                
+                // Otherwise we have enough for a full user and can start the app
+                return (.completed, displayName, x25519KeyPair, ed25519KeyPair)
+            }.defaulting(to: (.noUser, "", KeyPair.empty, KeyPair.empty))
+            
+            /// Store the initial `displayName` value in case we need it
+            self.displayName = storedData.displayName
+            
+            /// Update the cached values depending on the `initialState`
+            switch storedData.state {
+                case .noUser, .noUserFailedIdentity:
+                    /// Reset the `PushNotificationAPI` keys (just in case they were left over from a prior install)
+                    PushNotificationAPI.deleteKeys(using: dependencies)
+                    
+                    /// Try to generate the identity data
+                    guard
+                        let finalSeedData: Data = dependencies[singleton: .crypto].generate(.randomBytes(16)),
+                        let identity: (ed25519KeyPair: KeyPair, x25519KeyPair: KeyPair) = try? Identity.generate(
+                            from: finalSeedData,
+                            using: dependencies
+                        )
+                    else {
+                        /// Seed or identity generation failed so leave the `Onboarding.Cache` in an invalid state for the UI to
+                        /// recover somehow
+                        self.state = .noUserFailedIdentity
+                        self.seed = Data()
+                        self.ed25519KeyPair = KeyPair(publicKey: [], secretKey: [])
+                        self.x25519KeyPair = KeyPair(publicKey: [], secretKey: [])
+                        self.userSessionId = .invalid
+                        self.useAPNS = false
+                        return
+                    }
+                    
+                    /// The identity data was successfully generated so store it for the onboarding process
+                    self.state = .noUser
+                    self.seed = finalSeedData
+                    self.ed25519KeyPair = identity.ed25519KeyPair
+                    self.x25519KeyPair = identity.x25519KeyPair
+                    self.userSessionId = SessionId(.standard, publicKey: x25519KeyPair.publicKey)
+                    self.useAPNS = false
+                    
+                case .missingName, .completed:
+                    self.state = storedData.state
+                    self.seed = Data()
+                    self.ed25519KeyPair = storedData.ed25519KeyPair
+                    self.x25519KeyPair = storedData.x25519KeyPair
+                    self.userSessionId = dependencies[cache: .general].sessionId
+                    self.useAPNS = dependencies[defaults: .standard, key: .isUsingFullAPNs]
             }
-            
-            // Clear the profile name retrieve publisher
-            profileNameRetrievalIdentifier.mutate { $0 = nil }
-            profileNameRetrievalPublisher.mutate { $0 = nil }
-            
-            // Clear the cached 'encodedPublicKey' if needed
-            dependencies.mutate(cache: .general) { $0.sessionId = nil }
-            
-            dependencies[defaults: .standard, key: .hasSyncedInitialConfiguration] = false
-        }
-        
-<<<<<<< HEAD
-        func preregister(
+        }
+        
+        /// This initializer should only be used in the `DeveloperSettingsViewModel` when swapping between network service layers
+        init(
             ed25519KeyPair: KeyPair,
             x25519KeyPair: KeyPair,
-            using dependencies: Dependencies = Dependencies()
+            displayName: String,
+            using dependencies: Dependencies
         ) {
-            let sessionId: SessionId = SessionId(.standard, publicKey: x25519KeyPair.publicKey)
-            
-            // Reset the PushNotificationAPI keys (just in case they were left over from a prior install)
-            PushNotificationAPI.deleteKeys(using: dependencies)
-=======
-        func preregister(with seed: Data, ed25519KeyPair: KeyPair, x25519KeyPair: KeyPair, using dependencies: Dependencies) {
-            let x25519PublicKey = x25519KeyPair.hexEncodedPublicKey
-            
-            // Create the initial shared util state (won't have been created on
-            // launch due to lack of ed25519 key)
-            LibSession.loadState(
-                userPublicKey: x25519PublicKey,
-                ed25519SecretKey: ed25519KeyPair.secretKey,
+            self.dependencies = dependencies
+            self.state = .completed
+            self.initialFlow = .devSettings
+            self.seed = Data()
+            self.ed25519KeyPair = ed25519KeyPair
+            self.x25519KeyPair = x25519KeyPair
+            self.userSessionId = SessionId(.standard, publicKey: x25519KeyPair.publicKey)
+            self.useAPNS = dependencies[defaults: .standard, key: .isUsingFullAPNs]
+            self.displayName = displayName
+            self._displayNamePublisher = nil
+            self.cancelable = nil
+            
+            /// Don't trigger the `Identity.didRegister` notification in this case
+            self.suppressDidRegisterNotification = true
+        }
+
+        deinit {
+            cancelable?.cancel()
+        }
+        
+        // MARK: - Functions
+        
+        public func setSeedData(_ seedData: Data) throws {
+            cancelable?.cancel()
+            
+            // Generate the keys and store them
+            let identity: (ed25519KeyPair: KeyPair, x25519KeyPair: KeyPair) = try Identity.generate(
+                from: seedData,
                 using: dependencies
             )
->>>>>>> 304423f3
-            
-            // Store the user identity information
-            dependencies[singleton: .storage].write { db in
-                try Identity.store(
-                    db,
-                    ed25519KeyPair: ed25519KeyPair,
-                    x25519KeyPair: x25519KeyPair
+            self.seed = seedData
+            self.ed25519KeyPair = identity.ed25519KeyPair
+            self.x25519KeyPair = identity.x25519KeyPair
+            self.userSessionId = SessionId(.standard, publicKey: identity.x25519KeyPair.publicKey)
+            
+            /// **Note:** We trigger this as a "background poll" as doing so means the received messages will be
+            /// processed immediately rather than async as part of a Job
+            let poller: CurrentUserPoller = CurrentUserPoller(
+                swarmPublicKey: userSessionId.hexString,
+                shouldStoreMessages: false,
+                logStartAndStopCalls: false,
+                customAuthMethod: Authentication.standard(
+                    sessionId: userSessionId,
+                    ed25519KeyPair: identity.ed25519KeyPair
+                ),
+                drainBehaviour: .alwaysRandom,
+                using: dependencies
+            )
+
+            typealias PollResult = (configMessage: ProcessedMessage, displayName: String)
+            let publisher: AnyPublisher<String?, Error> = poller
+                .poll(
+                    namespaces: [.configUserProfile],
+                    calledFromBackgroundPoller: true,
+                    isBackgroundPollValid: { true }
                 )
-                
-                // Create the initial libSession state (won't have been created on
-                // launch due to lack of ed25519 key)
-                LibSession.loadState(
-                    db,
-                    userPublicKey: x25519KeyPair.publicKey,
-                    ed25519SecretKey: ed25519KeyPair.secretKey
+                .tryMap { [userSessionId, dependencies] messages, _, _, _ -> PollResult? in
+                    guard
+                        let targetMessage: ProcessedMessage = messages.last, /// Just in case there are multiple
+                        case let .config(_, _, serverHash, serverTimestampMs, data) = targetMessage
+                    else { return nil }
+                    
+                    /// In order to process the config message we need to create and load a `libSession` cache, but we don't want to load this into
+                    /// memory at this stage in case the user cancels the onboarding process part way through
+                    let cache: LibSession.Cache = LibSession.Cache(userSessionId: userSessionId, using: dependencies)
+                    cache.loadDefaultStatesFor(
+                        userConfigVariants: [.userProfile],
+                        groups: [],
+                        userSessionId: userSessionId,
+                        userEd25519KeyPair: identity.ed25519KeyPair
+                    )
+                    try cache.unsafeDirectMergeConfigMessage(
+                        swarmPublicKey: userSessionId.hexString,
+                        messages: [
+                            ConfigMessageReceiveJob.Details.MessageInfo(
+                                namespace: .configUserProfile,
+                                serverHash: serverHash,
+                                serverTimestampMs: serverTimestampMs,
+                                data: data
+                            )
+                        ]
+                    )
+                    
+                    return (targetMessage, cache.userProfileDisplayName)
+                }
+                .handleEvents(
+                    receiveOutput: { [weak self] result in
+                        guard let result: PollResult = result else { return }
+                        
+                        /// Only store the `displayName` returned from the swarm if the user hasn't provided one in the display
+                        /// name step (otherwise the user could enter a display name and have it immediately overwritten due to the
+                        /// config request running slow)
+                        if self?.displayName.isEmpty == true {
+                            self?.displayName = result.displayName
+                        }
+                        
+                        self?.userProfileConfigMessage = result.configMessage
+                    }
                 )
-
-                // No need to show the seed again if the user is restoring or linking
-                db[.hasViewedSeed] = (self == .recover || self == .link)
-                
-                // Create a contact for the current user and set their approval/trusted statuses so
-                // they don't get weird behaviours
-                try Contact
-                    .fetchOrCreate(db, id: sessionId.hexString)
-                    .upsert(db)
-                try Contact
-                    .filter(id: sessionId.hexString)
-                    .updateAllAndConfig(
-                        db,
-                        Contact.Columns.isTrusted.set(to: true),    // Always trust the current user
-                        Contact.Columns.isApproved.set(to: true),
-                        Contact.Columns.didApproveMe.set(to: true),
-                        calledFromConfig: nil,
-                        using: dependencies
+                .map { result -> String? in result?.displayName }
+                .catch { error -> AnyPublisher<String?, Error> in
+                    Log.warn("[Onboarding] Failed to retrieve existing profile information due to error: \(error).")
+                    return Just(nil)
+                        .setFailureType(to: Error.self)
+                        .eraseToAnyPublisher()
+                }
+                .shareReplay(1)
+                .eraseToAnyPublisher()
+            
+            /// Store the publisher and cancelable so we only make one request during onboarding
+            _displayNamePublisher = publisher
+            cancelable = publisher
+                .subscribe(on: DispatchQueue.global(qos: .userInitiated), using: dependencies)
+                .sink(receiveCompletion: { _ in
+                    print("RAWR")
+                }, receiveValue: { _ in
+                    print("VDVDFV")
+                })
+        }
+        
+        func setUserAPNS(_ useAPNS: Bool) {
+            self.useAPNS = useAPNS
+        }
+        
+        func setDisplayName(_ displayName: String) {
+            self.displayName = displayName
+        }
+        
+        func completeRegistration(onComplete: @escaping (() -> Void)) {
+            DispatchQueue.global(qos: .userInitiated).async(using: dependencies) { [weak self, initialFlow, userSessionId, ed25519KeyPair, x25519KeyPair, useAPNS, displayName, userProfileConfigMessage, suppressDidRegisterNotification, dependencies] in
+                /// Cache the users session id (so we don't need to fetch it from the database every time)
+                dependencies.mutate(cache: .general) {
+                    $0.setCachedSessionId(sessionId: userSessionId)
+                }
+                
+                /// If we had a proper `initialFlow` then create a new `libSession` cache (to ensure no previous state remains)
+                if initialFlow != .none {
+                    dependencies.set(
+                        cache: .libSession,
+                        to: LibSession.Cache(
+                            userSessionId: userSessionId,
+                            using: dependencies
+                        )
                     )
-
-                /// Create the 'Note to Self' thread (not visible by default)
-                ///
-                /// **Note:** We need to explicitly `updateAllAndConfig` the `shouldBeVisible` value to `false`
-                /// otherwise it won't actually get synced correctly
-                try SessionThread.fetchOrCreate(
-                    db,
-                    id: sessionId.hexString,
-                    variant: .contact,
-                    shouldBeVisible: false,
-                    calledFromConfig: nil,
-                    using: dependencies
-                )
-                
-                try SessionThread
-                    .filter(id: sessionId.hexString)
-                    .updateAllAndConfig(
-                        db,
-                        SessionThread.Columns.shouldBeVisible.set(to: false),
-                        calledFromConfig: nil,
-                        using: dependencies
-                    )
+                }
+                
+                dependencies[singleton: .storage].write { db in
+                    /// Only update the cached state if we have a proper `initialFlow`
+                    if initialFlow != .none {
+                        /// Store the user identity information
+                        try Identity.store(db, ed25519KeyPair: ed25519KeyPair, x25519KeyPair: x25519KeyPair)
+                        
+                        /// No need to show the seed again if the user is restoring or linking
+                        db[.hasViewedSeed] = (initialFlow == .loadAccount || initialFlow == .link)
+                        
+                        /// Create a contact for the current user and set their approval/trusted statuses so they don't get weird behaviours
+                        try Contact
+                            .fetchOrCreate(db, id: userSessionId.hexString, using: dependencies)
+                            .upsert(db)
+                        try Contact
+                            .filter(id: userSessionId.hexString)
+                            .updateAll( /// Current user `Contact` record not synced so no need to use `updateAllAndConfig`
+                                db,
+                                Contact.Columns.isTrusted.set(to: true),    /// Always trust the current user
+                                Contact.Columns.isApproved.set(to: true),
+                                Contact.Columns.didApproveMe.set(to: true)
+                            )
+                        
+                        /// Create the 'Note to Self' thread (not visible by default)
+                        try SessionThread.fetchOrCreate(
+                            db,
+                            id: userSessionId.hexString,
+                            variant: .contact,
+                            shouldBeVisible: false,
+                            calledFromConfig: nil,
+                            using: dependencies
+                        )
+                        
+                        /// Load the initial `libSession` state (won't have been created on launch due to lack of ed25519 key)
+                        dependencies.mutate(cache: .libSession) {
+                            $0.loadState(db)
+                            
+                            /// If we have a `userProfileConfigMessage` then we should try to handle it here as if we don't then
+                            /// we won't even process it (because the hash may be deduped via another process)
+                            if let userProfileConfigMessage: ProcessedMessage = userProfileConfigMessage {
+                                try? $0.handleConfigMessages(
+                                    db,
+                                    swarmPublicKey: userSessionId.hexString,
+                                    messages: ConfigMessageReceiveJob
+                                        .Details(
+                                            messages: [userProfileConfigMessage],
+                                            calledFromBackgroundPoller: false
+                                        )
+                                        .messages
+                                )
+                            }
+                        }
+                        
+                        /// Clear the `lastNameUpdate` timestamp and forcibly set the `displayName` provided during the onboarding
+                        /// step (we do this after handling the config message because we want the value provided during onboarding to
+                        /// superseed any retrieved from the config)
+                        try Profile
+                            .filter(id: userSessionId.hexString)
+                            .updateAll(db, Profile.Columns.lastNameUpdate.set(to: nil))
+                        try Profile.updateIfNeeded(
+                            db,
+                            publicKey: userSessionId.hexString,
+                            name: displayName,
+                            displayPictureUpdate: .none,
+                            sentTimestamp: dependencies.dateNow.timeIntervalSince1970,
+                            calledFromConfig: nil,
+                            using: dependencies
+                        )
+                    }
+                    
+                    /// Now that everything is saved we should update the `Onboarding.Cache` `state` to be `completed`
+                    self?.state = .completed
+                    
+                    /// We need to explicitly `updateAllAndConfig` the `shouldBeVisible` value to `false` for new accounts otherwise it
+                    /// won't actually get synced correctly and could result in linking a second device and having the 'Note to Self' conversation incorrectly
+                    /// being visible
+                    if initialFlow == .register {
+                        try SessionThread
+                            .filter(id: userSessionId.hexString)
+                            .updateAllAndConfig(
+                                db,
+                                SessionThread.Columns.shouldBeVisible.set(to: false),
+                                calledFromConfig: nil,
+                                using: dependencies
+                            )
+                    }
+                }
+                
+                /// Store whether the user wants to use APNS
+                dependencies[defaults: .standard, key: .isUsingFullAPNs] = useAPNS
+                
+                /// Set `hasSyncedInitialConfiguration` to true so that when we hit the home screen a configuration sync is
+                /// triggered (yes, the logic is a bit weird). This is needed so that if the user registers and immediately links a device,
+                /// there'll be a configuration in their swarm.
+                dependencies[defaults: .standard, key: .hasSyncedInitialConfiguration] = (initialFlow == .register)
+                
+                /// Notify the app that registration is complete
+                if !suppressDidRegisterNotification {
+                    Identity.didRegister()
+                }
+             
+                DispatchQueue.main.async(using: dependencies) {
+                    onComplete()
+                }
             }
-            
-            // Set hasSyncedInitialConfiguration to true so that when we hit the
-            // home screen a configuration sync is triggered (yes, the logic is a
-            // bit weird). This is needed so that if the user registers and
-            // immediately links a device, there'll be a configuration in their swarm.
-            dependencies[defaults: .standard, key: .hasSyncedInitialConfiguration] = (self == .register)
-            
-            // Only continue if this isn't a new account
-            guard self != .register else { return }
-            
-            // Fetch any existing profile name
-            Onboarding.profileNamePublisher
-                .subscribe(on: DispatchQueue.global(qos: .userInitiated), using: dependencies)
-                .sinkUntilComplete()
-        }
-        
-        func completeRegistration(
-            suppressDidRegisterNotification: Bool = false,
-            onComplete: ((Bool) -> Void)? = nil,
-            using dependencies: Dependencies = Dependencies()
-        ) {
-            // Set the `lastNameUpdate` to the current date, so that we don't overwrite
-            // what the user set in the display name step with whatever we find in their
-            // swarm (otherwise the user could enter a display name and have it immediately
-            // overwritten due to the config request running slow)
-            dependencies[singleton: .storage].write { db in
-                try Profile
-                    .filter(id: getUserSessionId(db, using: dependencies).hexString)
-                    .updateAllAndConfig(
-                        db,
-                        Profile.Columns.lastNameUpdate.set(to: dependencies.dateNow.timeIntervalSince1970),
-                        calledFromConfig: nil,
-                        using: dependencies
-                    )
-            }
-            
-            // Notify the app that registration is complete
-            if !suppressDidRegisterNotification {
-                Identity.didRegister()
-            }
         }
     }
+}
+
+// MARK: - OnboardingCacheType
+
+/// This is a read-only version of the Cache designed to avoid unintentionally mutating the instance in a non-thread-safe way
+public protocol OnboardingImmutableCacheType: ImmutableCacheType {
+    var id: UUID { get }
+    var state: Onboarding.State { get }
+    var initialFlow: Onboarding.Flow { get }
+    
+    var seed: Data { get }
+    var ed25519KeyPair: KeyPair { get }
+    var x25519KeyPair: KeyPair { get }
+    var userSessionId: SessionId { get }
+    var useAPNS: Bool { get }
+    
+    var displayName: String { get }
+    var displayNamePublisher: AnyPublisher<String?, Error> { get }
+}
+
+public protocol OnboardingCacheType: OnboardingImmutableCacheType, MutableCacheType {
+    var id: UUID { get }
+    var state: Onboarding.State { get }
+    var initialFlow: Onboarding.Flow { get }
+    
+    var seed: Data { get }
+    var ed25519KeyPair: KeyPair { get }
+    var x25519KeyPair: KeyPair { get }
+    var userSessionId: SessionId { get }
+    var useAPNS: Bool { get }
+    
+    var displayName: String { get }
+    var displayNamePublisher: AnyPublisher<String?, Error> { get }
+    
+    func setSeedData(_ seedData: Data) throws
+    func setUserAPNS(_ useAPNS: Bool)
+    func setDisplayName(_ displayName: String)
+    
+    /// Complete the registration process storing the created/updated user state in the database and creating
+    /// the `libSession` state if needed
+    ///
+    /// **Note:** The `onComplete` callback will be run on the main thread
+    func completeRegistration(onComplete: @escaping (() -> Void))
+}
+
+public extension OnboardingCacheType {
+    func completeRegistration() { completeRegistration(onComplete: {}) }
 }