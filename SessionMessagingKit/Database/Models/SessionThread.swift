--- conflicted
+++ resolved
@@ -290,14 +290,14 @@
         _ db: Database,
         threadId: String,
         threadVariant: Variant,
-        shouldSendLeaveMessageForGroups: Bool,
+        groupLeaveType: ClosedGroup.LeaveType,
         calledFromConfigHandling: Bool
     ) throws {
         try deleteOrLeave(
             db,
             threadIds: [threadId],
             threadVariant: threadVariant,
-            shouldSendLeaveMessageForGroups: shouldSendLeaveMessageForGroups,
+            groupLeaveType: groupLeaveType,
             calledFromConfigHandling: calledFromConfigHandling
         )
     }
@@ -306,14 +306,14 @@
         _ db: Database,
         threadIds: [String],
         threadVariant: Variant,
-        shouldSendLeaveMessageForGroups: Bool,
+        groupLeaveType: ClosedGroup.LeaveType,
         calledFromConfigHandling: Bool
     ) throws {
         let currentUserPublicKey: String = getUserHexEncodedPublicKey(db)
         let remainingThreadIds: [String] = threadIds.filter { $0 != currentUserPublicKey }
         
-        switch threadVariant {
-            case .contact:
+        switch (threadVariant, groupLeaveType) {
+            case (.contact, _):
                 // We need to custom handle the 'Note to Self' conversation (it should just be
                 // hidden rather than deleted
                 if threadIds.contains(currentUserPublicKey) {
@@ -337,24 +337,29 @@
                         .hide(db, contactIds: threadIds)
                 }
                 
-            case .legacyGroup, .group:
-                if shouldSendLeaveMessageForGroups {
-                    threadIds.forEach { threadId in
-                        MessageSender
-                            .leave(db, groupPublicKey: threadId)
-                            .sinkUntilComplete()
-                    }
+                _ = try SessionThread
+                    .filter(ids: remainingThreadIds)
+                    .deleteAll(db)
+                
+            case (.legacyGroup, .standard), (.group, .standard):
+                try threadIds.forEach { threadId in
+                    try MessageSender
+                        .leave(
+                            db,
+                            groupPublicKey: threadId,
+                            deleteThread: true
+                        )
                 }
-                else {
-                    try ClosedGroup.removeKeysAndUnsubscribe(
-                        db,
-                        threadIds: threadIds,
-                        removeGroupData: true,
-                        calledFromConfigHandling: calledFromConfigHandling
-                    )
-                }
-                
-            case .community:
+                
+            case (.legacyGroup, .silent), (.legacyGroup, .forced), (.group, .forced), (.group, .silent):
+                try ClosedGroup.removeKeysAndUnsubscribe(
+                    db,
+                    threadIds: threadIds,
+                    removeGroupData: true,
+                    calledFromConfigHandling: calledFromConfigHandling
+                )
+                
+            case (.community, _):
                 threadIds.forEach { threadId in
                     OpenGroupManager.shared.delete(
                         db,
@@ -363,10 +368,6 @@
                     )
                 }
         }
-        
-        _ = try SessionThread
-            .filter(ids: remainingThreadIds)
-            .deleteAll(db)
     }
 }
 
@@ -507,7 +508,7 @@
         threadId: String,
         threadVariant: Variant
     ) -> String? {
-        guard threadVariant == .openGroup else { return nil }
+        guard threadVariant == .community else { return nil }
         guard let db: Database = db else {
             return Storage.shared.read { db in
                 getUserHexEncodedBlindedKey(db, threadId: threadId, threadVariant: threadVariant)
@@ -521,41 +522,12 @@
         }
         
         guard
-<<<<<<< HEAD
-            threadVariant == .community,
-            let blindingInfo: (edkeyPair: KeyPair?, publicKey: String?, capabilities: Set<Capability.Variant>) = Storage.shared.read({ db in
-                struct OpenGroupInfo: Decodable, FetchableRecord {
-                    let publicKey: String?
-                    let server: String?
-                }
-                let openGroupInfo: OpenGroupInfo? = try OpenGroup
-                    .filter(id: threadId)
-                    .select(.publicKey, .server)
-                    .asRequest(of: OpenGroupInfo.self)
-                    .fetchOne(db)
-                
-                return (
-                    Identity.fetchUserEd25519KeyPair(db),
-                    openGroupInfo?.publicKey,
-                    (try? Capability
-                        .select(.variant)
-                        .filter(Capability.Columns.openGroupServer == openGroupInfo?.server?.lowercased())
-                        .asRequest(of: Capability.Variant.self)
-                        .fetchSet(db))
-                    .defaulting(to: [])
-                )
-            }),
-            let userEdKeyPair: KeyPair = blindingInfo.edkeyPair,
-            let publicKey: String = blindingInfo.publicKey,
-            blindingInfo.capabilities.isEmpty || blindingInfo.capabilities.contains(.blind)
-=======
-            let userEdKeyPair: Box.KeyPair = Identity.fetchUserEd25519KeyPair(db),
+            let userEdKeyPair: KeyPair = Identity.fetchUserEd25519KeyPair(db),
             let openGroupInfo: OpenGroupInfo = try? OpenGroup
                 .filter(id: threadId)
                 .select(.publicKey, .server)
                 .asRequest(of: OpenGroupInfo.self)
                 .fetchOne(db)
->>>>>>> dd0a2489
         else { return nil }
         
         // Check the capabilities to ensure the SOGS is blinded (or whether we have no capabilities)
@@ -570,13 +542,8 @@
         
         let sodium: Sodium = Sodium()
         
-<<<<<<< HEAD
         let blindedKeyPair: KeyPair? = sodium.blindedKeyPair(
-            serverPublicKey: publicKey,
-=======
-        let blindedKeyPair: Box.KeyPair? = sodium.blindedKeyPair(
             serverPublicKey: openGroupInfo.publicKey,
->>>>>>> dd0a2489
             edKeyPair: userEdKeyPair,
             genericHash: sodium.getGenericHash()
         )
