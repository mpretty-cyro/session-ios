/* Label for the 'dismiss' button in the 'new app version available' alert. */
"APP_UPDATE_NAG_ALERT_DISMISS_BUTTON" = "Agora Não";
/* Message format for the 'new app version available' alert. Embeds: {{The latest app version number}} */
"APP_UPDATE_NAG_ALERT_MESSAGE_FORMAT" = "A versão %@ está disponível agora na App Store.";
/* Title for the 'new app version available' alert. */
"APP_UPDATE_NAG_ALERT_TITLE" = "Uma Nova Versão do Session Está Disponível";
/* Label for the 'update' button in the 'new app version available' alert. */
"APP_UPDATE_NAG_ALERT_UPDATE_BUTTON" = "Atualizar";
/* No comment provided by engineer. */
"ATTACHMENT" = "Anexo";
/* One-line label indicating the user can add no more text to the attachment caption. */
"ATTACHMENT_APPROVAL_CAPTION_LENGTH_LIMIT_REACHED" = "Limite da legenda atingido.";
/* placeholder text for an empty captioning field */
"ATTACHMENT_APPROVAL_CAPTION_PLACEHOLDER" = "Adicionar legenda...";
/* Title for 'caption' mode of the attachment approval view. */
"ATTACHMENT_APPROVAL_CAPTION_TITLE" = "Legenda";
/* Format string for file extension label in call interstitial view */
"ATTACHMENT_APPROVAL_FILE_EXTENSION_FORMAT" = "Tipo de arquivo: %@";
/* Format string for file size label in call interstitial view. Embeds: {{file size as 'N mb' or 'N kb'}}. */
"ATTACHMENT_APPROVAL_FILE_SIZE_FORMAT" = "Tamanho: %@";
/* One-line label indicating the user can add no more text to the media message field. */
"ATTACHMENT_APPROVAL_MESSAGE_LENGTH_LIMIT_REACHED" = "Limite de mensagens atingido.";
/* Label for 'send' button in the 'attachment approval' dialog. */
"ATTACHMENT_APPROVAL_SEND_BUTTON" = "Enviar";
/* Generic filename for an attachment with no known name */
"ATTACHMENT_DEFAULT_FILENAME" = "Anexo";
/* The title of the 'attachment error' alert. */
"ATTACHMENT_ERROR_ALERT_TITLE" = "Erro ao Enviar Anexo";
/* Alert title when picking a document fails for an unknown reason */
"ATTACHMENT_PICKER_DOCUMENTS_FAILED_ALERT_TITLE" = "Falha ao selecionar o documento.";
/* Alert body when picking a document fails because user picked a directory/bundle */
"ATTACHMENT_PICKER_DOCUMENTS_PICKED_DIRECTORY_FAILED_ALERT_BODY" = "Por favor, crie um arquivo comprimido deste arquivo ou diretório e tente novamente o envio.";
/* Alert title when picking a document fails because user picked a directory/bundle */
"ATTACHMENT_PICKER_DOCUMENTS_PICKED_DIRECTORY_FAILED_ALERT_TITLE" = "Arquivo Incompatível";
/* Short text label for a voice message attachment, used for thread preview and on the lock screen */
"ATTACHMENT_TYPE_VOICE_MESSAGE" = "Mensagem de voz";
/* Error indicating the backup export could not export the user's data. */
"BACKUP_EXPORT_ERROR_COULD_NOT_EXPORT" = "A cópia de segurança não pôde ser exportada.";
/* Error indicating that the app received an invalid response from CloudKit. */
"BACKUP_EXPORT_ERROR_INVALID_CLOUDKIT_RESPONSE" = "Resposta inválida do serviço";
/* Indicates that the cloud is being cleaned up. */
"BACKUP_EXPORT_PHASE_CLEAN_UP" = "Limpando cópia de segurança";
/* Indicates that the backup export is being configured. */
"BACKUP_EXPORT_PHASE_CONFIGURATION" = "Iniciando cópia de segurança";
/* Indicates that the database data is being exported. */
"BACKUP_EXPORT_PHASE_DATABASE_EXPORT" = "Exportando dados";
/* Indicates that the backup export data is being exported. */
"BACKUP_EXPORT_PHASE_EXPORT" = "Exportando cópia de segurança";
/* Indicates that the backup export data is being uploaded. */
"BACKUP_EXPORT_PHASE_UPLOAD" = "Carregando cópia de segurança";
/* Error indicating the backup import could not import the user's data. */
"BACKUP_IMPORT_ERROR_COULD_NOT_IMPORT" = "A cópia de segurança não pôde ser importada.";
/* Indicates that the backup import is being configured. */
"BACKUP_IMPORT_PHASE_CONFIGURATION" = "Configurando cópia de segurança";
/* Indicates that the backup import data is being downloaded. */
"BACKUP_IMPORT_PHASE_DOWNLOAD" = "Baixando cópia de segurança";
/* Indicates that the backup import data is being finalized. */
"BACKUP_IMPORT_PHASE_FINALIZING" = "Finalizando cópia de segurança";
/* Indicates that the backup import data is being imported. */
"BACKUP_IMPORT_PHASE_IMPORT" = "Importando cópia de segurança";
/* Indicates that the backup database is being restored. */
"BACKUP_IMPORT_PHASE_RESTORING_DATABASE" = "Restaurando base de dados";
/* Indicates that the backup import data is being restored. */
"BACKUP_IMPORT_PHASE_RESTORING_FILES" = "Restaurando arquivos";
/* Label for the backup restore decision section. */
"BACKUP_RESTORE_DECISION_TITLE" = "Cópia de segurança disponível";
/* Label for the backup restore description. */
"BACKUP_RESTORE_DESCRIPTION" = "Restaurando cópia de segurança";
/* Label for the backup restore progress. */
"BACKUP_RESTORE_PROGRESS" = "Progresso";
/* Label for the backup restore status. */
"BACKUP_RESTORE_STATUS" = "Status";
/* Error shown when backup fails due to an unexpected error. */
"BACKUP_UNEXPECTED_ERROR" = "Erro inesperado na cópia de segurança";
/* Button label for the 'block' button */
"BLOCK_LIST_BLOCK_BUTTON" = "Bloquear";
/* A format for the 'block user' action sheet title. Embeds {{the blocked user's name or phone number}}. */
"BLOCK_LIST_BLOCK_USER_TITLE_FORMAT" = "Bloquear %@?";
/* Button label for the 'unblock' button */
"BLOCK_LIST_UNBLOCK_BUTTON" = "Desbloquear";
/* The message format of the 'conversation blocked' alert. Embeds the {{conversation title}}. */
"BLOCK_LIST_VIEW_BLOCKED_ALERT_MESSAGE_FORMAT" = "%@ foi bloqueado.";
/* The title of the 'user blocked' alert. */
"BLOCK_LIST_VIEW_BLOCKED_ALERT_TITLE" = "Usuário Bloqueado";
/* An explanation of the consequences of blocking another user. */
"BLOCK_USER_BEHAVIOR_EXPLANATION" = "Você não receberá mais ligações e mensagens de quem bloquear.";
/* Label for generic done button. */
"BUTTON_DONE" = "Pronto";
/* Button text to enable batch selection mode */
"BUTTON_SELECT" = "Selecionar";
/* The label for the 'do not restore backup' button. */
"CHECK_FOR_BACKUP_DO_NOT_RESTORE" = "Não restaurar";
/* The label for the 'restore backup' button. */
"CHECK_FOR_BACKUP_RESTORE" = "Restaurar";
/* Error indicating that the app could not determine that user's iCloud account status */
"CLOUDKIT_STATUS_COULD_NOT_DETERMINE" = "O Session não pôde determinar o status da sua conta iCloud. Inicie uma sessão nos Ajustes do iOS para fazer uma cópia de segurança dos seus dados no Session.";
/* Error indicating that user does not have an iCloud account. */
"CLOUDKIT_STATUS_NO_ACCOUNT" = "Sem conta iCloud. Inicie uma sessão nos Ajustes do iOS para fazer uma cópia de segurança dos seus dados no Session.";
/* Error indicating that the app was prevented from accessing the user's iCloud account. */
"CLOUDKIT_STATUS_RESTRICTED" = "O Session teve o acesso não autorizado à sua conta iCloud para fazer cópias de segurança. Permita o acesso do Session à sua conta iCloud nos Ajustes do iOS para fazer uma cópia de segurança dos seus dados no Session.";
/* Alert body */
"CONFIRM_LEAVE_GROUP_DESCRIPTION" = "Você não poderá mais enviar nem receber mensagens neste grupo.";
/* Alert title */
"CONFIRM_LEAVE_GROUP_TITLE" = "Você tem certeza que deseja sair?";
/* Message for the 'conversation delete confirmation' alert. */
"CONVERSATION_DELETE_CONFIRMATION_ALERT_MESSAGE" = "Isso não pode ser desfeito.";
/* Title for the 'conversation delete confirmation' alert. */
"CONVERSATION_DELETE_CONFIRMATION_ALERT_TITLE" = "Excluir conversa?";
/* keyboard toolbar label when no messages match the search string */
"CONVERSATION_SEARCH_NO_RESULTS" = "Sem resultados";
/* keyboard toolbar label when exactly 1 message matches the search string */
"CONVERSATION_SEARCH_ONE_RESULT" = "1 resultado";
/* keyboard toolbar label when more than 1 message matches the search string. Embeds {{number/position of the 'currently viewed' result}} and the {{total number of results}} */
"CONVERSATION_SEARCH_RESULTS_FORMAT" = "%d de %d resultados";
/* title for conversation settings screen */
"CONVERSATION_SETTINGS" = "Configurações de Conversa";
/* table cell label in conversation settings */
"CONVERSATION_SETTINGS_BLOCK_THIS_USER" = "Bloquear usuário";
/* Title of the 'mute this thread' action sheet. */
"CONVERSATION_SETTINGS_MUTE_ACTION_SHEET_TITLE" = "Silenciar";
/* label for 'mute thread' cell in conversation settings */
"CONVERSATION_SETTINGS_MUTE_LABEL" = "Silenciar";
/* Indicates that the current thread is not muted. */
"CONVERSATION_SETTINGS_MUTE_NOT_MUTED" = "Não silenciada";
/* Label for button to mute a thread for a day. */
"CONVERSATION_SETTINGS_MUTE_ONE_DAY_ACTION" = "Silenciar por um dia";
/* Label for button to mute a thread for a hour. */
"CONVERSATION_SETTINGS_MUTE_ONE_HOUR_ACTION" = "Silenciar por uma hora";
/* Label for button to mute a thread for a minute. */
"CONVERSATION_SETTINGS_MUTE_ONE_MINUTE_ACTION" = "Silenciar por um minuto";
/* Label for button to mute a thread for a week. */
"CONVERSATION_SETTINGS_MUTE_ONE_WEEK_ACTION" = "Silenciar por uma semana";
/* Label for button to mute a thread for a year. */
"CONVERSATION_SETTINGS_MUTE_ONE_YEAR_ACTION" = "Silenciar por um ano";
/* Indicates that this thread is muted until a given date or time. Embeds {{The date or time which the thread is muted until}}. */
"CONVERSATION_SETTINGS_MUTED_UNTIL_FORMAT" = "até %@";
/* Table cell label in conversation settings which returns the user to the conversation with 'search mode' activated */
"CONVERSATION_SETTINGS_SEARCH" = "Buscar na Conversa";
/* Label for button to unmute a thread. */
"CONVERSATION_SETTINGS_UNMUTE_ACTION" = "Ativar o som";
/* Title for the 'crop/scale image' dialog. */
"CROP_SCALE_IMAGE_VIEW_TITLE" = "Mover e Redimensionar";
/* Subtitle shown while the app is updating its database. */
"DATABASE_VIEW_OVERLAY_SUBTITLE" = "Isso pode levar alguns minutos.";
/* Title shown while the app is updating its database. */
"DATABASE_VIEW_OVERLAY_TITLE" = "Otimizando base de dados";
/* Format string for a relative time, expressed as a certain number of hours in the past. Embeds {{The number of hours}}. */
"DATE_HOURS_AGO_FORMAT" = "Há %@ h";
/* Format string for a relative time, expressed as a certain number of minutes in the past. Embeds {{The number of minutes}}. */
"DATE_MINUTES_AGO_FORMAT" = "Há %@ min";
/* The present; the current time. */
"DATE_NOW" = "Agora";
/* The current day. */
"DATE_TODAY" = "Hoje";
/* The day before today. */
"DATE_YESTERDAY" = "Ontem";
/* table cell label in conversation settings */
"DISAPPEARING_MESSAGES" = "Mensagens efêmeras";
/* Info Message when added to a group which has enabled disappearing messages. Embeds {{time amount}} before messages disappear, see the *_TIME_AMOUNT strings for context. */
"DISAPPEARING_MESSAGES_CONFIGURATION_GROUP_EXISTING_FORMAT" = "Mensagens nesta conversa desaparecem após %@.";
/* table cell label in conversation settings */
"EDIT_GROUP_ACTION" = "Editar Grupo";
/* Label indicating media gallery is empty */
"GALLERY_TILES_EMPTY_GALLERY" = "Você não tem mídia desta conversa.";
/* Label indicating loading is in progress */
"GALLERY_TILES_LOADING_MORE_RECENT_LABEL" = "Carregando Novas Mídias...";
/* Label indicating loading is in progress */
"GALLERY_TILES_LOADING_OLDER_LABEL" = "Carregando Mídias Antigas...";
/* Error displayed when there is a failure fetching a GIF from the remote service. */
"GIF_PICKER_ERROR_FETCH_FAILURE" = "Falha ao baixar o GIF requisitado. Por favor, verifique se você está online.";
/* Generic error displayed when picking a GIF */
"GIF_PICKER_ERROR_GENERIC" = "Ocorreu um erro desconhecido.";
/* Shown when selected GIF couldn't be fetched */
"GIF_PICKER_FAILURE_ALERT_TITLE" = "Impossível Escolher GIF";
/* Alert message shown when user tries to search for GIFs without entering any search terms. */
"GIF_PICKER_VIEW_MISSING_QUERY" = "Por favor, insira a sua busca.";
/* Indicates that an error occurred while searching. */
"GIF_VIEW_SEARCH_ERROR" = "Falha. Toque para tentar novamente.";
/* Indicates that the user's search had no results. */
"GIF_VIEW_SEARCH_NO_RESULTS" = "Nenhum Resultado.";
/* No comment provided by engineer. */
"GROUP_CREATED" = "Grupo criado.";
/* No comment provided by engineer. */
"GROUP_MEMBER_JOINED" = "%@ entrou no grupo.";
/* No comment provided by engineer. */
"GROUP_MEMBER_LEFT" = "%@ saiu do grupo.";
/* No comment provided by engineer. */
"GROUP_MEMBER_REMOVED" = " %@ foi removido do grupo. ";
/* No comment provided by engineer. */
"GROUP_MEMBERS_REMOVED" = " %@ foram removidos do grupo. ";
/* No comment provided by engineer. */
"GROUP_TITLE_CHANGED" = "O título agora é '%@'.";
/* No comment provided by engineer. */
"GROUP_UPDATED" = "Grupo atualizado.";
/* No comment provided by engineer. */
"GROUP_YOU_LEFT" = "Você saiu do grupo.";
/* No comment provided by engineer. */
"YOU_WERE_REMOVED" = " Você foi removido do grupo. ";
/* Momentarily shown to the user when attempting to select more images than is allowed. Embeds {{max number of items}} that can be shared. */
"IMAGE_PICKER_CAN_SELECT_NO_MORE_TOAST_FORMAT" = "Você não pode compartilhar mais de %@ itens.";
/* alert title */
"IMAGE_PICKER_FAILED_TO_PROCESS_ATTACHMENTS" = "Falha ao selecionar anexo.";
/* Message for the alert indicating that an audio file is invalid. */
"INVALID_AUDIO_FILE_ALERT_ERROR_MESSAGE" = "Arquivo de áudio inválido.";
/* Slider label when disappearing messages is off */
"KEEP_MESSAGES_FOREVER" = "Mensagens não expiram.";
/* Confirmation button within contextual alert */
"LEAVE_BUTTON_TITLE" = "Sair";
/* table cell label in conversation settings */
"LEAVE_GROUP_ACTION" = "Sair do Grupo";
/* Title for the 'long text message' view. */
"LONG_TEXT_VIEW_TITLE" = "Mensagem";
/* nav bar button item */
"MEDIA_DETAIL_VIEW_ALL_MEDIA_BUTTON" = "Todas as mídias";
/* media picker option to choose from library */
"MEDIA_FROM_LIBRARY_BUTTON" = "Fototeca";
/* Confirmation button text to delete selected media from the gallery, embeds {{number of messages}} */
"MEDIA_GALLERY_DELETE_MULTIPLE_MESSAGES_FORMAT" = "Excluir %d mensagens";
/* Confirmation button text to delete selected media message from the gallery */
"MEDIA_GALLERY_DELETE_SINGLE_MESSAGE" = "Excluir mensagem";
/* embeds {{sender name}} and {{sent datetime}}, e.g. 'Sarah on 10/30/18, 3:29' */
"MEDIA_GALLERY_LANDSCAPE_TITLE_FORMAT" = "%@ em %@";
/* Format for the 'more items' indicator for media galleries. Embeds {{the number of additional items}}. */
"MEDIA_GALLERY_MORE_ITEMS_FORMAT" = "+%@";
/* Short sender label for media sent by you */
"MEDIA_GALLERY_SENDER_NAME_YOU" = "Você";
/* Section header in media gallery collection view */
"MEDIA_GALLERY_THIS_MONTH_HEADER" = "Este mês";
/* message status for message delivered to their recipient. */
"MESSAGE_STATUS_DELIVERED" = "Recebido";
/* status message for failed messages */
"MESSAGE_STATUS_FAILED" = "O envio falhou.";
/* status message for failed messages */
"MESSAGE_STATUS_FAILED_SHORT" = "Falhou";
/* status message for read messages */
"MESSAGE_STATUS_READ" = "Lida";
/* message status if message delivery to a recipient is skipped. We skip delivering group messages to users who have left the group or unregistered their Session account. */
"MESSAGE_STATUS_RECIPIENT_SKIPPED" = "Ignorada";
/* message status while message is sending. */
"MESSAGE_STATUS_SENDING" = "Enviando...";
/* status message for sent messages */
"MESSAGE_STATUS_SENT" = "Enviado";
/* status message while attachment is uploading */
"MESSAGE_STATUS_UPLOADING" = "Enviando...";
/* Alert body when user has previously denied media library access */
"MISSING_MEDIA_LIBRARY_PERMISSION_MESSAGE" = "Você pode conceder essa permissão nos Ajustes do iOS.";
/* Alert title when user has previously denied media library access */
"MISSING_MEDIA_LIBRARY_PERMISSION_TITLE" = "O Session requer acesso às suas fotos para este recurso.";
/* An explanation of the consequences of muting a thread. */
"MUTE_BEHAVIOR_EXPLANATION" = "Você não receberá notificações para conversas silenciadas.";
/* notification title. Embeds {{author name}} and {{group name}} */
"NEW_GROUP_MESSAGE_NOTIFICATION_TITLE" = "%@ para %@";
/* Label for 1:1 conversation with yourself. */
"NOTE_TO_SELF" = "Recado para mim";
/* Lock screen notification text presented after user powers on their device without unlocking. Embeds {{device model}} (either 'iPad' or 'iPhone') */
"NOTIFICATION_BODY_PHONE_LOCKED_FORMAT" = "Pode ser que você tenha recebido mensagens enquanto seu %@ reiniciava.";
/* No comment provided by engineer. */
"NOTIFICATIONS_FOOTER_WARNING" = "Devido ao um bug conhecido no framework de notificações da Apple, as pré-visualizações só serão mostradas se a mensagem for recuperada dentro de 30 segundos depois de enviada. O badge do app pode não ser preciso como resultado.";
/* Table cell switch label. When disabled, Session will not play notification sounds while the app is in the foreground. */
"NOTIFICATIONS_SECTION_INAPP" = "Tocar com o app aberto";
/* Label for settings UI that allows user to change the notification sound. */
"NOTIFICATIONS_SECTION_SOUNDS" = "Sons";
/* No comment provided by engineer. */
"NOTIFICATIONS_SENDER_AND_MESSAGE" = "Nome e conteúdo";
/* No comment provided by engineer. */
"NOTIFICATIONS_SENDER_ONLY" = "Apenas nome";
/* No comment provided by engineer. */
"NOTIFICATIONS_NONE" = "Sem nome ou conteúdo";
/* No comment provided by engineer. */
"NOTIFICATIONS_SHOW" = "Exibir";
/* No comment provided by engineer. */
"OK" = "OK";
/* Info Message when {{other user}} disables or doesn't support disappearing messages */
"OTHER_DISABLED_DISAPPEARING_MESSAGES_CONFIGURATION" = "%@ desabilitou mensagens efêmeras.";
/* Info Message when {{other user}} updates message expiration to {{time amount}}, see the *_TIME_AMOUNT strings for context. */
"OTHER_UPDATED_DISAPPEARING_MESSAGES_CONFIGURATION" = "%@ definiu a expiração da mensagem efêmera para %@.";
/* alert title, generic error preventing user from capturing a photo */
"PHOTO_CAPTURE_GENERIC_ERROR" = "Não foi possível capturar a imagem.";
/* alert title */
"PHOTO_CAPTURE_UNABLE_TO_CAPTURE_IMAGE" = "Não foi possível capturar a imagem.";
/* alert title */
"PHOTO_CAPTURE_UNABLE_TO_INITIALIZE_CAMERA" = "Falha ao configurar câmera.";
/* label for system photo collections which have no name. */
"PHOTO_PICKER_UNNAMED_COLLECTION" = "Álbum sem nome";
/* Notification action button title */
"PUSH_MANAGER_MARKREAD" = "Mark as Read";
/* Notification action button title */
"PUSH_MANAGER_REPLY" = "Reply";
/* alert body during registration */
"REGISTRATION_ERROR_BLANK_VERIFICATION_CODE" = "Não podemos ativar sua conta até que você verifique o código que enviamos.";
/* Indicates a delay of zero seconds, and that 'screen lock activity' will timeout immediately. */
"SCREEN_LOCK_ACTIVITY_TIMEOUT_NONE" = "Instante";
/* Description of how and why Session iOS uses Touch ID/Face ID/Phone Passcode to unlock 'screen lock'. */
"SCREEN_LOCK_REASON_UNLOCK_SCREEN_LOCK" = "Autentique-se para abrir o Session.";
/* Title for alert indicating that screen lock could not be unlocked. */
"SCREEN_LOCK_UNLOCK_FAILED" = "Falha na Autenticação";
/* alert title when user attempts to leave the send media flow when they have an in-progress album */
"SEND_MEDIA_ABANDON_TITLE" = "Descartar mídia?";
/* alert action, confirming the user wants to exit the media flow and abandon any photos they've taken */
"SEND_MEDIA_CONFIRM_ABANDON_ALBUM" = "Descartar mídia";
/* alert action when the user decides not to cancel the media flow after all. */
"SEND_MEDIA_RETURN_TO_CAMERA" = "Voltar para a Câmera";
/* alert action when the user decides not to cancel the media flow after all. */
"SEND_MEDIA_RETURN_TO_MEDIA_LIBRARY" = "Voltar para a Midiateca";
/* Format string for the default 'Note' sound. Embeds the system {{sound name}}. */
"SETTINGS_AUDIO_DEFAULT_TONE_LABEL_FORMAT" = "%@ (padrão)";
/* Label for the backup view in app settings. */
"SETTINGS_BACKUP" = "Cópia de segurança";
/* Label for 'backup now' button in the backup settings view. */
"SETTINGS_BACKUP_BACKUP_NOW" = "Criar cópia de segurança";
/* Label for 'cancel backup' button in the backup settings view. */
"SETTINGS_BACKUP_CANCEL_BACKUP" = "Cancelar backup";
/* Label for switch in settings that controls whether or not backup is enabled. */
"SETTINGS_BACKUP_ENABLING_SWITCH" = "Backup Ativado";
/* Label for iCloud status row in the in the backup settings view. */
"SETTINGS_BACKUP_ICLOUD_STATUS" = "Status da iCloud";
/* Indicates that the last backup restore failed. */
"SETTINGS_BACKUP_IMPORT_STATUS_FAILED" = "Restauração malsucedida";
/* Indicates that app is not restoring up. */
"SETTINGS_BACKUP_IMPORT_STATUS_IDLE" = "Restauração ociosa";
/* Indicates that app is restoring up. */
"SETTINGS_BACKUP_IMPORT_STATUS_IN_PROGRESS" = "Restauração em andamento";
/* Indicates that the last backup restore succeeded. */
"SETTINGS_BACKUP_IMPORT_STATUS_SUCCEEDED" = "Restauração bem-sucedida";
/* Label for phase row in the in the backup settings view. */
"SETTINGS_BACKUP_PHASE" = "Fase";
/* Label for phase row in the in the backup settings view. */
"SETTINGS_BACKUP_PROGRESS" = "Progresso";
/* Label for backup status row in the in the backup settings view. */
"SETTINGS_BACKUP_STATUS" = "Status";
/* Indicates that the last backup failed. */
"SETTINGS_BACKUP_STATUS_FAILED" = "A cópia de segurança falhou";
/* Indicates that app is not backing up. */
"SETTINGS_BACKUP_STATUS_IDLE" = "Em espera";
/* Indicates that app is backing up. */
"SETTINGS_BACKUP_STATUS_IN_PROGRESS" = "Criando cópia de segurança";
/* Indicates that the last backup succeeded. */
"SETTINGS_BACKUP_STATUS_SUCCEEDED" = "Cópia de segurança bem-sucedida";
/* No comment provided by engineer. */
"SETTINGS_CLEAR_HISTORY" = "Limpar histórico de conversas";
/* Confirmation text for button which deletes all message, calling, attachments, etc. */
"SETTINGS_DELETE_HISTORYLOG_CONFIRMATION_BUTTON" = "Apagar Tudo";
/* Section header */
"SETTINGS_HISTORYLOG_TITLE" = "Limpar histórico de conversas";
/* Label for settings view that allows user to change the notification sound. */
"SETTINGS_ITEM_NOTIFICATION_SOUND" = "Som de mensagem";
/* Setting for enabling & disabling link previews. */
"SETTINGS_LINK_PREVIEWS" = "Enviar pré-visualizações de links";
/* Footer for setting for enabling & disabling link previews. */
"SETTINGS_LINK_PREVIEWS_FOOTER" = "Pré-visualizações de links suportadas para Imgur, Instagram, Pinterest, Reddit e YouTube.";
/* Header for setting for enabling & disabling link previews. */
"SETTINGS_LINK_PREVIEWS_HEADER" = "Pré-visualizações de links";
/* table section header */
"SETTINGS_NOTIFICATION_CONTENT_TITLE" = "Conteúdo de Notificação";
/* Label for the 'read receipts' setting. */
"SETTINGS_READ_RECEIPT" = "Confirmações de Leitura";
/* An explanation of the 'read receipts' setting. */
"SETTINGS_READ_RECEIPTS_SECTION_FOOTER" = "Consultar e compartilhar quando as mensagens tiverem sido lidas. Essa configuração é opcional e válida para todas as conversas.";
/* Label for the 'screen lock activity timeout' setting of the privacy settings. */
"SETTINGS_SCREEN_LOCK_ACTIVITY_TIMEOUT" = "Espera para Bloqueio de Tela";
/* Title for the 'screen lock' section of the privacy settings. */
"SETTINGS_SCREEN_LOCK_SECTION_TITLE" = "Bloqueio de Tela";
/* Label for the 'enable screen lock' switch of the privacy settings. */
"SETTINGS_SCREEN_LOCK_SWITCH_LABEL" = "Bloqueio de Tela";
/* Header Label for the sounds section of settings views. */
"SETTINGS_SECTION_SOUNDS" = "Sons";
/* Section header */
"SETTINGS_SECURITY_TITLE" = "Segurança de Tela";
/* Label for the 'typing indicators' setting. */
"SETTINGS_TYPING_INDICATORS" = "Indicadores de digitação";
/* Label for the 'no sound' option that allows users to disable sounds for notifications, etc. */
"SOUNDS_NONE" = "Silencioso";
/* {{number of days}} embedded in strings, e.g. 'Alice updated disappearing messages expiration to {{5 days}}'. See other *_TIME_AMOUNT strings */
"TIME_AMOUNT_DAYS" = "%@ dias";
/* Label text below navbar button, embeds {{number of days}}. Must be very short, like 1 or 2 characters, The space is intentionally omitted between the text and the embedded duration so that we get, e.g. '5d' not '5 d'. See other *_TIME_AMOUNT strings */
"TIME_AMOUNT_DAYS_SHORT_FORMAT" = "%@dias";
/* {{number of hours}} embedded in strings, e.g. 'Alice updated disappearing messages expiration to {{5 hours}}'. See other *_TIME_AMOUNT strings */
"TIME_AMOUNT_HOURS" = "%@ horas";
/* Label text below navbar button, embeds {{number of hours}}. Must be very short, like 1 or 2 characters, The space is intentionally omitted between the text and the embedded duration so that we get, e.g. '5h' not '5 h'. See other *_TIME_AMOUNT strings */
"TIME_AMOUNT_HOURS_SHORT_FORMAT" = "%@horas";
/* {{number of minutes}} embedded in strings, e.g. 'Alice updated disappearing messages expiration to {{5 minutes}}'. See other *_TIME_AMOUNT strings */
"TIME_AMOUNT_MINUTES" = "%@ minutos";
/* Label text below navbar button, embeds {{number of minutes}}. Must be very short, like 1 or 2 characters, The space is intentionally omitted between the text and the embedded duration so that we get, e.g. '5m' not '5 m'. See other *_TIME_AMOUNT strings */
"TIME_AMOUNT_MINUTES_SHORT_FORMAT" = "%@minutos";
/* {{number of seconds}} embedded in strings, e.g. 'Alice updated disappearing messages expiration to {{5 seconds}}'. See other *_TIME_AMOUNT strings */
"TIME_AMOUNT_SECONDS" = "%@ segundos";
/* Label text below navbar button, embeds {{number of seconds}}. Must be very short, like 1 or 2 characters, The space is intentionally omitted between the text and the embedded duration so that we get, e.g. '5s' not '5 s'. See other *_TIME_AMOUNT strings */
"TIME_AMOUNT_SECONDS_SHORT_FORMAT" = "%@segundos";
/* {{1 day}} embedded in strings, e.g. 'Alice updated disappearing messages expiration to {{1 day}}'. See other *_TIME_AMOUNT strings */
"TIME_AMOUNT_SINGLE_DAY" = "%@ dia";
/* {{1 hour}} embedded in strings, e.g. 'Alice updated disappearing messages expiration to {{1 hour}}'. See other *_TIME_AMOUNT strings */
"TIME_AMOUNT_SINGLE_HOUR" = "%@ hora";
/* {{1 minute}} embedded in strings, e.g. 'Alice updated disappearing messages expiration to {{1 minute}}'. See other *_TIME_AMOUNT strings */
"TIME_AMOUNT_SINGLE_MINUTE" = "%@ minuto";
/* {{1 week}} embedded in strings, e.g. 'Alice updated disappearing messages expiration to {{1 week}}'. See other *_TIME_AMOUNT strings */
"TIME_AMOUNT_SINGLE_WEEK" = "%@ semana";
/* {{number of weeks}}, embedded in strings, e.g. 'Alice updated disappearing messages expiration to {{5 weeks}}'. See other *_TIME_AMOUNT strings */
"TIME_AMOUNT_WEEKS" = "%@ semanas";
/* Label text below navbar button, embeds {{number of weeks}}. Must be very short, like 1 or 2 characters, The space is intentionally omitted between the text and the embedded duration so that we get, e.g. '5w' not '5 w'. See other *_TIME_AMOUNT strings */
"TIME_AMOUNT_WEEKS_SHORT_FORMAT" = "%@sm";
/* Label for the cancel button in an alert or action sheet. */
"TXT_CANCEL_TITLE" = "Cancelar";
/* No comment provided by engineer. */
"TXT_DELETE_TITLE" = "Apagar";
/* Filename for voice messages. */
"VOICE_MESSAGE_FILE_NAME" = "Mensagem de voz";
/* Message for the alert indicating the 'voice message' needs to be held to be held down to record. */
"VOICE_MESSAGE_TOO_SHORT_ALERT_MESSAGE" = "Toque e segure para gravar uma mensagem de voz.";
/* Title for the alert indicating the 'voice message' needs to be held to be held down to record. */
"VOICE_MESSAGE_TOO_SHORT_ALERT_TITLE" = "Mensagem de voz";
/* Info Message when you disable disappearing messages */
"YOU_DISABLED_DISAPPEARING_MESSAGES_CONFIGURATION" = "Você desabilitou mensagens efêmeras.";
/* Info message embedding a {{time amount}}, see the *_TIME_AMOUNT strings for context. */
"YOU_UPDATED_DISAPPEARING_MESSAGES_CONFIGURATION" = "Você definiu a expiração de mensagens efêmeras para %@.";
// MARK: - Session
"continue_2" = "Continuar";
"copy" = "Copiar";
"invalid_url" = "URL inválido";
"next" = "Próximo";
"share" = "Compartilhar";
"invalid_session_id" = "ID Session inválido";
"cancel" = "Cancelar";
"your_session_id" = "Seu ID Session";
"vc_landing_title_2" = "O Session começa aqui...";
"vc_landing_register_button_title" = "Criar ID Session";
"vc_landing_restore_button_title" = "Continuar com seu Session";
"vc_landing_link_button_title" = "Link para uma conta existente";
"view_fake_chat_bubble_1" = "O que é o Session?";
"view_fake_chat_bubble_2" = "É um aplicativo de mensagens criptografado e descentralizado";
"view_fake_chat_bubble_3" = "Então ele não coleta minhas informações pessoais ou meus metadados de conversa? Como funciona?";
"view_fake_chat_bubble_4" = "Usando uma combinação de tecnologias avançadas de roteamento anônimo e criptografia de ponta a ponta.";
"view_fake_chat_bubble_5" = "Amigos não deixam amigos usarem aplicativos de mensagem comprometidos. De nada.";
"vc_register_title" = "Diga olá ao seu ID Session";
"vc_register_explanation" = "Seu ID Session é o endereço exclusivo que as pessoas podem usar para entrar em contato com você no Session. Sem conexão com sua identidade real, seu ID Session é totalmente anônimo e privado por definição.";
"vc_restore_title" = "Restaurar sua conta";
"vc_restore_explanation" = "Digite a frase de recuperação que lhe foi fornecida quando você se inscreveu para restaurar sua conta.";
"vc_restore_seed_text_field_hint" = "Digite sua frase de recuperação";
"vc_link_device_title" = "Sincronize dispositivo";
"vc_link_device_scan_qr_code_tab_title" = "Escanear código QR";
"vc_display_name_title_2" = "Escolha seu nome de exibição";
"vc_display_name_explanation" = "Este será o seu nome quando usar o Session. Pode ser seu nome verdadeiro, um apelido ou qualquer outra coisa que você quiser.";
"vc_display_name_text_field_hint" = "Digite um nome de exibição";
"vc_display_name_display_name_missing_error" = "Escolha um nome de exibição";
"vc_display_name_display_name_too_long_error" = "Escolha um nome de exibição mais curto";
"vc_pn_mode_recommended_option_tag" = "Recomendado";
"vc_pn_mode_no_option_picked_modal_title" = "Escolha uma opção";
"vc_home_empty_state_message" = "Você ainda não possui contatos";
"vc_home_empty_state_button_title" = "Iniciar uma sessão";
"vc_seed_title" = "Sua frase de recuperação";
"vc_seed_title_2" = "Revele sua frase de recuperação";
"vc_seed_explanation" = "Sua frase de recuperação é a chave mestra do seu ID Session - você pode usá-la para restaurar seu ID Session se perder o acesso ao seu dispositivo. Armazene sua frase de recuperação em um local seguro e não a entregue a ninguém.";
"vc_seed_reveal_button_title" = "Segure para revelar";
"view_seed_reminder_subtitle_1" = "Proteja sua conta salvando sua frase de recuperação";
"view_seed_reminder_subtitle_2" = "Toque e segure as palavras editadas para revelar sua frase de recuperação e armazene-a com segurança para proteger seu ID Session.";
"view_seed_reminder_subtitle_3" = "Guarde sua frase de recuperação em um local seguro";
"vc_path_title" = "Caminho";
"vc_path_explanation" = "O Session oculta seu IP ao enviar suas mensagens através de vários Nós de Serviço na rede descentralizada do Session. Estes são os países pelos quais sua conexão está sendo ricocheteada no momento:";
"vc_path_device_row_title" = "Você";
"vc_path_guard_node_row_title" = "Nó de Entrada";
"vc_path_service_node_row_title" = "Nó de Serviço";
"vc_path_destination_row_title" = "Destino";
"vc_path_learn_more_button_title" = "Saber mais";
"vc_create_private_chat_title" = "Nova Sessão";
"vc_create_private_chat_enter_session_id_tab_title" = "Digite o ID Session";
"vc_create_private_chat_scan_qr_code_tab_title" = "Escanear código QR";
"vc_create_private_chat_scan_qr_code_explanation" = "Escaneie o código QR de um usuário para iniciar uma sessão. Os códigos QR podem ser encontrados tocando no ícone de código QR nas configurações da conta.";
"vc_enter_public_key_explanation" = "Os usuários podem compartilhar seus IDs Session acessando as configurações da conta e tocando em Compartilhar ID Session, ou compartilhando o código QR.";
"vc_scan_qr_code_camera_access_explanation" = "O Session precisa de acesso à câmera para escanear códigos QR";
"vc_scan_qr_code_grant_camera_access_button_title" = "Conceder acesso à câmera";
"vc_create_closed_group_title" = "Novo grupo fechado";
"vc_create_closed_group_text_field_hint" = "Digite o nome do grupo";
"vc_create_closed_group_empty_state_message" = "Você ainda não possui contatos";
"vc_create_closed_group_empty_state_button_title" = "Iniciar uma sessão";
"vc_create_closed_group_group_name_missing_error" = "Digite um nome de grupo";
"vc_create_closed_group_group_name_too_long_error" = "Digite um nome de grupo mais curto";
"vc_create_closed_group_too_many_group_members_error" = "Um grupo fechado não pode ter mais de 100 membros";
"vc_join_public_chat_title" = "Participar em grupo aberto";
"vc_join_public_chat_enter_group_url_tab_title" = "URL do grupo aberto";
"vc_join_public_chat_scan_qr_code_tab_title" = "Escanear código QR";
"vc_join_public_chat_scan_qr_code_explanation" = "Escaneie o código QR do grupo aberto no qual você deseja entrar";
"vc_enter_chat_url_text_field_hint" = "Digite a URL do grupo aberto";
"vc_settings_title" = "Configurações";
"vc_settings_display_name_text_field_hint" = "Digite um nome de exibição";
"vc_settings_display_name_missing_error" = "Escolha um nome de exibição";
"vc_settings_display_name_too_long_error" = "Escolha um nome de exibição mais curto";
"vc_settings_privacy_button_title" = "Privacidade";
"vc_settings_notifications_button_title" = "Notificações";
"vc_settings_recovery_phrase_button_title" = "Frase de recuperação";
"vc_settings_clear_all_data_button_title" = "Apagar os dados";
"vc_notification_settings_title" = "Notificações";
"vc_privacy_settings_title" = "Privacidade";
"preferences_notifications_strategy_category_title" = "Estratégia de notificação";
"modal_seed_title" = "Sua frase de recuperação";
"modal_seed_explanation" = "Esta é sua frase de recuperação. Com ela, você pode restaurar ou migrar seu ID Session para um novo dispositivo.";
"modal_clear_all_data_title" = "Limpar todos os dados";
"modal_clear_all_data_explanation" = "Isso excluirá permanentemente suas mensagens, sessões e contatos.";
"modal_clear_all_data_explanation_2" = "Would you like to clear only this device, or delete your entire account?";
"dialog_clear_all_data_deletion_failed_1" = "Data not deleted by 1 Service Node. Service Node ID: %@.";
"dialog_clear_all_data_deletion_failed_2" = "Data not deleted by %@ Service Nodes. Service Node IDs: %@.";
"modal_clear_all_data_device_only_button_title" = "Device Only";
"modal_clear_all_data_entire_account_button_title" = "Entire Account";
"vc_qr_code_title" = "Código QR";
"vc_qr_code_view_my_qr_code_tab_title" = "Ver meu código QR";
"vc_qr_code_view_scan_qr_code_tab_title" = "Escanear código QR";
"vc_qr_code_view_scan_qr_code_explanation" = "Escaneie o código QR de alguém para iniciar uma conversa com essa pessoa";
"vc_view_my_qr_code_explanation" = "Este é o seu código QR. Outros usuários podem escaneá-lo para iniciar uma sessão com você.";
// MARK: - Not Yet Translated
"fast_mode_explanation" = "Você será notificado de forma confiável e imediata sobre novas mensagens usando os servidores de notificação da Apple.";
"fast_mode" = "Modo Rápido";
"slow_mode_explanation" = "O session verificará ocasionalmente por novas mensagens em segundo plano.";
"slow_mode" = "Modo Lento";
"vc_pn_mode_title" = "Notificação de Mensangens";
"vc_notification_settings_notification_mode_title" = "Usar Modo Rápido";
"vc_link_device_recovery_phrase_tab_title" = "Frase de Recuperação";
"vc_link_device_scan_qr_code_explanation" = "Navegue até Configurações -> Frase de Recuperação no outro dispositivo para visualizar seu QR code.";
"vc_enter_recovery_phrase_title" = "Frase de Recuperação";
"vc_enter_recovery_phrase_explanation" = "Para vincular o seu dispositivo, insira a frase de recuperação que foi gerada quando você criou sua conta.";
"vc_enter_public_key_text_field_hint" = "Insira seu ID Session ou ONS";
"vc_home_title" = "Mensagens";
"admin_group_leave_warning" = "Porque você é o criador deste grupo ele será excluído para todos. Isso não pode ser desfeito.";
"vc_join_open_group_suggestions_title" = "Ou junte-se a um desses...";
"vc_settings_invite_a_friend_button_title" = "Convide um amigo";
"vc_settings_help_us_translate_button_title" = "Ajude a traduzir o Session";
"copied" = "Copiado";
"vc_conversation_settings_copy_session_id_button_title" = "Copiar ID Session";
"vc_conversation_input_prompt" = "Mensagem";
"vc_conversation_voice_message_cancel_message" = "Deslize para cancelar";
"modal_download_attachment_title" = "Confiar %@?";
"modal_download_attachment_explanation" = "Você tem certeza que deseja baixar a mídia enviada por %@?";
"modal_download_button_title" = "Download";
"modal_open_url_title" = "Abrir URL?";
"modal_open_url_explanation" = "Você tem certeza que deseja abrir %@/?";
"modal_open_url_button_title" = "Abrir";
"modal_copy_url_button_title" = "Copy Link";
"modal_blocked_title" = "Desbloquear %@?";
"modal_blocked_explanation" = "Você tem certeza que deseja desbloquear %@?";
"modal_blocked_button_title" = "Desbloquear";
"modal_link_previews_title" = "Ativar pré-visualizações de link?";
"modal_link_previews_explanation" = "Ativar a pré-visualização de links irá mostrar as URLs que você receber e enviar. Isto pode ser útil, o Session precisa se conectar aos sites vinculados gerar as prévias. Você poderá desabiliatar esta opção nas configurações do Session.";
"modal_link_previews_button_title" = "Ativar";
"modal_share_logs_title" = "Share Logs";
"modal_share_logs_explanation" = "Would you like to export your application logs to be able to share for troubleshooting?";
"vc_share_title" = "Compartilhar no Session";
"vc_share_loading_message" = "Preparando anexos...";
"vc_share_sending_message" = "Enviando...";
"view_open_group_invitation_description" = "Convite para grupo aberto";
"vc_conversation_settings_invite_button_title" = "Adicionar Membros";
"vc_settings_faq_button_title" = "FAQ";
"vc_settings_survey_button_title" = "Feedback / Survey";
"vc_settings_support_button_title" = "Debug Log";
"modal_send_seed_title" = "Warning";
"modal_send_seed_explanation" = "This is your recovery phrase. If you send it to someone they'll have full access to your account.";
"modal_send_seed_send_button_title" = "Send";
"vc_conversation_settings_notify_for_mentions_only_title" = "Notify for Mentions Only";
"vc_conversation_settings_notify_for_mentions_only_explanation" = "When enabled, you'll only be notified for messages mentioning you.";
"view_conversation_title_notify_for_mentions_only" = "Notifying for Mentions Only";
"message_deleted" = "This message has been deleted";
"delete_message_for_me" = "Delete just for me";
"delete_message_for_everyone" = "Delete for everyone";
"delete_message_for_me_and_recipient" = "Delete for me and %@";
"context_menu_reply" = "Reply";
"context_menu_save" = "Save";
"context_menu_ban_user" = "Ban User";
"context_menu_ban_and_delete_all" = "Ban and Delete All";
"accessibility_expanding_attachments_button" = "Add attachments";
"accessibility_gif_button" = "Gif";
"accessibility_document_button" = "Document";
"accessibility_library_button" = "Photo library";
"accessibility_camera_button" = "Camera";
"accessibility_main_button_collapse" = "Collapse attachment options";
"invalid_recovery_phrase" = "Invalid Recovery Phrase";
"DISMISS_BUTTON_TEXT" = "Dismiss";
/* Button text which opens the settings app */
"OPEN_SETTINGS_BUTTON" = "Settings";
<<<<<<< HEAD
"voice_call" = "Voice Call";
"video_call" = "Video Call";
=======
"APN_Message" = "You've got a new message";
"system_mode_theme" = "System";
"dark_mode_theme" = "Dark";
"light_mode_theme" = "Light";
>>>>>>> a3170086
<|MERGE_RESOLUTION|>--- conflicted
+++ resolved
@@ -572,12 +572,9 @@
 "DISMISS_BUTTON_TEXT" = "Dismiss";
 /* Button text which opens the settings app */
 "OPEN_SETTINGS_BUTTON" = "Settings";
-<<<<<<< HEAD
 "voice_call" = "Voice Call";
 "video_call" = "Video Call";
-=======
 "APN_Message" = "You've got a new message";
 "system_mode_theme" = "System";
 "dark_mode_theme" = "Dark";
-"light_mode_theme" = "Light";
->>>>>>> a3170086
+"light_mode_theme" = "Light";