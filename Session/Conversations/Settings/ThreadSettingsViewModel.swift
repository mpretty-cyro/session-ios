// Copyright © 2022 Rangeproof Pty Ltd. All rights reserved.

import Foundation
import Combine
import GRDB
import YYImage
import DifferenceKit
import SessionUIKit
import SessionMessagingKit
import SignalUtilitiesKit
import SessionUtilitiesKit
import SessionSnodeKit

class ThreadSettingsViewModel: SessionTableViewModel<ThreadSettingsViewModel.NavButton, ThreadSettingsViewModel.Section, ThreadSettingsViewModel.Setting> {
    // MARK: - Config
    
    enum NavState {
        case standard
        case editing
    }
    
    enum NavButton: Equatable {
        case edit
        case cancel
        case done
    }
    
    public enum Section: SessionTableSection {
        case conversationInfo
        case content
    }
    
    public enum Setting: Differentiable {
        case avatar
        case nickname
        case sessionId
        
        case copyThreadId
        case allMedia
        case searchConversation
        case addToOpenGroup
        case disappearingMessages
        case disappearingMessagesDuration
        case editGroup
        case leaveGroup
        case notificationSound
        case notificationMentionsOnly
        case notificationMute
        case blockUser
    }
    
    // MARK: - Variables
    
    private let dependencies: Dependencies
    private let threadId: String
    private let threadVariant: SessionThread.Variant
    private let didTriggerSearch: () -> ()
    private var oldDisplayName: String?
    private var editedDisplayName: String?
    
    // MARK: - Initialization
    
    init(
        threadId: String,
        threadVariant: SessionThread.Variant,
        didTriggerSearch: @escaping () -> (),
        using dependencies: Dependencies = Dependencies()
    ) {
        self.dependencies = dependencies
        self.threadId = threadId
        self.threadVariant = threadVariant
        self.didTriggerSearch = didTriggerSearch
        self.oldDisplayName = (threadVariant != .contact ?
            nil :
            dependencies[singleton: .storage].read { db in
                try Profile
                    .filter(id: threadId)
                    .select(.nickname)
                    .asRequest(of: String.self)
                    .fetchOne(db)
            }
       )
    }
    
    // MARK: - Navigation
    
    lazy var navState: AnyPublisher<NavState, Never> = {
        Publishers
            .CombineLatest(
                isEditing,
                textChanged
                    .handleEvents(
                        receiveOutput: { [weak self] value, _ in
                            self?.editedDisplayName = value
                        }
                    )
                    .filter { _ in false }
                    .prepend((nil, .nickname))
            )
            .map { isEditing, _ -> NavState in (isEditing ? .editing : .standard) }
            .removeDuplicates()
            .prepend(.standard)     // Initial value
            .shareReplay(1)
            .eraseToAnyPublisher()
    }()

    override var leftNavItems: AnyPublisher<[NavItem]?, Never> {
       navState
           .map { [weak self] navState -> [NavItem] in
               // Only show the 'Edit' button if it's a contact thread
               guard self?.threadVariant == .contact else { return [] }
               guard navState == .editing else { return [] }

               return [
                   NavItem(
                       id: .cancel,
                       systemItem: .cancel,
                       accessibilityIdentifier: "Cancel button"
                   ) { [weak self] in
                       self?.setIsEditing(false)
                       self?.editedDisplayName = self?.oldDisplayName
                   }
               ]
           }
           .eraseToAnyPublisher()
    }

    override var rightNavItems: AnyPublisher<[NavItem]?, Never> {
       navState
           .map { [weak self, dependencies] navState -> [NavItem] in
               // Only show the 'Edit' button if it's a contact thread
               guard self?.threadVariant == .contact else { return [] }

               switch navState {
                   case .editing:
                       return [
                           NavItem(
                               id: .done,
                               systemItem: .done,
                               accessibilityIdentifier: "Done"
                           ) { [weak self] in
                               self?.setIsEditing(false)
                               
                               guard
                                   self?.threadVariant == .contact,
                                   let threadId: String = self?.threadId,
                                   let editedDisplayName: String = self?.editedDisplayName
                               else { return }
                               
                               let updatedNickname: String = editedDisplayName
                                   .trimmingCharacters(in: .whitespacesAndNewlines)
                               self?.oldDisplayName = (updatedNickname.isEmpty ? nil : editedDisplayName)

<<<<<<< HEAD
                               dependencies[singleton: .storage].writeAsync { db in
=======
                               dependencies.storage.writeAsync(using: dependencies) { db in
>>>>>>> 34481b7f
                                   try Profile
                                       .filter(id: threadId)
                                       .updateAllAndConfig(
                                           db,
                                           Profile.Columns.nickname
                                               .set(to: (updatedNickname.isEmpty ? nil : editedDisplayName)),
                                           using: dependencies
                                       )
                               }
                           }
                       ]

                   case .standard:
                       return [
                           NavItem(
                               id: .edit,
                               systemItem: .edit,
                               accessibilityIdentifier: "Edit button",
                               accessibilityLabel: "Edit user nickname"
                           ) { [weak self] in self?.setIsEditing(true) }
                       ]
               }
           }
           .eraseToAnyPublisher()
    }
    
    // MARK: - Content
    
    private var originalState: SessionThreadViewModel?
    override var title: String {
        switch threadVariant {
            case .contact: return "vc_settings_title".localized()
            case .legacyGroup, .group, .community: return "vc_group_settings_title".localized()
        }
    }
    
    public override var observableTableData: ObservableData { _observableTableData }
    
    /// This is all the data the screen needs to populate itself, please see the following link for tips to help optimise
    /// performance https://github.com/groue/GRDB.swift#valueobservation-performance
    ///
    /// **Note:** This observation will be triggered twice immediately (and be de-duped by the `removeDuplicates`)
    /// this is due to the behaviour of `ValueConcurrentObserver.asyncStartObservation` which triggers it's own
    /// fetch (after the ones in `ValueConcurrentObserver.asyncStart`/`ValueConcurrentObserver.syncStart`)
    /// just in case the database has changed between the two reads - unfortunately it doesn't look like there is a way to prevent this
    private lazy var _observableTableData: ObservableData = ValueObservation
        .trackingConstantRegion { [weak self, dependencies, threadId = self.threadId, threadVariant = self.threadVariant] db -> [SectionModel] in
            let userPublicKey: String = getUserHexEncodedPublicKey(db, using: dependencies)
            let maybeThreadViewModel: SessionThreadViewModel? = try SessionThreadViewModel
                .conversationSettingsQuery(threadId: threadId, userPublicKey: userPublicKey)
                .fetchOne(db)
            
            // If we don't get a `SessionThreadViewModel` then it means the thread was probably deleted
            // so dismiss the screen
            guard let threadViewModel: SessionThreadViewModel = maybeThreadViewModel else {
                self?.dismissScreen(type: .popToRoot)
                return []
            }
            
            // Additional Queries
            let fallbackSound: Preferences.Sound = db[.defaultNotificationSound]
                .defaulting(to: Preferences.Sound.defaultNotificationSound)
            let notificationSound: Preferences.Sound = try SessionThread
                .filter(id: threadId)
                .select(.notificationSound)
                .asRequest(of: Preferences.Sound.self)
                .fetchOne(db)
                .defaulting(to: fallbackSound)
            let disappearingMessagesConfig: DisappearingMessagesConfiguration = try DisappearingMessagesConfiguration
                .fetchOne(db, id: threadId)
                .defaulting(to: DisappearingMessagesConfiguration.defaultWith(threadId))
            let currentUserIsClosedGroupMember: Bool = (
                (
                    threadVariant == .legacyGroup ||
                    threadVariant == .group
                ) &&
                threadViewModel.currentUserIsClosedGroupMember == true
            )
            let currentUserIsClosedGroupAdmin: Bool = (
                (
                    threadVariant == .legacyGroup ||
                    threadVariant == .group
                ) &&
                threadViewModel.currentUserIsClosedGroupAdmin == true
            )
            let editIcon: UIImage? = UIImage(named: "icon_edit")
            let originalState: SessionThreadViewModel = (self?.originalState ?? threadViewModel)
            self?.originalState = threadViewModel
            
            return [
                SectionModel(
                    model: .conversationInfo,
                    elements: [
                        SessionCell.Info(
                            id: .avatar,
                            accessory: .profile(
                                id: threadViewModel.id,
                                size: .hero,
                                threadVariant: threadVariant,
                                customImageData: threadViewModel.openGroupProfilePictureData,
                                profile: threadViewModel.profile,
                                profileIcon: .none,
                                additionalProfile: threadViewModel.additionalProfile,
                                additionalProfileIcon: .none,
                                accessibility: nil
                            ),
                            styling: SessionCell.StyleInfo(
                                alignment: .centerHugging,
                                customPadding: SessionCell.Padding(bottom: Values.smallSpacing),
                                backgroundStyle: .noBackground
                            ),
                            onTap: { self?.viewProfilePicture(threadViewModel: threadViewModel) }
                        ),
                        SessionCell.Info(
                            id: .nickname,
                            leftAccessory: (threadVariant != .contact ? nil :
                                .icon(
                                    editIcon?.withRenderingMode(.alwaysTemplate),
                                    size: .fit,
                                    customTint: .textSecondary
                                )
                            ),
                            title: SessionCell.TextInfo(
                                threadViewModel.displayName,
                                font: .titleLarge,
                                alignment: .center,
                                editingPlaceholder: "CONTACT_NICKNAME_PLACEHOLDER".localized(),
                                interaction: (threadVariant == .contact ? .editable : .none)
                            ),
                            styling: SessionCell.StyleInfo(
                                alignment: .centerHugging,
                                customPadding: SessionCell.Padding(
                                    top: Values.smallSpacing,
                                    trailing: (threadVariant != .contact ?
                                        nil :
                                        -(((editIcon?.size.width ?? 0) + (Values.smallSpacing * 2)) / 2)
                                    ),
                                    bottom: (threadVariant != .contact ?
                                        nil :
                                        Values.smallSpacing
                                    ),
                                    interItem: 0
                                ),
                                backgroundStyle: .noBackground
                            ),
                            accessibility: Accessibility(
                                identifier: "Username",
                                label: threadViewModel.displayName
                            ),
                            onTap: {
                                self?.textChanged(self?.oldDisplayName, for: .nickname)
                                self?.setIsEditing(true)
                            }
                        ),

                        (threadVariant != .contact ? nil :
                            SessionCell.Info(
                                id: .sessionId,
                                subtitle: SessionCell.TextInfo(
                                    threadViewModel.id,
                                    font: .monoSmall,
                                    alignment: .center,
                                    interaction: .copy
                                ),
                                styling: SessionCell.StyleInfo(
                                    customPadding: SessionCell.Padding(
                                        top: Values.smallSpacing,
                                        bottom: Values.largeSpacing
                                    ),
                                    backgroundStyle: .noBackground
                                ),
                                accessibility: Accessibility(
                                    identifier: "Session ID",
                                    label: threadViewModel.id
                                )
                            )
                        )
                    ].compactMap { $0 }
                ),
                SectionModel(
                    model: .content,
                    elements: [
                        (threadVariant == .legacyGroup || threadVariant == .group ? nil :
                            SessionCell.Info(
                                id: .copyThreadId,
                                leftAccessory: .icon(
                                    UIImage(named: "ic_copy")?
                                        .withRenderingMode(.alwaysTemplate)
                                ),
                                title: (threadVariant == .community ?
                                    "COPY_GROUP_URL".localized() :
                                    "vc_conversation_settings_copy_session_id_button_title".localized()
                                ),
                                accessibility: Accessibility(
                                    identifier: "\(ThreadSettingsViewModel.self).copy_thread_id",
                                    label: "Copy Session ID"
                                ),
                                onTap: {
                                    switch threadVariant {
                                        case .contact, .legacyGroup, .group:
                                            UIPasteboard.general.string = threadId

                                        case .community:
                                            guard
                                                let server: String = threadViewModel.openGroupServer,
                                                let roomToken: String = threadViewModel.openGroupRoomToken,
                                                let publicKey: String = threadViewModel.openGroupPublicKey
                                            else { return }

                                            UIPasteboard.general.string = SessionUtil.communityUrlFor(
                                                server: server,
                                                roomToken: roomToken,
                                                publicKey: publicKey
                                            )
                                    }

                                    self?.showToast(
                                        text: "copied".localized(),
                                        backgroundColor: .backgroundSecondary
                                    )
                                }
                            )
                        ),

                        SessionCell.Info(
                            id: .allMedia,
                            leftAccessory: .icon(
                                UIImage(named: "actionsheet_camera_roll_black")?
                                    .withRenderingMode(.alwaysTemplate)
                            ),
                            title: MediaStrings.allMedia,
                            accessibility: Accessibility(
                                identifier: "\(ThreadSettingsViewModel.self).all_media",
                                label: "All media"
                            ),
                            onTap: { [weak self] in
                                self?.transitionToScreen(
                                    MediaGalleryViewModel.createAllMediaViewController(
                                        threadId: threadId,
                                        threadVariant: threadVariant,
                                        focusedAttachmentId: nil
                                    )
                                )
                            }
                        ),

                        SessionCell.Info(
                            id: .searchConversation,
                            leftAccessory: .icon(
                                UIImage(named: "conversation_settings_search")?
                                    .withRenderingMode(.alwaysTemplate)
                            ),
                            title: "CONVERSATION_SETTINGS_SEARCH".localized(),
                            accessibility: Accessibility(
                                identifier: "\(ThreadSettingsViewModel.self).search",
                                label: "Search"
                            ),
                            onTap: { [weak self] in
                                self?.didTriggerSearch()
                            }
                        ),

                        (threadVariant != .community ? nil :
                            SessionCell.Info(
                                id: .addToOpenGroup,
                                leftAccessory: .icon(
                                    UIImage(named: "ic_plus_24")?
                                        .withRenderingMode(.alwaysTemplate)
                                ),
                                title: "vc_conversation_settings_invite_button_title".localized(),
                                accessibility: Accessibility(
                                    identifier: "\(ThreadSettingsViewModel.self).add_to_open_group"
                                ),
                                onTap: { [weak self] in
                                    self?.transitionToScreen(
                                        UserSelectionVC(
                                            with: "vc_conversation_settings_invite_button_title".localized(),
                                            excluding: Set()
                                        ) { [weak self] selectedUsers in
                                            self?.addUsersToOpenGoup(
                                                threadViewModel: threadViewModel,
                                                selectedUsers: selectedUsers
                                            )
                                        }
                                    )
                                }
                            )
                        ),

                        (threadVariant == .community || threadViewModel.threadIsBlocked == true ? nil :
                            SessionCell.Info(
                                id: .disappearingMessages,
                                leftAccessory: .icon(
                                    UIImage(systemName: "timer")?
                                        .withRenderingMode(.alwaysTemplate)
                                ),
                                title: "DISAPPEARING_MESSAGES".localized(),
                                subtitle: (disappearingMessagesConfig.isEnabled ?
                                    String(
                                        format: "DISAPPEARING_MESSAGES_SUBTITLE_DISAPPEAR_AFTER".localized(),
                                        arguments: [disappearingMessagesConfig.durationString]
                                    ) :
                                    "DISAPPEARING_MESSAGES_SUBTITLE_OFF".localized()
                                ),
                                accessibility: Accessibility(
                                    identifier: "\(ThreadSettingsViewModel.self).disappearing_messages",
                                    label: "Disappearing messages"
                                ),
                                onTap: { [weak self] in
                                    self?.transitionToScreen(
                                        SessionTableViewController(
                                            viewModel: ThreadDisappearingMessagesSettingsViewModel(
                                                threadId: threadId,
                                                threadVariant: threadViewModel.threadVariant,
                                                currentUserIsClosedGroupMember: threadViewModel.currentUserIsClosedGroupMember,
                                                currentUserIsClosedGroupAdmin: threadViewModel.currentUserIsClosedGroupAdmin,
                                                config: disappearingMessagesConfig
                                            )
                                        )
                                    )
                                }
                            )
                        ),

                        (!currentUserIsClosedGroupMember ? nil :
                            SessionCell.Info(
                                id: .editGroup,
                                leftAccessory: .icon(
                                    UIImage(named: "table_ic_group_edit")?
                                        .withRenderingMode(.alwaysTemplate)
                                ),
                                title: "EDIT_GROUP_ACTION".localized(),
                                accessibility: Accessibility(
                                    identifier: "Edit group",
                                    label: "Edit group"
                                ),
                                onTap: { [weak self] in
                                    self?.transitionToScreen(
                                        EditClosedGroupVC(threadId: threadId, threadVariant: threadVariant)
                                    )
                                }
                            )
                        ),

                        (!currentUserIsClosedGroupMember ? nil :
                            SessionCell.Info(
                                id: .leaveGroup,
                                leftAccessory: .icon(
                                    UIImage(named: "table_ic_group_leave")?
                                        .withRenderingMode(.alwaysTemplate)
                                ),
                                title: "LEAVE_GROUP_ACTION".localized(),
                                accessibility: Accessibility(
                                    identifier: "Leave group",
                                    label: "Leave group"
                                ),
                                confirmationInfo: ConfirmationModal.Info(
                                    title: "leave_group_confirmation_alert_title".localized(),
                                    body: .attributedText({
                                        if currentUserIsClosedGroupAdmin {
                                            return NSAttributedString(string: "admin_group_leave_warning".localized())
                                        }
                                        
                                        let mutableAttributedString = NSMutableAttributedString(
                                            string: String(
                                                format: "leave_community_confirmation_alert_message".localized(),
                                                threadViewModel.displayName
                                            )
                                        )
                                        mutableAttributedString.addAttribute(
                                            .font,
                                            value: UIFont.boldSystemFont(ofSize: Values.smallFontSize),
                                            range: (mutableAttributedString.string as NSString).range(of: threadViewModel.displayName)
                                        )
                                        return mutableAttributedString
                                    }()),
                                    confirmTitle: "LEAVE_BUTTON_TITLE".localized(),
                                    confirmStyle: .danger,
                                    cancelStyle: .alert_text
                                ),
                                onTap: {
                                    dependencies[singleton: .storage].write { db in
                                        try SessionThread.deleteOrLeave(
                                            db,
                                            threadId: threadId,
                                            threadVariant: threadVariant,
                                            groupLeaveType: .standard,
                                            calledFromConfigHandling: false,
                                            using: dependencies
                                        )
                                    }
                                }
                            )
                        ),
                         
                        (threadViewModel.threadIsNoteToSelf ? nil :
                            SessionCell.Info(
                                id: .notificationSound,
                                leftAccessory: .icon(
                                    UIImage(named: "table_ic_notification_sound")?
                                        .withRenderingMode(.alwaysTemplate)
                                ),
                                title: "SETTINGS_ITEM_NOTIFICATION_SOUND".localized(),
                                rightAccessory: .dropDown(
                                    .dynamicString { notificationSound.displayName }
                                ),
                                onTap: { [weak self] in
                                    self?.transitionToScreen(
                                        SessionTableViewController(
                                            viewModel: NotificationSoundViewModel(threadId: threadId)
                                        )
                                    )
                                }
                            )
                        ),
                        
                        (threadVariant == .contact ? nil :
                            SessionCell.Info(
                                id: .notificationMentionsOnly,
                                leftAccessory: .icon(
                                    UIImage(named: "NotifyMentions")?
                                        .withRenderingMode(.alwaysTemplate)
                                ),
                                title: "vc_conversation_settings_notify_for_mentions_only_title".localized(),
                                subtitle: "vc_conversation_settings_notify_for_mentions_only_explanation".localized(),
                                rightAccessory: .toggle(
                                    .boolValue(
                                        threadViewModel.threadOnlyNotifyForMentions == true,
                                        oldValue: (originalState.threadOnlyNotifyForMentions == true)
                                    )
                                ),
                                isEnabled: (
                                    (
                                        threadViewModel.threadVariant != .legacyGroup &&
                                        threadViewModel.threadVariant != .group
                                    ) ||
                                    currentUserIsClosedGroupMember
                                ),
                                accessibility: Accessibility(
                                    identifier: "Mentions only notification setting",
                                    label: "Mentions only"
                                ),
                                onTap: {
                                    let newValue: Bool = !(threadViewModel.threadOnlyNotifyForMentions == true)
                                    
                                    dependencies[singleton: .storage].writeAsync { db in
                                        try SessionThread
                                            .filter(id: threadId)
                                            .updateAll(
                                                db,
                                                SessionThread.Columns.onlyNotifyForMentions
                                                    .set(to: newValue)
                                            )
                                    }
                                }
                            )
                        ),
                        
                        (threadViewModel.threadIsNoteToSelf ? nil :
                            SessionCell.Info(
                                id: .notificationMute,
                                leftAccessory: .icon(
                                    UIImage(named: "Mute")?
                                        .withRenderingMode(.alwaysTemplate)
                                ),
                                title: "CONVERSATION_SETTINGS_MUTE_LABEL".localized(),
                                rightAccessory: .toggle(
                                    .boolValue(
                                        threadViewModel.threadMutedUntilTimestamp != nil,
                                        oldValue: (originalState.threadMutedUntilTimestamp != nil)
                                    )
                                ),
                                isEnabled: (
                                    (
                                        threadViewModel.threadVariant != .legacyGroup &&
                                        threadViewModel.threadVariant != .group
                                    ) ||
                                    currentUserIsClosedGroupMember
                                ),
                                accessibility: Accessibility(
                                    identifier: "\(ThreadSettingsViewModel.self).mute",
                                    label: "Mute notifications"
                                ),
                                onTap: {
                                    dependencies[singleton: .storage].writeAsync { db in
                                        let currentValue: TimeInterval? = try SessionThread
                                            .filter(id: threadId)
                                            .select(.mutedUntilTimestamp)
                                            .asRequest(of: TimeInterval.self)
                                            .fetchOne(db)
                                        
                                        try SessionThread
                                            .filter(id: threadId)
                                            .updateAll(
                                                db,
                                                SessionThread.Columns.mutedUntilTimestamp.set(
                                                    to: (currentValue == nil ?
                                                        Date.distantFuture.timeIntervalSince1970 :
                                                        nil
                                                    )
                                                )
                                            )
                                    }
                                }
                            )
                        ),
                        
                        (threadViewModel.threadIsNoteToSelf || threadVariant != .contact ? nil :
                            SessionCell.Info(
                                id: .blockUser,
                                leftAccessory: .icon(
                                    UIImage(named: "table_ic_block")?
                                        .withRenderingMode(.alwaysTemplate)
                                ),
                                title: "CONVERSATION_SETTINGS_BLOCK_THIS_USER".localized(),
                                rightAccessory: .toggle(
                                    .boolValue(
                                        threadViewModel.threadIsBlocked == true,
                                        oldValue: (originalState.threadIsBlocked == true)
                                    )
                                ),
                                accessibility: Accessibility(
                                    identifier: "\(ThreadSettingsViewModel.self).block",
                                    label: "Block"
                                ),
                                confirmationInfo: ConfirmationModal.Info(
                                    title: {
                                        guard threadViewModel.threadIsBlocked == true else {
                                            return String(
                                                format: "BLOCK_LIST_BLOCK_USER_TITLE_FORMAT".localized(),
                                                threadViewModel.displayName
                                            )
                                        }
                                        
                                        return String(
                                            format: "BLOCK_LIST_UNBLOCK_TITLE_FORMAT".localized(),
                                            threadViewModel.displayName
                                        )
                                    }(),
                                    body: (threadViewModel.threadIsBlocked == true ? .none :
                                        .text("BLOCK_USER_BEHAVIOR_EXPLANATION".localized())
                                    ),
                                    confirmTitle: (threadViewModel.threadIsBlocked == true ?
                                        "BLOCK_LIST_UNBLOCK_BUTTON".localized() :
                                        "BLOCK_LIST_BLOCK_BUTTON".localized()
                                    ),
                                    confirmAccessibility: Accessibility(identifier: "Confirm block"),
                                    confirmStyle: .danger,
                                    cancelStyle: .alert_text
                                ),
                                onTap: {
                                    let isBlocked: Bool = (threadViewModel.threadIsBlocked == true)
                                    
                                    self?.updateBlockedState(
                                        from: isBlocked,
                                        isBlocked: !isBlocked,
                                        threadId: threadId,
                                        displayName: threadViewModel.displayName,
                                        using: dependencies
                                    )
                                }
                            )
                        )
                    ].compactMap { $0 }
                )
            ]
        }
        .removeDuplicates()
        .handleEvents(didFail: { SNLog("[ThreadSettingsViewModel] Observation failed with error: \($0)") })
        .publisher(in: dependencies[singleton: .storage], scheduling: dependencies[singleton: .scheduler])
        .mapToSessionTableViewData(for: self)
    
    // MARK: - Functions
    
    private func viewProfilePicture(threadViewModel: SessionThreadViewModel) {
        guard
            threadViewModel.threadVariant == .contact,
            let profile: Profile = threadViewModel.profile,
            let profileData: Data = ProfileManager.profileAvatar(profile: profile)
        else { return }
        
        let format: ImageFormat = profileData.guessedImageFormat
        let navController: UINavigationController = StyledNavigationController(
            rootViewController: ProfilePictureVC(
                image: (format == .gif || format == .webp ?
                    nil :
                    UIImage(data: profileData)
                ),
                animatedImage: (format != .gif && format != .webp ?
                    nil :
                    YYImage(data: profileData)
                ),
                title: threadViewModel.displayName
            )
        )
        navController.modalPresentationStyle = .fullScreen
        
        self.transitionToScreen(navController, transitionType: .present)
    }
    
    private func addUsersToOpenGoup(threadViewModel: SessionThreadViewModel, selectedUsers: Set<String>) {
        guard
            let name: String = threadViewModel.openGroupName,
            let server: String = threadViewModel.openGroupServer,
            let roomToken: String = threadViewModel.openGroupRoomToken,
            let publicKey: String = threadViewModel.openGroupPublicKey
        else { return }
        
        let communityUrl: String = SessionUtil.communityUrlFor(
            server: server,
            roomToken: roomToken,
            publicKey: publicKey
        )
        
        dependencies[singleton: .storage].writeAsync { [dependencies] db in
            try selectedUsers.forEach { userId in
                let thread: SessionThread = try SessionThread
                    .fetchOrCreate(db, id: userId, variant: .contact, shouldBeVisible: nil)
                
                try LinkPreview(
                    url: communityUrl,
                    variant: .openGroupInvitation,
                    title: name
                )
                .save(db)
                
                let interaction: Interaction = try Interaction(
                    threadId: thread.id,
                    authorId: userId,
                    variant: .standardOutgoing,
                    timestampMs: SnodeAPI.currentOffsetTimestampMs(),
                    expiresInSeconds: try? DisappearingMessagesConfiguration
                        .select(.durationSeconds)
                        .filter(id: userId)
                        .filter(DisappearingMessagesConfiguration.Columns.isEnabled == true)
                        .asRequest(of: TimeInterval.self)
                        .fetchOne(db),
                    linkPreviewUrl: communityUrl
                )
                .inserted(db)
                
                try MessageSender.send(
                    db,
                    interaction: interaction,
                    threadId: thread.id,
                    threadVariant: thread.variant,
                    using: dependencies
                )
            }
        }
    }
    
    private func updateBlockedState(
        from oldBlockedState: Bool,
        isBlocked: Bool,
        threadId: String,
        displayName: String,
        using dependencies: Dependencies
    ) {
        guard oldBlockedState != isBlocked else { return }
        
        dependencies[singleton: .storage].writeAsync(
            updates: { db in
                try Contact
                    .filter(id: threadId)
                    .updateAllAndConfig(
                        db,
                        Contact.Columns.isBlocked.set(to: isBlocked),
                        using: dependencies
                    )
            },
            completion: { [weak self] db, _ in
                DispatchQueue.main.async {
                    let modal: ConfirmationModal = ConfirmationModal(
                        info: ConfirmationModal.Info(
                            title: (oldBlockedState == false ?
                                "BLOCK_LIST_VIEW_BLOCKED_ALERT_TITLE".localized() :
                                String(
                                    format: "BLOCK_LIST_VIEW_UNBLOCKED_ALERT_TITLE_FORMAT".localized(),
                                    displayName
                                )
                            ),
                            body: (oldBlockedState == true ? .none : .text(
                                String(
                                    format: "BLOCK_LIST_VIEW_BLOCKED_ALERT_MESSAGE_FORMAT".localized(),
                                    displayName
                                )
                            )),
                            accessibility: Accessibility(
                                identifier: "Test_name",
                                label: (oldBlockedState == false ? "User blocked" : "Confirm unblock")
                            ),
                            cancelTitle: "BUTTON_OK".localized(),
                            cancelAccessibility: Accessibility(identifier: "OK_BUTTON"),
                            cancelStyle: .alert_text
                        )
                    )
                    
                    self?.transitionToScreen(modal, transitionType: .present)
                }
            }
        )
    }
}<|MERGE_RESOLUTION|>--- conflicted
+++ resolved
@@ -151,11 +151,7 @@
                                    .trimmingCharacters(in: .whitespacesAndNewlines)
                                self?.oldDisplayName = (updatedNickname.isEmpty ? nil : editedDisplayName)
 
-<<<<<<< HEAD
-                               dependencies[singleton: .storage].writeAsync { db in
-=======
-                               dependencies.storage.writeAsync(using: dependencies) { db in
->>>>>>> 34481b7f
+                               dependencies[singleton: .storage].writeAsync(using: dependencies) { db in
                                    try Profile
                                        .filter(id: threadId)
                                        .updateAllAndConfig(
