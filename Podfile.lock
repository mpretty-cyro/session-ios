--- conflicted
+++ resolved
@@ -27,13 +27,8 @@
   - DifferenceKit/Core (1.3.0)
   - DifferenceKit/UIKitExtension (1.3.0):
     - DifferenceKit/Core
-<<<<<<< HEAD
-  - GRDB.swift/SQLCipher (5.24.1):
-    - SQLCipher (>= 3.4.0)
-=======
   - GRDB.swift/SQLCipher (6.1.0):
     - SQLCipher (>= 3.4.2)
->>>>>>> 06a38868
   - libwebp (1.2.1):
     - libwebp/demux (= 1.2.1)
     - libwebp/mux (= 1.2.1)
@@ -226,13 +221,8 @@
   CocoaLumberjack: 543c79c114dadc3b1aba95641d8738b06b05b646
   CryptoSwift: a532e74ed010f8c95f611d00b8bbae42e9fe7c17
   Curve25519Kit: e63f9859ede02438ae3defc5e1a87e09d1ec7ee6
-<<<<<<< HEAD
-  DifferenceKit: 5659c430bb7fe45876fa32ce5cba5d6167f0c805
-  GRDB.swift: b3180ce2135fc06a453297889b746b1478c4d8c7
-=======
   DifferenceKit: ab185c4d7f9cef8af3fcf593e5b387fb81e999ca
   GRDB.swift: 611778a5e113385373baeb3e2ce474887d1aadb7
->>>>>>> 06a38868
   libwebp: 98a37e597e40bfdb4c911fc98f2c53d0b12d05fc
   Nimble: 5316ef81a170ce87baf72dd961f22f89a602ff84
   NVActivityIndicatorView: 1f6c5687f1171810aa27a3296814dc2d7dec3667
@@ -252,10 +242,6 @@
   YYImage: f1ddd15ac032a58b78bbed1e012b50302d318331
   ZXingObjC: fdbb269f25dd2032da343e06f10224d62f537bdb
 
-<<<<<<< HEAD
-PODFILE CHECKSUM: 5de71c9074a15d27102ff5c839691ae0cd8b1d2d
-=======
-PODFILE CHECKSUM: 7452ce88370eadd58d21fdf6a4c4945d6554ee95
->>>>>>> 06a38868
+PODFILE CHECKSUM: 482e2ac29fa3761333b512c0d29732c1569b0b29
 
 COCOAPODS: 1.11.3