--- conflicted
+++ resolved
@@ -107,27 +107,16 @@
                     elements: [
                         SessionCell.Info(
                             id: .screenLock,
-<<<<<<< HEAD
-                            title: "PRIVACY_SCREEN_SECURITY_LOCK_SESSION_TITLE".localized(),
-                            subtitle: "PRIVACY_SCREEN_SECURITY_LOCK_SESSION_DESCRIPTION".localized(),
-                            trailingAccessory: .toggle(
-                                current.isScreenLockEnabled,
-                                oldValue: previous?.isScreenLockEnabled
-=======
                             title: "lockApp".localized(),
                             subtitle: "lockAppDescriptionIos"
                                 .put(key: "app_name", value: Constants.app_name)
                                 .localized(),
-                            rightAccessory: .toggle(
-                                .boolValue(
-                                    key: .isScreenLockEnabled,
-                                    value: current.isScreenLockEnabled,
-                                    oldValue: (previous ?? current).isScreenLockEnabled
-                                ),
+                            trailingAccessory: .toggle(
+                                current.isScreenLockEnabled,
+                                oldValue: previous?.isScreenLockEnabled,
                                 accessibility: Accessibility(
                                     identifier: "Lock App - Switch"
                                 )
->>>>>>> bd34d1a9
                             ),
                             onTap: { [weak self] in
                                 // Make sure the device has a passcode set before allowing screen lock to
@@ -162,25 +151,14 @@
                     elements: [
                         SessionCell.Info(
                             id: .communityMessageRequests,
-<<<<<<< HEAD
-                            title: "PRIVACY_SCREEN_MESSAGE_REQUESTS_COMMUNITY_TITLE".localized(),
-                            subtitle: "PRIVACY_SCREEN_MESSAGE_REQUESTS_COMMUNITY_DESCRIPTION".localized(),
-                            trailingAccessory: .toggle(
-                                current.checkForCommunityMessageRequests,
-                                oldValue: previous?.checkForCommunityMessageRequests
-=======
                             title: "messageRequestsCommunities".localized(),
                             subtitle: "messageRequestsCommunitiesDescription".localized(),
-                            rightAccessory: .toggle(
-                                .boolValue(
-                                    key: .checkForCommunityMessageRequests,
-                                    value: current.checkForCommunityMessageRequests,
-                                    oldValue: (previous ?? current).checkForCommunityMessageRequests
-                                ),
+                            trailingAccessory: .toggle(
+                                current.checkForCommunityMessageRequests,
+                                oldValue: previous?.checkForCommunityMessageRequests,
                                 accessibility: Accessibility(
                                     identifier: "Community Message Requests - Switch"
                                 )
->>>>>>> bd34d1a9
                             ),
                             onTap: { [weak self] in
                                 dependencies[singleton: .storage].write { db in
@@ -199,25 +177,14 @@
                     elements: [
                         SessionCell.Info(
                             id: .readReceipts,
-<<<<<<< HEAD
-                            title: "PRIVACY_READ_RECEIPTS_TITLE".localized(),
-                            subtitle: "PRIVACY_READ_RECEIPTS_DESCRIPTION".localized(),
-                            trailingAccessory: .toggle(
-                                current.areReadReceiptsEnabled,
-                                oldValue: previous?.areReadReceiptsEnabled
-=======
                             title: "readReceipts".localized(),
                             subtitle: "readReceiptsDescription".localized(),
-                            rightAccessory: .toggle(
-                                .boolValue(
-                                    key: .areReadReceiptsEnabled,
-                                    value: current.areReadReceiptsEnabled,
-                                    oldValue: (previous ?? current).areReadReceiptsEnabled
-                                ),
+                            trailingAccessory: .toggle(
+                                current.areReadReceiptsEnabled,
+                                oldValue: previous?.areReadReceiptsEnabled,
                                 accessibility: Accessibility(
                                     identifier: "Read Receipts - Switch"
                                 )
->>>>>>> bd34d1a9
                             ),
                             onTap: {
                                 dependencies[singleton: .storage].write { db in
@@ -273,21 +240,12 @@
                                     return result
                                 }
                             ),
-<<<<<<< HEAD
                             trailingAccessory: .toggle(
                                 current.typingIndicatorsEnabled,
-                                oldValue: previous?.typingIndicatorsEnabled
-=======
-                            rightAccessory: .toggle(
-                                .boolValue(
-                                    key: .typingIndicatorsEnabled,
-                                    value: current.typingIndicatorsEnabled,
-                                    oldValue: (previous ?? current).typingIndicatorsEnabled
-                                ),
+                                oldValue: previous?.typingIndicatorsEnabled,
                                 accessibility: Accessibility(
                                     identifier: "Typing Indicators - Switch"
                                 )
->>>>>>> bd34d1a9
                             ),
                             onTap: {
                                 dependencies[singleton: .storage].write { db in
@@ -306,25 +264,14 @@
                     elements: [
                         SessionCell.Info(
                             id: .linkPreviews,
-<<<<<<< HEAD
-                            title: "PRIVACY_LINK_PREVIEWS_TITLE".localized(),
-                            subtitle: "PRIVACY_LINK_PREVIEWS_DESCRIPTION".localized(),
-                            trailingAccessory: .toggle(
-                                current.areLinkPreviewsEnabled,
-                                oldValue: previous?.areLinkPreviewsEnabled
-=======
                             title: "linkPreviewsSend".localized(),
                             subtitle: "linkPreviewsDescription".localized(),
-                            rightAccessory: .toggle(
-                                .boolValue(
-                                    key: .areLinkPreviewsEnabled,
-                                    value: current.areLinkPreviewsEnabled,
-                                    oldValue: (previous ?? current).areLinkPreviewsEnabled
-                                ),
+                            trailingAccessory: .toggle(
+                                current.areLinkPreviewsEnabled,
+                                oldValue: previous?.areLinkPreviewsEnabled,
                                 accessibility: Accessibility(
                                     identifier: "Send Link Previews - Switch"
                                 )
->>>>>>> bd34d1a9
                             ),
                             onTap: {
                                 dependencies[singleton: .storage].write { db in
@@ -343,25 +290,14 @@
                     elements: [
                         SessionCell.Info(
                             id: .calls,
-<<<<<<< HEAD
-                            title: "PRIVACY_CALLS_TITLE".localized(),
-                            subtitle: "PRIVACY_CALLS_DESCRIPTION".localized(),
-                            trailingAccessory: .toggle(
-                                current.areCallsEnabled,
-                                oldValue: previous?.areCallsEnabled
-=======
                             title: "callsVoiceAndVideo".localized(),
                             subtitle: "callsVoiceAndVideoToggleDescription".localized(),
-                            rightAccessory: .toggle(
-                                .boolValue(
-                                    key: .areCallsEnabled,
-                                    value: current.areCallsEnabled,
-                                    oldValue: (previous ?? current).areCallsEnabled
-                                ),
+                            trailingAccessory: .toggle(
+                                current.areCallsEnabled,
+                                oldValue: previous?.areCallsEnabled,
                                 accessibility: Accessibility(
                                     identifier: "Voice and Video Calls - Switch"
                                 )
->>>>>>> bd34d1a9
                             ),
                             accessibility: Accessibility(
                                 label: "Allow voice and video calls"
@@ -372,14 +308,9 @@
                                 showCondition: .disabled,
                                 confirmTitle: "theContinue".localized(),
                                 confirmAccessibility: Accessibility(identifier: "Enable"),
-<<<<<<< HEAD
-                                confirmStyle: .textPrimary,
-                                onConfirm: { _ in Permissions.requestMicrophonePermissionIfNeeded(using: dependencies) }
-=======
                                 confirmStyle: .danger,
                                 cancelStyle: .alert_text,
-                                onConfirm: { _ in Permissions.requestMicrophonePermissionIfNeeded() }
->>>>>>> bd34d1a9
+                                onConfirm: { _ in Permissions.requestMicrophonePermissionIfNeeded(using: dependencies) }
                             ),
                             onTap: {
                                 dependencies[singleton: .storage].write { db in
