--- conflicted
+++ resolved
@@ -317,16 +317,11 @@
                 threadVariant: thread.variant,
                 timestampMs: (timestampMs * 1000),
                 userPublicKey: currentUserPublicKey,
-<<<<<<< HEAD
                 openGroup: nil,
                 using: dependencies
-            )
-=======
-                openGroup: nil
             ),
             expiresInSeconds: message.expiresInSeconds,
             expiresStartedAtMs: message.expiresStartedAtMs
->>>>>>> 5b7c9d86
         ).inserted(db)
     }
 }