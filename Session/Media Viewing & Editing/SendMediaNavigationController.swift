--- conflicted
+++ resolved
@@ -212,14 +212,14 @@
     // MARK: Child VC's
 
     private lazy var captureViewController: PhotoCaptureViewController = {
-        let vc = PhotoCaptureViewController()
+        let vc = PhotoCaptureViewController(using: dependencies)
         vc.delegate = self
 
         return vc
     }()
 
     private lazy var mediaLibraryViewController: ImagePickerGridController = {
-        let vc = ImagePickerGridController()
+        let vc = ImagePickerGridController(using: dependencies)
         vc.delegate = self
         vc.collectionView.accessibilityLabel = "Images"
 
@@ -228,33 +228,19 @@
 
     private func pushApprovalViewController() -> Bool {
         guard let sendMediaNavDelegate = self.sendMediaNavDelegate else {
-<<<<<<< HEAD
-            owsFailDebug("sendMediaNavDelegate was unexpectedly nil")
-=======
             Log.error("[SendMediaNavigationController] sendMediaNavDelegate was unexpectedly nil")
->>>>>>> 304423f3
             return false
         }
 
         guard
-<<<<<<< HEAD
             let approvalViewController: AttachmentApprovalViewController = AttachmentApprovalViewController(
-=======
-            let approvalViewController = AttachmentApprovalViewController(
->>>>>>> 304423f3
                 mode: .sharedNavigation,
                 threadId: self.threadId,
                 threadVariant: self.threadVariant,
                 attachments: self.attachments,
                 using: dependencies
             )
-<<<<<<< HEAD
-        else {
-            return false
-        }
-=======
         else { return false }
->>>>>>> 304423f3
         
         approvalViewController.approvalDelegate = self
         approvalViewController.messageText = sendMediaNavDelegate.sendMediaNavInitialMessageText(self)
