// Copyright © 2022 Rangeproof Pty Ltd. All rights reserved.

import Foundation
import CryptoSwift
import GRDB
import PromiseKit
import SessionUtilitiesKit

public protocol OnionRequestAPIType {
    static func sendOnionRequest(to snode: Snode, invoking method: SnodeAPIEndpoint, with parameters: JSON, associatedWith publicKey: String?) -> Promise<Data>
    static func sendOnionRequest(_ request: URLRequest, to server: String, using version: OnionRequestAPIVersion, with x25519PublicKey: String) -> Promise<(OnionRequestResponseInfoType, Data?)>
}

public extension OnionRequestAPIType {
    static func sendOnionRequest(_ request: URLRequest, to server: String, with x25519PublicKey: String) -> Promise<(OnionRequestResponseInfoType, Data?)> {
        sendOnionRequest(request, to: server, using: .v4, with: x25519PublicKey)
    }
}

/// See the "Onion Requests" section of [The Session Whitepaper](https://arxiv.org/pdf/2002.04609.pdf) for more information.
public enum OnionRequestAPI: OnionRequestAPIType {
    private static var buildPathsPromise: Promise<[[Snode]]>? = nil
    
    /// - Note: Should only be accessed from `Threading.workQueue` to avoid race conditions.
    private static var pathFailureCount: [[Snode]: UInt] = [:]
    
    /// - Note: Should only be accessed from `Threading.workQueue` to avoid race conditions.
    private static var snodeFailureCount: [Snode: UInt] = [:]
    
    /// - Note: Should only be accessed from `Threading.workQueue` to avoid race conditions.
    public static var guardSnodes: Set<Snode> = []
    
    // Not a set to ensure we consistently show the same path to the user
    private static var _paths: [[Snode]]?
    public static var paths: [[Snode]] {
        get {
            if let paths: [[Snode]] = _paths { return paths }
            
            let results: [[Snode]]? = Storage.shared.read { db in
                try? Snode.fetchAllOnionRequestPaths(db)
            }
            
            if results?.isEmpty == false { _paths = results }
            return (results ?? [])
        }
        set { _paths = newValue }
    }

    // MARK: - Settings
    
    public static let maxRequestSize = 10_000_000 // 10 MB
    /// The number of snodes (including the guard snode) in a path.
    private static let pathSize: UInt = 3
    /// The number of times a path can fail before it's replaced.
    private static let pathFailureThreshold: UInt = 3
    /// The number of times a snode can fail before it's replaced.
    private static let snodeFailureThreshold: UInt = 3
    /// The number of paths to maintain.
    public static let targetPathCount: UInt = 2

    /// The number of guard snodes required to maintain `targetPathCount` paths.
    private static var targetGuardSnodeCount: UInt { return targetPathCount } // One per path
    
    // MARK: - Onion Building Result
    
    private typealias OnionBuildingResult = (guardSnode: Snode, finalEncryptionResult: AESGCM.EncryptionResult, destinationSymmetricKey: Data)

    // MARK: - Private API
    /// Tests the given snode. The returned promise errors out if the snode is faulty; the promise is fulfilled otherwise.
    private static func testSnode(_ snode: Snode) -> Promise<Void> {
        let (promise, seal) = Promise<Void>.pending()
        
        DispatchQueue.global(qos: .userInitiated).async {
            let url = "\(snode.address):\(snode.port)/get_stats/v1"
            let timeout: TimeInterval = 3 // Use a shorter timeout for testing
            
            HTTP.execute(.get, url, timeout: timeout)
                .done2 { responseData in
                    guard let responseJson: JSON = try? JSONSerialization.jsonObject(with: responseData, options: [ .fragmentsAllowed ]) as? JSON else {
                        throw HTTP.Error.invalidJSON
                    }
                    guard let version = responseJson["version"] as? String else {
                        return seal.reject(OnionRequestAPIError.missingSnodeVersion)
                    }
                    
                    if version >= "2.0.7" {
                        seal.fulfill(())
                    }
                    else {
                        SNLog("Unsupported snode version: \(version).")
                        seal.reject(OnionRequestAPIError.unsupportedSnodeVersion(version))
                    }
                }
                .catch2 { error in
                    seal.reject(error)
                }
        }
        
        return promise
    }

    /// Finds `targetGuardSnodeCount` guard snodes to use for path building. The returned promise errors out with `Error.insufficientSnodes`
    /// if not enough (reliable) snodes are available.
    private static func getGuardSnodes(reusing reusableGuardSnodes: [Snode]) -> Promise<Set<Snode>> {
        if guardSnodes.count >= targetGuardSnodeCount {
            return Promise<Set<Snode>> { $0.fulfill(guardSnodes) }
        }
        else {
            SNLog("Populating guard snode cache.")
            // Sync on LokiAPI.workQueue
            var unusedSnodes = SnodeAPI.snodePool.subtracting(reusableGuardSnodes)
            let reusableGuardSnodeCount = UInt(reusableGuardSnodes.count)
            
            guard unusedSnodes.count >= (targetGuardSnodeCount - reusableGuardSnodeCount) else {
                return Promise(error: OnionRequestAPIError.insufficientSnodes)
            }
            
            func getGuardSnode() -> Promise<Snode> {
                // randomElement() uses the system's default random generator, which
                // is cryptographically secure
                guard let candidate = unusedSnodes.randomElement() else {
                    return Promise<Snode> { $0.reject(OnionRequestAPIError.insufficientSnodes) }
                }
                
                unusedSnodes.remove(candidate) // All used snodes should be unique
                SNLog("Testing guard snode: \(candidate).")
                
                // Loop until a reliable guard snode is found
                return testSnode(candidate).map2 { candidate }.recover(on: DispatchQueue.main) { _ in
                    withDelay(0.1, completionQueue: Threading.workQueue) { getGuardSnode() }
                }
            }
            
            let promises = (0..<(targetGuardSnodeCount - reusableGuardSnodeCount)).map { _ in
                getGuardSnode()
            }
            
            return when(fulfilled: promises).map2 { guardSnodes in
                let guardSnodesAsSet = Set(guardSnodes + reusableGuardSnodes)
                OnionRequestAPI.guardSnodes = guardSnodesAsSet
                
                return guardSnodesAsSet
            }
        }
    }

    /// Builds and returns `targetPathCount` paths. The returned promise errors out with `Error.insufficientSnodes`
    /// if not enough (reliable) snodes are available.
    @discardableResult
    private static func buildPaths(reusing reusablePaths: [[Snode]]) -> Promise<[[Snode]]> {
        if let existingBuildPathsPromise = buildPathsPromise { return existingBuildPathsPromise }
        SNLog("Building onion request paths.")
        DispatchQueue.main.async {
            NotificationCenter.default.post(name: .buildingPaths, object: nil)
        }
        let reusableGuardSnodes = reusablePaths.map { $0[0] }
        let promise: Promise<[[Snode]]> = getGuardSnodes(reusing: reusableGuardSnodes)
            .map2 { guardSnodes -> [[Snode]] in
                var unusedSnodes = SnodeAPI.snodePool
                    .subtracting(guardSnodes)
                    .subtracting(reusablePaths.flatMap { $0 })
                let reusableGuardSnodeCount = UInt(reusableGuardSnodes.count)
                let pathSnodeCount = (targetGuardSnodeCount - reusableGuardSnodeCount) * pathSize - (targetGuardSnodeCount - reusableGuardSnodeCount)
                
                guard unusedSnodes.count >= pathSnodeCount else { throw OnionRequestAPIError.insufficientSnodes }
                
                // Don't test path snodes as this would reveal the user's IP to them
                return guardSnodes.subtracting(reusableGuardSnodes).map { guardSnode in
                    let result = [ guardSnode ] + (0..<(pathSize - 1)).map { _ in
                        // randomElement() uses the system's default random generator, which is cryptographically secure
                        let pathSnode = unusedSnodes.randomElement()! // Safe because of the pathSnodeCount check above
                        unusedSnodes.remove(pathSnode) // All used snodes should be unique
                        return pathSnode
                    }
                    
                    SNLog("Built new onion request path: \(result.prettifiedDescription).")
                    return result
                }
            }
            .map2 { paths in
                OnionRequestAPI.paths = paths + reusablePaths
                
                Storage.shared.write { db in
                    SNLog("Persisting onion request paths to database.")
                    try? paths.save(db)
                }
                
                DispatchQueue.main.async {
                    NotificationCenter.default.post(name: .pathsBuilt, object: nil)
                }
                return paths
            }
        
        promise.done2 { _ in buildPathsPromise = nil }
        promise.catch2 { _ in buildPathsPromise = nil }
        buildPathsPromise = promise
        return promise
    }

    /// Returns a `Path` to be used for building an onion request. Builds new paths as needed.
    private static func getPath(excluding snode: Snode?) -> Promise<[Snode]> {
        guard pathSize >= 1 else { preconditionFailure("Can't build path of size zero.") }
        
        let paths: [[Snode]] = OnionRequestAPI.paths
        
        if !paths.isEmpty {
            guardSnodes.formUnion([ paths[0][0] ])
            
            if paths.count >= 2 {
                guardSnodes.formUnion([ paths[1][0] ])
            }
        }
        
        // randomElement() uses the system's default random generator, which is cryptographically secure
        if
            paths.count >= targetPathCount,
            let targetPath: [Snode] = paths
                .filter({ snode == nil || !$0.contains(snode!) })
                .randomElement()
        {
            return Promise { $0.fulfill(targetPath) }
        }
        else if !paths.isEmpty {
            if let snode = snode {
                if let path = paths.first(where: { !$0.contains(snode) }) {
                    buildPaths(reusing: paths) // Re-build paths in the background
                    return Promise { $0.fulfill(path) }
                }
                else {
                    return buildPaths(reusing: paths).map2 { paths in
                        guard let path: [Snode] = paths.filter({ !$0.contains(snode) }).randomElement() else {
                            throw OnionRequestAPIError.insufficientSnodes
                        }
                        
                        return path
                    }
                }
            }
            else {
                buildPaths(reusing: paths) // Re-build paths in the background
                
                guard let path: [Snode] = paths.randomElement() else {
                    return Promise(error: OnionRequestAPIError.insufficientSnodes)
                }
                
                return Promise { $0.fulfill(path) }
            }
        }
        else {
            return buildPaths(reusing: []).map2 { paths in
                if let snode = snode {
                    if let path = paths.filter({ !$0.contains(snode) }).randomElement() {
                        return path
                    }
                    
                    throw OnionRequestAPIError.insufficientSnodes
                }
                
                guard let path: [Snode] = paths.randomElement() else {
                    throw OnionRequestAPIError.insufficientSnodes
                }
                
                return path
            }
        }
    }

    private static func dropGuardSnode(_ snode: Snode) {
        #if DEBUG
        dispatchPrecondition(condition: .onQueue(Threading.workQueue))
        #endif
        guardSnodes = guardSnodes.filter { $0 != snode }
    }

    private static func drop(_ snode: Snode) throws {
        #if DEBUG
        dispatchPrecondition(condition: .onQueue(Threading.workQueue))
        #endif
        // We repair the path here because we can do it sync. In the case where we drop a whole
        // path we leave the re-building up to getPath(excluding:) because re-building the path
        // in that case is async.
        OnionRequestAPI.snodeFailureCount[snode] = 0
        var oldPaths = paths
        guard let pathIndex = oldPaths.firstIndex(where: { $0.contains(snode) }) else { return }
        var path = oldPaths[pathIndex]
        guard let snodeIndex = path.firstIndex(of: snode) else { return }
        path.remove(at: snodeIndex)
        let unusedSnodes = SnodeAPI.snodePool.subtracting(oldPaths.flatMap { $0 })
        guard !unusedSnodes.isEmpty else { throw OnionRequestAPIError.insufficientSnodes }
        // randomElement() uses the system's default random generator, which is cryptographically secure
        path.append(unusedSnodes.randomElement()!)
        // Don't test the new snode as this would reveal the user's IP
        oldPaths.remove(at: pathIndex)
        let newPaths = oldPaths + [ path ]
        paths = newPaths
        
        Storage.shared.write { db in
            SNLog("Persisting onion request paths to database.")
            try? newPaths.save(db)
        }
    }

    private static func drop(_ path: [Snode]) {
        #if DEBUG
        dispatchPrecondition(condition: .onQueue(Threading.workQueue))
        #endif
        OnionRequestAPI.pathFailureCount[path] = 0
        var paths = OnionRequestAPI.paths
        guard let pathIndex = paths.firstIndex(of: path) else { return }
        paths.remove(at: pathIndex)
        OnionRequestAPI.paths = paths
        
        Storage.shared.write { db in
            guard !paths.isEmpty else {
                SNLog("Clearing onion request paths.")
                try? Snode.clearOnionRequestPaths(db)
                return
            }
            
            SNLog("Persisting onion request paths to database.")
            try? paths.save(db)
        }
    }

    /// Builds an onion around `payload` and returns the result.
    private static func buildOnion(around payload: Data, targetedAt destination: OnionRequestAPIDestination) -> Promise<OnionBuildingResult> {
        var guardSnode: Snode!
        var targetSnodeSymmetricKey: Data! // Needed by invoke(_:on:with:) to decrypt the response sent back by the destination
        var encryptionResult: AESGCM.EncryptionResult!
        var snodeToExclude: Snode?
        
        if case .snode(let snode) = destination { snodeToExclude = snode }
        
<<<<<<< HEAD
        return getPath(excluding: snodeToExclude).then2 { path -> Promise<AESGCM.EncryptionResult> in
            guardSnode = path.first!
            // Encrypt in reverse order, i.e. the destination first
            return encrypt(payload, for: destination).then2 { r -> Promise<AESGCM.EncryptionResult> in
                targetSnodeSymmetricKey = r.symmetricKey
                // Recursively encrypt the layers of the onion (again in reverse order)
                encryptionResult = r
                var path = path
                var rhs = destination
                func addLayer() -> Promise<AESGCM.EncryptionResult> {
                    if path.isEmpty {
                        return Promise<AESGCM.EncryptionResult> { $0.fulfill(encryptionResult) }
                    } else {
                        let lhs = Destination.snode(path.removeLast())
                        return OnionRequestAPI.encryptHop(from: lhs, to: rhs, using: encryptionResult).then2 { r -> Promise<AESGCM.EncryptionResult> in
                            encryptionResult = r
                            rhs = lhs
                            return addLayer()
=======
        return getPath(excluding: snodeToExclude)
            .then2 { path -> Promise<AESGCM.EncryptionResult> in
                guardSnode = path.first!
                
                // Encrypt in reverse order, i.e. the destination first
                return encrypt(payload, for: destination)
                    .then2 { r -> Promise<AESGCM.EncryptionResult> in
                        targetSnodeSymmetricKey = r.symmetricKey
                        
                        // Recursively encrypt the layers of the onion (again in reverse order)
                        encryptionResult = r
                        var path = path
                        var rhs = destination
                        
                        func addLayer() -> Promise<AESGCM.EncryptionResult> {
                            guard !path.isEmpty else {
                                return Promise<AESGCM.EncryptionResult> { $0.fulfill(encryptionResult) }
                            }
                            
                            let lhs = OnionRequestAPIDestination.snode(path.removeLast())
                            return OnionRequestAPI
                                .encryptHop(from: lhs, to: rhs, using: encryptionResult)
                                .then2 { r -> Promise<AESGCM.EncryptionResult> in
                                    encryptionResult = r
                                    rhs = lhs
                                    return addLayer()
                                }
>>>>>>> aed1b731
                        }
                        
                        return addLayer()
                    }
            }
            .map2 { _ in (guardSnode, encryptionResult, targetSnodeSymmetricKey) }
    }

    // MARK: - Public API
    
    /// Sends an onion request to `snode`. Builds new paths as needed.
    public static func sendOnionRequest(to snode: Snode, invoking method: SnodeAPIEndpoint, with parameters: JSON, associatedWith publicKey: String? = nil) -> Promise<Data> {
        let payloadJson: JSON = [ "method" : method.rawValue, "params" : parameters ]
        
        guard let payload: Data = try? JSONSerialization.data(withJSONObject: payloadJson, options: []) else {
            return Promise(error: HTTP.Error.invalidJSON)
        }
        
        /// **Note:** Currently the service nodes only support V3 Onion Requests
        return sendOnionRequest(with: payload, to: OnionRequestAPIDestination.snode(snode), version: .v3)
            .map { _, maybeData in
                guard let data: Data = maybeData else { throw HTTP.Error.invalidResponse }
                
                return data
            }
            .recover2 { error -> Promise<Data> in
                guard case OnionRequestAPIError.httpRequestFailedAtDestination(let statusCode, let data, _) = error else {
                    throw error
                }
                
                throw SnodeAPI.handleError(withStatusCode: statusCode, data: data, forSnode: snode, associatedWith: publicKey) ?? error
            }
    }

    /// Sends an onion request to `server`. Builds new paths as needed.
    public static func sendOnionRequest(_ request: URLRequest, to server: String, using version: OnionRequestAPIVersion = .v4, with x25519PublicKey: String) -> Promise<(OnionRequestResponseInfoType, Data?)> {
        guard let url = request.url, let host = request.url?.host else {
            return Promise(error: OnionRequestAPIError.invalidURL)
        }
        
        let scheme: String? = url.scheme
        let port: UInt16? = url.port.map { UInt16($0) }
        
        guard let payload: Data = generatePayload(for: request, with: version) else {
            return Promise(error: OnionRequestAPIError.invalidRequestInfo)
        }
        
        let destination = OnionRequestAPIDestination.server(
            host: host,
            target: version.rawValue,
            x25519PublicKey: x25519PublicKey,
            scheme: scheme,
            port: port
        )
        let promise = sendOnionRequest(with: payload, to: destination, version: version)
        promise.catch2 { error in
            SNLog("Couldn't reach server: \(url) due to error: \(error).")
        }
        return promise
    }

<<<<<<< HEAD
    internal static func sendOnionRequest(with payload: JSON, to destination: Destination) -> Promise<JSON> {
        let (promise, seal) = Promise<JSON>.pending()
=======
    public static func sendOnionRequest(with payload: Data, to destination: OnionRequestAPIDestination, version: OnionRequestAPIVersion) -> Promise<(OnionRequestResponseInfoType, Data?)> {
        let (promise, seal) = Promise<(OnionRequestResponseInfoType, Data?)>.pending()
>>>>>>> aed1b731
        var guardSnode: Snode?
        
        Threading.workQueue.async { // Avoid race conditions on `guardSnodes` and `paths`
            buildOnion(around: payload, targetedAt: destination)
                .done2 { intermediate in
                    guardSnode = intermediate.guardSnode
                    let url = "\(guardSnode!.address):\(guardSnode!.port)/onion_req/v2"
                    let finalEncryptionResult = intermediate.finalEncryptionResult
                    let onion = finalEncryptionResult.ciphertext
                    if case OnionRequestAPIDestination.server = destination, Double(onion.count) > 0.75 * Double(maxRequestSize) {
                        SNLog("Approaching request size limit: ~\(onion.count) bytes.")
                    }
                    let parameters: JSON = [
                        "ephemeral_key" : finalEncryptionResult.ephemeralPublicKey.toHexString()
                    ]
                    let body: Data
                    do {
                        body = try encode(ciphertext: onion, json: parameters)
                    } catch {
                        return seal.reject(error)
                    }
                    let destinationSymmetricKey = intermediate.destinationSymmetricKey
                    
                    HTTP.execute(.post, url, body: body)
                        .done2 { responseData in
                            handleResponse(
                                responseData: responseData,
                                destinationSymmetricKey: destinationSymmetricKey,
                                version: version,
                                destination: destination,
                                seal: seal
                            )
                        }
                        .catch2 { error in
                            seal.reject(error)
                        }
                }
                .catch2 { error in
                    seal.reject(error)
                }
        }
        
        promise.catch2 { error in // Must be invoked on Threading.workQueue
            guard case HTTP.Error.httpRequestFailed(let statusCode, let data) = error, let guardSnode = guardSnode else {
                return
            }
            
            let path = paths.first { $0.contains(guardSnode) }
            
            func handleUnspecificError() {
                guard let path = path else { return }
                
                var pathFailureCount = OnionRequestAPI.pathFailureCount[path] ?? 0
                pathFailureCount += 1
                
                if pathFailureCount >= pathFailureThreshold {
                    dropGuardSnode(guardSnode)
                    path.forEach { snode in
                        SnodeAPI.handleError(withStatusCode: statusCode, data: data, forSnode: snode) // Intentionally don't throw
                    }
                    
                    drop(path)
                }
                else {
                    OnionRequestAPI.pathFailureCount[path] = pathFailureCount
                }
            }
            
            let prefix = "Next node not found: "
            let json: JSON?
            
            if let data: Data = data, let processedJson = try? JSONSerialization.jsonObject(with: data, options: [ .fragmentsAllowed ]) as? JSON {
                json = processedJson
            }
            else if let data: Data = data, let result: String = String(data: data, encoding: .utf8) {
                json = [ "result": result ]
            }
            else {
                json = nil
            }
            
            if let message = json?["result"] as? String, message.hasPrefix(prefix) {
                let ed25519PublicKey = message[message.index(message.startIndex, offsetBy: prefix.count)..<message.endIndex]
                
                if let path = path, let snode = path.first(where: { $0.ed25519PublicKey == ed25519PublicKey }) {
                    var snodeFailureCount = OnionRequestAPI.snodeFailureCount[snode] ?? 0
                    snodeFailureCount += 1
                    
                    if snodeFailureCount >= snodeFailureThreshold {
                        SnodeAPI.handleError(withStatusCode: statusCode, data: data, forSnode: snode) // Intentionally don't throw
                        do {
                            try drop(snode)
                        }
                        catch {
                            handleUnspecificError()
                        }
                    }
                    else {
                        OnionRequestAPI.snodeFailureCount[snode] = snodeFailureCount
                    }
                } else {
                    // Do nothing
                }
            }
            else if let message = json?["result"] as? String, message == "Loki Server error" {
                // Do nothing
            }
            else if case .server(let host, _, _, _, _) = destination, host == "116.203.70.33" && statusCode == 0 {
                // FIXME: Temporary thing to kick out nodes that can't talk to the V2 OGS yet
                handleUnspecificError()
            }
            else if statusCode == 0 { // Timeout
                // Do nothing
            }
            else {
                handleUnspecificError()
            }
        }
        
        return promise
    }
    
    // MARK: - Version Handling
    
    private static func generatePayload(for request: URLRequest, with version: OnionRequestAPIVersion) -> Data? {
        guard let url = request.url else { return nil }
        
        switch version {
            // V2 and V3 Onion Requests have the same structure
            case .v2, .v3:
                var rawHeaders = request.allHTTPHeaderFields ?? [:]
                rawHeaders.removeValue(forKey: "User-Agent")
                var headers: JSON = rawHeaders.mapValues { value in
                    switch value.lowercased() {
                        case "true": return true
                        case "false": return false
                        default: return value
                    }
                }
                
                var endpoint = url.path.removingPrefix("/")
                if let query = url.query { endpoint += "?\(query)" }
                let bodyAsString: String
                
                if let body: Data = request.httpBody {
                    headers["Content-Type"] = "application/json"    // Assume data is JSON
                    bodyAsString = (String(data: body, encoding: .utf8) ?? "null")
                }
                else {
                    bodyAsString = "null"
                }
                
                let payload: JSON = [
                    "body" : bodyAsString,
                    "endpoint" : endpoint,
                    "method" : request.httpMethod!,
                    "headers" : headers
                ]
                
                guard let jsonData: Data = try? JSONSerialization.data(withJSONObject: payload, options: []) else { return nil }
                
                return jsonData
                
            // V4 Onion Requests have a very different structure
            case .v4:
                // Note: We need to remove the leading forward slash unless we are explicitly hitting a legacy
                // endpoint (in which case we need it to ensure the request signing works correctly
                let endpoint: String = url.path
                    .appending(url.query.map { value in "?\(value)" })
                
                let requestInfo: RequestInfo = RequestInfo(
                    method: (request.httpMethod ?? "GET"),   // The default (if nil) is 'GET'
                    endpoint: endpoint,
                    headers: (request.allHTTPHeaderFields ?? [:])
                        .setting(
                            "Content-Type",
                            (request.httpBody == nil ? nil :
                                // Default to JSON if not defined
                                ((request.allHTTPHeaderFields ?? [:])["Content-Type"] ?? "application/json")
                            )
                        )
                        .removingValue(forKey: "User-Agent")
                )
                
                /// Generate the Bencoded payload in the form `l{requestInfoLength}:{requestInfo}{bodyLength}:{body}e`
                guard let requestInfoData: Data = try? JSONEncoder().encode(requestInfo) else { return nil }
                guard let prefixData: Data = "l\(requestInfoData.count):".data(using: .ascii), let suffixData: Data = "e".data(using: .ascii) else {
                    return nil
                }
                
                if let body: Data = request.httpBody, let bodyCountData: Data = "\(body.count):".data(using: .ascii) {
                    return (prefixData + requestInfoData + bodyCountData + body + suffixData)
                }
                
                return (prefixData + requestInfoData + suffixData)
        }
    }
    
    private static func handleResponse(
        responseData: Data,
        destinationSymmetricKey: Data,
        version: OnionRequestAPIVersion,
        destination: OnionRequestAPIDestination,
        seal: Resolver<(OnionRequestResponseInfoType, Data?)>
    ) {
        switch version {
            // V2 and V3 Onion Requests have the same structure for responses
            case .v2, .v3:
                let json: JSON
                
                if let processedJson = try? JSONSerialization.jsonObject(with: responseData, options: [ .fragmentsAllowed ]) as? JSON {
                    json = processedJson
                }
                else if let result: String = String(data: responseData, encoding: .utf8) {
                    json = [ "result": result ]
                }
                else {
                    return seal.reject(HTTP.Error.invalidJSON)
                }
                
                guard let base64EncodedIVAndCiphertext = json["result"] as? String, let ivAndCiphertext = Data(base64Encoded: base64EncodedIVAndCiphertext), ivAndCiphertext.count >= AESGCM.ivSize else {
                    return seal.reject(HTTP.Error.invalidJSON)
                }
                
                do {
                    let data = try AESGCM.decrypt(ivAndCiphertext, with: destinationSymmetricKey)
                    
                    guard let json = try JSONSerialization.jsonObject(with: data, options: [ .fragmentsAllowed ]) as? JSON, let statusCode = json["status_code"] as? Int ?? json["status"] as? Int else {
                        return seal.reject(HTTP.Error.invalidJSON)
                    }
                    
                    if statusCode == 406 { // Clock out of sync
                        SNLog("The user's clock is out of sync with the service node network.")
                        return seal.reject(SnodeAPIError.clockOutOfSync)
                    }
                    
                    if statusCode == 401 { // Signature verification failed
                        SNLog("Failed to verify the signature.")
                        return seal.reject(SnodeAPIError.signatureVerificationFailed)
                    }
                    
                    if let bodyAsString = json["body"] as? String {
                        guard let bodyAsData = bodyAsString.data(using: .utf8) else {
                            return seal.reject(HTTP.Error.invalidResponse)
                        }
                        guard let body = try? JSONSerialization.jsonObject(with: bodyAsData, options: [ .fragmentsAllowed ]) as? JSON else {
                            return seal.reject(OnionRequestAPIError.httpRequestFailedAtDestination(statusCode: UInt(statusCode), data: bodyAsData, destination: destination))
                        }
                        
                        if let timestamp = body["t"] as? Int64 {
                            let offset = timestamp - Int64(floor(Date().timeIntervalSince1970 * 1000))
                            SnodeAPI.clockOffset = offset
                        }
                        
                        guard 200...299 ~= statusCode else {
                            return seal.reject(OnionRequestAPIError.httpRequestFailedAtDestination(statusCode: UInt(statusCode), data: bodyAsData, destination: destination))
                        }
                        
                        return seal.fulfill((OnionRequestAPI.ResponseInfo(code: statusCode, headers: [:]), bodyAsData))
                    }
                    
                    guard 200...299 ~= statusCode else {
                        return seal.reject(OnionRequestAPIError.httpRequestFailedAtDestination(statusCode: UInt(statusCode), data: data, destination: destination))
                    }
                    
                    return seal.fulfill((OnionRequestAPI.ResponseInfo(code: statusCode, headers: [:]), data))
                    
                }
                catch {
                    return seal.reject(error)
                }
            
            // V4 Onion Requests have a very different structure for responses
            case .v4:
                guard responseData.count >= AESGCM.ivSize else { return seal.reject(HTTP.Error.invalidResponse) }
                
                do {
                    let data: Data = try AESGCM.decrypt(responseData, with: destinationSymmetricKey)
                    
                    // The data will be in the form of `l123:jsone` or `l123:json456:bodye` so we need to break the data into
                    // parts to properly process it
                    guard let responseString: String = String(data: data, encoding: .ascii), responseString.starts(with: "l") else {
                        return seal.reject(HTTP.Error.invalidResponse)
                    }
                    
                    let stringParts: [String.SubSequence] = responseString.split(separator: ":")
                    
                    guard stringParts.count > 1, let infoLength: Int = Int(stringParts[0].suffix(from: stringParts[0].index(stringParts[0].startIndex, offsetBy: 1))) else {
                        return seal.reject(HTTP.Error.invalidResponse)
                    }
                    
                    let infoStringStartIndex: String.Index = responseString.index(responseString.startIndex, offsetBy: "l\(infoLength):".count)
                    let infoStringEndIndex: String.Index = responseString.index(infoStringStartIndex, offsetBy: infoLength)
                    let infoString: String = String(responseString[infoStringStartIndex..<infoStringEndIndex])

                    guard let infoStringData: Data = infoString.data(using: .utf8), let responseInfo: ResponseInfo = try? JSONDecoder().decode(ResponseInfo.self, from: infoStringData) else {
                        return seal.reject(HTTP.Error.invalidResponse)
                    }

                    // Custom handle a clock out of sync error (v4 returns '425' but included the '406' just in case)
                    guard responseInfo.code != 406 && responseInfo.code != 425 else {
                        SNLog("The user's clock is out of sync with the service node network.")
                        return seal.reject(SnodeAPIError.clockOutOfSync)
                    }
                    
                    guard responseInfo.code != 401 else { // Signature verification failed
                        SNLog("Failed to verify the signature.")
                        return seal.reject(SnodeAPIError.signatureVerificationFailed)
                    }
                    
                    // Handle error status codes
                    guard 200...299 ~= responseInfo.code else {
                        return seal.reject(
                            OnionRequestAPIError.httpRequestFailedAtDestination(
                                statusCode: UInt(responseInfo.code),
                                data: data,
                                destination: destination
                            )
                        )
                    }
                    
                    // If there is no data in the response then just return the ResponseInfo
                    guard responseString.count > "l\(infoLength)\(infoString)e".count else {
                        return seal.fulfill((responseInfo, nil))
                    }
                    
                    // Extract the response data as well
                    let dataString: String = String(responseString.suffix(from: infoStringEndIndex))
                    let dataStringParts: [String.SubSequence] = dataString.split(separator: ":")
                    
                    guard dataStringParts.count > 1, let finalDataLength: Int = Int(dataStringParts[0]), let suffixData: Data = "e".data(using: .utf8) else {
                        return seal.reject(HTTP.Error.invalidResponse)
                    }
                    
                    let dataBytes: Array<UInt8> = Array(data)
                    let dataEndIndex: Int = (dataBytes.count - suffixData.count)
                    let dataStartIndex: Int = (dataEndIndex - finalDataLength)
                    let finalDataBytes: ArraySlice<UInt8> = dataBytes[dataStartIndex..<dataEndIndex]
                    let finalData: Data = Data(finalDataBytes)
                    
                    return seal.fulfill((responseInfo, finalData))
                }
                catch {
                    return seal.reject(error)
                }
        }
    }
}<|MERGE_RESOLUTION|>--- conflicted
+++ resolved
@@ -198,7 +198,7 @@
     }
 
     /// Returns a `Path` to be used for building an onion request. Builds new paths as needed.
-    private static func getPath(excluding snode: Snode?) -> Promise<[Snode]> {
+    public static func getPath(excluding snode: Snode?) -> Promise<[Snode]> {
         guard pathSize >= 1 else { preconditionFailure("Can't build path of size zero.") }
         
         let paths: [[Snode]] = OnionRequestAPI.paths
@@ -331,26 +331,6 @@
         
         if case .snode(let snode) = destination { snodeToExclude = snode }
         
-<<<<<<< HEAD
-        return getPath(excluding: snodeToExclude).then2 { path -> Promise<AESGCM.EncryptionResult> in
-            guardSnode = path.first!
-            // Encrypt in reverse order, i.e. the destination first
-            return encrypt(payload, for: destination).then2 { r -> Promise<AESGCM.EncryptionResult> in
-                targetSnodeSymmetricKey = r.symmetricKey
-                // Recursively encrypt the layers of the onion (again in reverse order)
-                encryptionResult = r
-                var path = path
-                var rhs = destination
-                func addLayer() -> Promise<AESGCM.EncryptionResult> {
-                    if path.isEmpty {
-                        return Promise<AESGCM.EncryptionResult> { $0.fulfill(encryptionResult) }
-                    } else {
-                        let lhs = Destination.snode(path.removeLast())
-                        return OnionRequestAPI.encryptHop(from: lhs, to: rhs, using: encryptionResult).then2 { r -> Promise<AESGCM.EncryptionResult> in
-                            encryptionResult = r
-                            rhs = lhs
-                            return addLayer()
-=======
         return getPath(excluding: snodeToExclude)
             .then2 { path -> Promise<AESGCM.EncryptionResult> in
                 guardSnode = path.first!
@@ -378,7 +358,6 @@
                                     rhs = lhs
                                     return addLayer()
                                 }
->>>>>>> aed1b731
                         }
                         
                         return addLayer()
@@ -440,13 +419,8 @@
         return promise
     }
 
-<<<<<<< HEAD
-    internal static func sendOnionRequest(with payload: JSON, to destination: Destination) -> Promise<JSON> {
-        let (promise, seal) = Promise<JSON>.pending()
-=======
-    public static func sendOnionRequest(with payload: Data, to destination: OnionRequestAPIDestination, version: OnionRequestAPIVersion) -> Promise<(OnionRequestResponseInfoType, Data?)> {
+    internal static func sendOnionRequest(with payload: Data, to destination: OnionRequestAPIDestination, version: OnionRequestAPIVersion) -> Promise<(OnionRequestResponseInfoType, Data?)> {
         let (promise, seal) = Promise<(OnionRequestResponseInfoType, Data?)>.pending()
->>>>>>> aed1b731
         var guardSnode: Snode?
         
         Threading.workQueue.async { // Avoid race conditions on `guardSnodes` and `paths`
@@ -571,7 +545,7 @@
     
     // MARK: - Version Handling
     
-    private static func generatePayload(for request: URLRequest, with version: OnionRequestAPIVersion) -> Data? {
+    internal static func generatePayload(for request: URLRequest, with version: OnionRequestAPIVersion) -> Data? {
         guard let url = request.url else { return nil }
         
         switch version {
