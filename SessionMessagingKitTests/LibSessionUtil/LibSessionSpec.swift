--- conflicted
+++ resolved
@@ -15,19 +15,13 @@
     override class func spec() {
         // MARK: - libSession
         describe("libSession") {
-<<<<<<< HEAD
-            ConfigContacts.tests()
-            ConfigUserProfile.tests()
-            ConfigConvoInfoVolatile.tests()
-            ConfigUserGroups.tests()
-            ConfigGroupInfo.tests()
-            ConfigGroupMembers.tests()
-            ConfigGroupKeys.tests()
-=======
             contactsSpec()
             userProfileSpec()
             convoInfoVolatileSpec()
             userGroupsSpec()
+            groupInfoSpec()
+            groupMembersSpec()
+            groupKeysSpec()
             
             // MARK: -- parses community URLs correctly
             it("parses community URLs correctly") {
@@ -1804,7 +1798,170 @@
                     ]))
                 }
             }
->>>>>>> 34481b7f
+        }
+    }
+}
+
+// MARK: - GROUP_INFO
+
+fileprivate extension LibSessionSpec {
+    class func groupInfoSpec() {
+        context("GROUP_INFO") {
+            // MARK: -- generates config correctly
+            it("generates config correctly") {
+                let userSeed: Data = Data(hex: "0123456789abcdef0123456789abcdef")
+                let seed: Data = Data(
+                    hex: "0123456789abcdef0123456789abcdeffedcba9876543210fedcba9876543210"
+                )
+                
+                // FIXME: Would be good to move these into the libSession-util instead of using Sodium separately
+                let keyPair: KeyPair = Crypto().generate(.ed25519KeyPair(seed: seed))!
+                var edPK: [UInt8] = keyPair.publicKey
+                var edSK: [UInt8] = keyPair.secretKey
+                
+                expect(edPK.toHexString())
+                    .to(equal("cbd569f56fb13ea95a3f0c05c331cc24139c0090feb412069dc49fab34406ece"))
+                expect(String(Data(edSK.prefix(32)).toHexString())).to(equal(seed.toHexString()))
+                
+                // Initialize a brand new, empty config because we have no dump data to deal with.
+                var error: [CChar] = [CChar](repeating: 0, count: 256)
+                var conf: UnsafeMutablePointer<config_object>? = nil
+                expect(groups_info_init(&conf, &edPK, &edSK, nil, 0, &error)).to(equal(0))
+                
+                var conf2: UnsafeMutablePointer<config_object>? = nil
+                expect(groups_info_init(&conf2, &edPK, &edSK, nil, 0, &error)).to(equal(0))
+                
+                expect(groups_info_set_name(conf, "GROUP Name")).to(equal(0))
+                expect(config_needs_push(conf)).to(beTrue())
+                expect(config_needs_dump(conf)).to(beTrue())
+                
+                let pushData1: UnsafeMutablePointer<config_push_data> = config_push(conf)
+                expect(pushData1.pointee.seqno).to(equal(1))
+                expect(pushData1.pointee.config_len).to(equal(256))
+                expect(pushData1.pointee.obsolete_len).to(equal(0))
+                
+                let fakeHash1: String = "fakehash1"
+                var cFakeHash1: [CChar] = fakeHash1.cArray.nullTerminated()
+                config_confirm_pushed(conf, pushData1.pointee.seqno, &cFakeHash1)
+                expect(config_needs_push(conf)).to(beFalse())
+                expect(config_needs_dump(conf)).to(beTrue())
+                
+                var mergeHashes1: [UnsafePointer<CChar>?] = [cFakeHash1].unsafeCopy()
+                var mergeData1: [UnsafePointer<UInt8>?] = [UnsafePointer(pushData1.pointee.config)]
+                var mergeSize1: [Int] = [pushData1.pointee.config_len]
+                expect(config_merge(conf2, &mergeHashes1, &mergeData1, &mergeSize1, 1)).to(equal(1))
+                expect(config_needs_push(conf2)).to(beFalse())
+                mergeHashes1.forEach { $0?.deallocate() }
+                pushData1.deallocate()
+                
+                let namePtr: UnsafePointer<CChar>? = groups_info_get_name(conf2)
+                expect(namePtr).toNot(beNil())
+                expect(String(cString: namePtr!)).to(equal("GROUP Name"))
+                
+                let createTime: Int64 = 1682529839
+                let pic: user_profile_pic = user_profile_pic(
+                    url: "http://example.com/12345".toLibSession(),
+                    key: Data(hex: "abcdabcdabcdabcdabcdabcdabcdabcdabcdabcdabcdabcdabcdabcdabcdabcd")
+                        .toLibSession()
+                )
+                expect(groups_info_set_pic(conf, pic)).to(equal(0))
+                groups_info_set_expiry_timer(conf, 60 * 60)
+                groups_info_set_created(conf, createTime)
+                groups_info_set_delete_before(conf, createTime + (50 * 86400))
+                groups_info_set_attach_delete_before(conf, createTime + (70 * 86400))
+                groups_info_destroy_group(conf)
+                
+                let pushData2: UnsafeMutablePointer<config_push_data> = config_push(conf2)
+                let obsoleteHashes: [String] = [String](
+                    pointer: pushData2.pointee.obsolete,
+                    count: pushData2.pointee.obsolete_len,
+                    defaultValue: []
+                )
+                expect(pushData2.pointee.seqno).to(equal(2))
+                expect(pushData2.pointee.config_len).to(equal(512))
+                expect(obsoleteHashes).to(equal(["fakehash1"]))
+                
+                let fakeHash2: String = "fakehash2"
+                var cFakeHash2: [CChar] = fakeHash2.cArray.nullTerminated()
+                config_confirm_pushed(conf2, pushData2.pointee.seqno, &cFakeHash2)
+                
+                expect(groups_info_set_name(conf, "Better name!")).to(equal(0))
+                
+                // This fails because ginfo1 doesn't yet have the new key that ginfo2 used (bbb...)
+                var mergeHashes2: [UnsafePointer<CChar>?] = [cFakeHash2].unsafeCopy()
+                var mergeData2: [UnsafePointer<UInt8>?] = [UnsafePointer(pushData2.pointee.config)]
+                var mergeSize2: [Int] = [pushData2.pointee.config_len]
+                expect(config_merge(conf, &mergeHashes2, &mergeData2, &mergeSize2, 1)).to(equal(0))
+                mergeHashes2.forEach { $0?.deallocate() }
+                mergeData2.forEach { $0?.deallocate() }
+            }
+        }
+    }
+}
+
+// MARK: - GROUP_MEMBERS
+
+fileprivate extension LibSessionSpec {
+    class func groupMembersSpec() {
+        context("GROUP_MEMBERS") {
+            // MARK: -- generates config correctly
+            it("generates config correctly") {
+                let seed: Data = Data(
+                    hex: "0123456789abcdef0123456789abcdeffedcba9876543210fedcba9876543210"
+                )
+                
+                // FIXME: Would be good to move these into the libSession-util instead of using Sodium separately
+                let keyPair: KeyPair = Crypto().generate(.ed25519KeyPair(seed: seed))!
+                var edPK: [UInt8] = keyPair.publicKey
+                var edSK: [UInt8] = keyPair.secretKey
+                
+                expect(edPK.toHexString())
+                    .to(equal("cbd569f56fb13ea95a3f0c05c331cc24139c0090feb412069dc49fab34406ece"))
+                expect(String(Data(edSK.prefix(32)).toHexString())).to(equal(seed.toHexString()))
+                
+                // Initialize a brand new, empty config because we have no dump data to deal with.
+                var error: [CChar] = [CChar](repeating: 0, count: 256)
+                var conf: UnsafeMutablePointer<config_object>? = nil
+                
+                expect(groups_members_init(&conf, &edPK, &edSK, nil, 0, &error)).to(equal(0))
+            }
+        }
+    }
+}
+
+// MARK: - GROUP_KEYS
+
+fileprivate extension LibSessionSpec {
+    class func groupKeysSpec() {
+        context("GROUP_KEYS") {
+            // MARK: -- generates config correctly
+            it("generates config correctly") {
+                let userSeed: Data = Data(hex: "0123456789abcdef0123456789abcdef")
+                let seed: Data = Data(
+                    hex: "0123456789abcdef0123456789abcdeffedcba9876543210fedcba9876543210"
+                )
+                
+                // FIXME: Would be good to move these into the libSession-util instead of using Sodium separately
+                let identity = try! Identity.generate(from: userSeed)
+                let keyPair: KeyPair = Crypto().generate(.ed25519KeyPair(seed: seed))!
+                var userEdSK: [UInt8] = identity.ed25519KeyPair.secretKey
+                var edPK: [UInt8] = keyPair.publicKey
+                var edSK: [UInt8] = keyPair.secretKey
+                
+                expect(userEdSK.toHexString().suffix(64))
+                    .to(equal("4cb76fdc6d32278e3f83dbf608360ecc6b65727934b85d2fb86862ff98c46ab7"))
+                expect(edPK.toHexString())
+                    .to(equal("cbd569f56fb13ea95a3f0c05c331cc24139c0090feb412069dc49fab34406ece"))
+                expect(String(Data(edSK.prefix(32)).toHexString())).to(equal(seed.toHexString()))
+                
+                // Initialize a brand new, empty config because we have no dump data to deal with.
+                var error: [CChar] = [CChar](repeating: 0, count: 256)
+                var infoConf: UnsafeMutablePointer<config_object>? = nil
+                expect(groups_info_init(&infoConf, &edPK, &edSK, nil, 0, &error)).to(equal(0))
+                
+                var membersConf: UnsafeMutablePointer<config_object>? = nil
+                expect(groups_members_init(&membersConf, &edPK, &edSK, nil, 0, &error)).to(equal(0))
+            }
         }
     }
 }