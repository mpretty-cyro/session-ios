--- conflicted
+++ resolved
@@ -48,12 +48,8 @@
                 break
             }
             
-<<<<<<< HEAD
-#if arch(arm64)
-=======
 #if targetEnvironment(simulator)
 #else
->>>>>>> 0455ea20
             if let rotationOverride = rotationOverride {
                 self.rotationOverride = NSNumber(value: rotationOverride.rawValue)
                 if [ RTCVideoRotation._0, RTCVideoRotation._180 ].contains(rotationOverride) {
