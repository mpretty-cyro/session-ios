--- conflicted
+++ resolved
@@ -67,13 +67,14 @@
         }
         
         // Store the message variant so we can run variant-specific behaviours
-        let userSessionId: SessionId = getUserSessionId(db, using: dependencies)
+        let userSessionId: SessionId = dependencies[cache: .general].sessionId
         let thread: SessionThread = try SessionThread.fetchOrCreate(
             db,
             id: threadId,
             variant: threadVariant,
             shouldBeVisible: nil,
-            calledFromConfig: nil
+            calledFromConfig: nil,
+            using: dependencies
         )
         let maybeOpenGroup: OpenGroup? = {
             guard threadVariant == .community else { return nil }
@@ -95,15 +96,9 @@
             switch senderSessionId.prefix {
                 case .blinded15, .blinded25:
                     guard
-<<<<<<< HEAD
                         dependencies[singleton: .crypto].verify(
                             .sessionId(
                                 userSessionId.hexString,
-=======
-                        dependencies.crypto.verify(
-                            .sessionId(
-                                currentUserPublicKey,
->>>>>>> 304423f3
                                 matchesBlindedId: sender,
                                 serverPublicKey: openGroup.publicKey
                             )
@@ -161,7 +156,8 @@
             wasRead: wasRead,
             serverExpirationTimestamp: serverExpirationTimestamp,
             expiresInSeconds: message.expiresInSeconds,
-            expiresStartedAtMs: message.expiresStartedAtMs
+            expiresStartedAtMs: message.expiresStartedAtMs,
+            using: dependencies
         )
         do {
             interaction = try Interaction(
@@ -194,7 +190,8 @@
                     else { return nil }
                     
                     return recipientParts[2]
-                }()
+                }(),
+                using: dependencies
             ).inserted(db)
         }
         catch {
@@ -324,7 +321,8 @@
                 url: openGroupInvitationUrl,
                 timestamp: LinkPreview.timestampFor(sentTimestampMs: (messageSentTimestamp * 1000)),
                 variant: .openGroupInvitation,
-                title: openGroupInvitationName
+                title: openGroupInvitationName,
+                using: dependencies
             ).upsert(db)
         }
         
@@ -348,15 +346,14 @@
                                 attachmentId: attachmentId
                             )
                         ),
-                        canStartJob: isMainAppActive,
-                        using: dependencies
+                        canStartJob: isMainAppActive
                     )
                 }
         }
         
         // Cancel any typing indicators if needed
         if isMainAppActive {
-            TypingIndicators.didStopTyping(db, threadId: thread.id, direction: .incoming)
+            dependencies[singleton: .typingIndicators].didStopTyping(db, threadId: thread.id, direction: .incoming)
         }
         
         // Update the contact's approval status of the current user if needed (if we are getting messages from
@@ -393,8 +390,7 @@
             db,
             for: interaction,
             in: thread,
-            applicationState: (isMainAppActive ? .active : .background),
-            using: dependencies
+            applicationState: (isMainAppActive ? .active : .background)
         )
         
         return interactionId
@@ -440,7 +436,7 @@
                 // requiring main-thread execution
                 let isMainAppActive: Bool = dependencies[defaults: .appGroup, key: .isMainAppActive]
                 let timestampMs: Int64 = Int64(messageSentTimestamp * 1000)
-                let userSessionId: SessionId = getUserSessionId(db, using: dependencies)
+                let userSessionId: SessionId = dependencies[cache: .general].sessionId
                 let reaction: Reaction = try Reaction(
                     interactionId: interactionId,
                     serverHash: message.serverHash,
