// !$*UTF8*$!
{
	archiveVersion = 1;
	classes = {
	};
	objectVersion = 46;
	objects = {

/* Begin PBXBuildFile section */
		2400888E239F30A600305217 /* SessionRestorationView.swift in Sources */ = {isa = PBXBuildFile; fileRef = 2400888D239F30A600305217 /* SessionRestorationView.swift */; };
		241C6314231F64C000B4198E /* JazzIcon.swift in Sources */ = {isa = PBXBuildFile; fileRef = 241C630E231F5AAC00B4198E /* JazzIcon.swift */; };
		241C6315231F64CE00B4198E /* CGFloat+Rounding.swift in Sources */ = {isa = PBXBuildFile; fileRef = 241C6312231F5F1D00B4198E /* CGFloat+Rounding.swift */; };
		241C6316231F64CE00B4198E /* UIColor+Helper.swift in Sources */ = {isa = PBXBuildFile; fileRef = 241C6310231F5C4400B4198E /* UIColor+Helper.swift */; };
		24A830A22293CD0100F4CAC0 /* LokiP2PServer.swift in Sources */ = {isa = PBXBuildFile; fileRef = 24A830A12293CD0100F4CAC0 /* LokiP2PServer.swift */; };
		2AE2882E4C2B96BFFF9EE27C /* Pods_SignalShareExtension.framework in Frameworks */ = {isa = PBXBuildFile; fileRef = 0F94C85CB0B235DA37F68ED0 /* Pods_SignalShareExtension.framework */; };
		3403B95D20EA9527001A1F44 /* OWSContactShareButtonsView.m in Sources */ = {isa = PBXBuildFile; fileRef = 3403B95B20EA9526001A1F44 /* OWSContactShareButtonsView.m */; };
		34074F61203D0CBE004596AE /* OWSSounds.m in Sources */ = {isa = PBXBuildFile; fileRef = 34074F5F203D0CBD004596AE /* OWSSounds.m */; };
		34074F62203D0CBE004596AE /* OWSSounds.h in Headers */ = {isa = PBXBuildFile; fileRef = 34074F60203D0CBE004596AE /* OWSSounds.h */; settings = {ATTRIBUTES = (Public, ); }; };
		34080EFE2225F96D0087E99F /* ImageEditorPaletteView.swift in Sources */ = {isa = PBXBuildFile; fileRef = 34080EFD2225F96D0087E99F /* ImageEditorPaletteView.swift */; };
		34080F02222853E30087E99F /* ImageEditorBrushViewController.swift in Sources */ = {isa = PBXBuildFile; fileRef = 34080F01222853E30087E99F /* ImageEditorBrushViewController.swift */; };
		34080F04222858DC0087E99F /* OWSViewController+ImageEditor.swift in Sources */ = {isa = PBXBuildFile; fileRef = 34080F03222858DC0087E99F /* OWSViewController+ImageEditor.swift */; };
		340872BF22393CFA00CB25B0 /* UIGestureRecognizer+OWS.swift in Sources */ = {isa = PBXBuildFile; fileRef = 340872BE22393CF900CB25B0 /* UIGestureRecognizer+OWS.swift */; };
		340872C122394CAA00CB25B0 /* ImageEditorTransform.swift in Sources */ = {isa = PBXBuildFile; fileRef = 340872C022394CAA00CB25B0 /* ImageEditorTransform.swift */; };
		340872C82239563500CB25B0 /* ApprovalRailCellView.swift in Sources */ = {isa = PBXBuildFile; fileRef = 340872C32239563500CB25B0 /* ApprovalRailCellView.swift */; };
		340872C92239563500CB25B0 /* AttachmentItemCollection.swift in Sources */ = {isa = PBXBuildFile; fileRef = 340872C42239563500CB25B0 /* AttachmentItemCollection.swift */; };
		340872CA2239563500CB25B0 /* AttachmentApprovalViewController.swift in Sources */ = {isa = PBXBuildFile; fileRef = 340872C52239563500CB25B0 /* AttachmentApprovalViewController.swift */; };
		340872CB2239563500CB25B0 /* AttachmentPrepViewController.swift in Sources */ = {isa = PBXBuildFile; fileRef = 340872C62239563500CB25B0 /* AttachmentPrepViewController.swift */; };
		340872CE2239596100CB25B0 /* AttachmentApprovalInputAccessoryView.swift in Sources */ = {isa = PBXBuildFile; fileRef = 340872CD2239596000CB25B0 /* AttachmentApprovalInputAccessoryView.swift */; };
		340872D02239787F00CB25B0 /* AttachmentTextToolbar.swift in Sources */ = {isa = PBXBuildFile; fileRef = 340872CF2239787F00CB25B0 /* AttachmentTextToolbar.swift */; };
		340872D622397E6800CB25B0 /* AttachmentCaptionToolbar.swift in Sources */ = {isa = PBXBuildFile; fileRef = 340872D522397E6800CB25B0 /* AttachmentCaptionToolbar.swift */; };
		340872D822397F4600CB25B0 /* AttachmentCaptionViewController.swift in Sources */ = {isa = PBXBuildFile; fileRef = 340872D722397F4500CB25B0 /* AttachmentCaptionViewController.swift */; };
		340872DA22397FEB00CB25B0 /* AttachmentTextView.swift in Sources */ = {isa = PBXBuildFile; fileRef = 340872D922397FEB00CB25B0 /* AttachmentTextView.swift */; };
		340B02BA1FA0D6C700F9CFEC /* ConversationViewItemTest.m in Sources */ = {isa = PBXBuildFile; fileRef = 340B02B91FA0D6C700F9CFEC /* ConversationViewItemTest.m */; };
		340FC8A9204DAC8D007AEB0F /* NotificationSettingsOptionsViewController.m in Sources */ = {isa = PBXBuildFile; fileRef = 340FC87B204DAC8C007AEB0F /* NotificationSettingsOptionsViewController.m */; };
		340FC8AA204DAC8D007AEB0F /* NotificationSettingsViewController.m in Sources */ = {isa = PBXBuildFile; fileRef = 340FC87C204DAC8C007AEB0F /* NotificationSettingsViewController.m */; };
		340FC8AB204DAC8D007AEB0F /* DomainFrontingCountryViewController.m in Sources */ = {isa = PBXBuildFile; fileRef = 340FC87D204DAC8C007AEB0F /* DomainFrontingCountryViewController.m */; };
		340FC8AC204DAC8D007AEB0F /* PrivacySettingsTableViewController.m in Sources */ = {isa = PBXBuildFile; fileRef = 340FC87E204DAC8C007AEB0F /* PrivacySettingsTableViewController.m */; };
		340FC8AD204DAC8D007AEB0F /* OWSLinkedDevicesTableViewController.m in Sources */ = {isa = PBXBuildFile; fileRef = 340FC882204DAC8C007AEB0F /* OWSLinkedDevicesTableViewController.m */; };
		340FC8AE204DAC8D007AEB0F /* OWSSoundSettingsViewController.m in Sources */ = {isa = PBXBuildFile; fileRef = 340FC883204DAC8C007AEB0F /* OWSSoundSettingsViewController.m */; };
		340FC8AF204DAC8D007AEB0F /* OWSLinkDeviceViewController.m in Sources */ = {isa = PBXBuildFile; fileRef = 340FC885204DAC8C007AEB0F /* OWSLinkDeviceViewController.m */; };
		340FC8B0204DAC8D007AEB0F /* AddToBlockListViewController.m in Sources */ = {isa = PBXBuildFile; fileRef = 340FC886204DAC8C007AEB0F /* AddToBlockListViewController.m */; };
		340FC8B1204DAC8D007AEB0F /* BlockListViewController.m in Sources */ = {isa = PBXBuildFile; fileRef = 340FC887204DAC8C007AEB0F /* BlockListViewController.m */; };
		340FC8B2204DAC8D007AEB0F /* AdvancedSettingsTableViewController.m in Sources */ = {isa = PBXBuildFile; fileRef = 340FC88C204DAC8C007AEB0F /* AdvancedSettingsTableViewController.m */; };
		340FC8B3204DAC8D007AEB0F /* AppSettingsViewController.m in Sources */ = {isa = PBXBuildFile; fileRef = 340FC88D204DAC8C007AEB0F /* AppSettingsViewController.m */; };
		340FC8B4204DAC8D007AEB0F /* OWSBackupSettingsViewController.m in Sources */ = {isa = PBXBuildFile; fileRef = 340FC88E204DAC8C007AEB0F /* OWSBackupSettingsViewController.m */; };
		340FC8B5204DAC8D007AEB0F /* AboutTableViewController.m in Sources */ = {isa = PBXBuildFile; fileRef = 340FC893204DAC8C007AEB0F /* AboutTableViewController.m */; };
		340FC8B6204DAC8D007AEB0F /* OWSQRCodeScanningViewController.m in Sources */ = {isa = PBXBuildFile; fileRef = 340FC896204DAC8C007AEB0F /* OWSQRCodeScanningViewController.m */; };
		340FC8B7204DAC8D007AEB0F /* OWSConversationSettingsViewController.m in Sources */ = {isa = PBXBuildFile; fileRef = 340FC89A204DAC8D007AEB0F /* OWSConversationSettingsViewController.m */; };
		340FC8B8204DAC8D007AEB0F /* AddToGroupViewController.m in Sources */ = {isa = PBXBuildFile; fileRef = 340FC89B204DAC8D007AEB0F /* AddToGroupViewController.m */; };
		340FC8B9204DAC8D007AEB0F /* UpdateGroupViewController.m in Sources */ = {isa = PBXBuildFile; fileRef = 340FC89C204DAC8D007AEB0F /* UpdateGroupViewController.m */; };
		340FC8BA204DAC8D007AEB0F /* FingerprintViewScanController.m in Sources */ = {isa = PBXBuildFile; fileRef = 340FC89F204DAC8D007AEB0F /* FingerprintViewScanController.m */; };
		340FC8BB204DAC8D007AEB0F /* OWSAddToContactViewController.m in Sources */ = {isa = PBXBuildFile; fileRef = 340FC8A1204DAC8D007AEB0F /* OWSAddToContactViewController.m */; };
		340FC8BC204DAC8D007AEB0F /* FingerprintViewController.m in Sources */ = {isa = PBXBuildFile; fileRef = 340FC8A2204DAC8D007AEB0F /* FingerprintViewController.m */; };
		340FC8BD204DAC8D007AEB0F /* ShowGroupMembersViewController.m in Sources */ = {isa = PBXBuildFile; fileRef = 340FC8A6204DAC8D007AEB0F /* ShowGroupMembersViewController.m */; };
		340FC8C5204DE223007AEB0F /* DebugUIBackup.m in Sources */ = {isa = PBXBuildFile; fileRef = 340FC8C4204DE223007AEB0F /* DebugUIBackup.m */; };
		34129B8621EF877A005457A8 /* LinkPreviewView.swift in Sources */ = {isa = PBXBuildFile; fileRef = 34129B8521EF8779005457A8 /* LinkPreviewView.swift */; };
		341341EF2187467A00192D59 /* ConversationViewModel.m in Sources */ = {isa = PBXBuildFile; fileRef = 341341EE2187467900192D59 /* ConversationViewModel.m */; };
		341F2C0F1F2B8AE700D07D6B /* DebugUIMisc.m in Sources */ = {isa = PBXBuildFile; fileRef = 341F2C0E1F2B8AE700D07D6B /* DebugUIMisc.m */; };
		3421981C21061D2E00C57195 /* ByteParserTest.swift in Sources */ = {isa = PBXBuildFile; fileRef = 3421981B21061D2E00C57195 /* ByteParserTest.swift */; };
		34277A5E20751BDC006049F2 /* OWSQuotedMessageView.m in Sources */ = {isa = PBXBuildFile; fileRef = 34277A5C20751BDC006049F2 /* OWSQuotedMessageView.m */; };
		3427C64320F500E000EEC730 /* OWSMessageTimerView.m in Sources */ = {isa = PBXBuildFile; fileRef = 3427C64220F500DF00EEC730 /* OWSMessageTimerView.m */; };
		342950822124C9750000B063 /* OWSTextField.m in Sources */ = {isa = PBXBuildFile; fileRef = 3429507E2124C9740000B063 /* OWSTextField.m */; };
		342950832124C9750000B063 /* OWSTextView.m in Sources */ = {isa = PBXBuildFile; fileRef = 3429507F2124C9740000B063 /* OWSTextView.m */; };
		342950842124C9750000B063 /* OWSTextView.h in Headers */ = {isa = PBXBuildFile; fileRef = 342950802124C9740000B063 /* OWSTextView.h */; settings = {ATTRIBUTES = (Public, ); }; };
		342950852124C9750000B063 /* OWSTextField.h in Headers */ = {isa = PBXBuildFile; fileRef = 342950812124C9750000B063 /* OWSTextField.h */; settings = {ATTRIBUTES = (Public, ); }; };
		342950882124CB0A0000B063 /* OWSSearchBar.m in Sources */ = {isa = PBXBuildFile; fileRef = 342950862124CB0A0000B063 /* OWSSearchBar.m */; };
		342950892124CB0A0000B063 /* OWSSearchBar.h in Headers */ = {isa = PBXBuildFile; fileRef = 342950872124CB0A0000B063 /* OWSSearchBar.h */; settings = {ATTRIBUTES = (Public, ); }; };
		3430FE181F7751D4000EC51B /* GiphyAPI.swift in Sources */ = {isa = PBXBuildFile; fileRef = 3430FE171F7751D4000EC51B /* GiphyAPI.swift */; };
		34330A5A1E7875FB00DF2FB9 /* fontawesome-webfont.ttf in Resources */ = {isa = PBXBuildFile; fileRef = 34330A591E7875FB00DF2FB9 /* fontawesome-webfont.ttf */; };
		34330A5C1E787A9800DF2FB9 /* dripicons-v2.ttf in Resources */ = {isa = PBXBuildFile; fileRef = 34330A5B1E787A9800DF2FB9 /* dripicons-v2.ttf */; };
		34330A5E1E787BD800DF2FB9 /* ElegantIcons.ttf in Resources */ = {isa = PBXBuildFile; fileRef = 34330A5D1E787BD800DF2FB9 /* ElegantIcons.ttf */; };
		34330AA31E79686200DF2FB9 /* OWSProgressView.m in Sources */ = {isa = PBXBuildFile; fileRef = 34330AA21E79686200DF2FB9 /* OWSProgressView.m */; };
		34386A51207D0C01009F5D9C /* HomeViewController.m in Sources */ = {isa = PBXBuildFile; fileRef = 34386A4D207D0C01009F5D9C /* HomeViewController.m */; };
		34386A52207D0C01009F5D9C /* HomeViewCell.m in Sources */ = {isa = PBXBuildFile; fileRef = 34386A50207D0C01009F5D9C /* HomeViewCell.m */; };
		34386A54207D271D009F5D9C /* NeverClearView.swift in Sources */ = {isa = PBXBuildFile; fileRef = 34386A53207D271C009F5D9C /* NeverClearView.swift */; };
		343A65951FC47D5E000477A1 /* DebugUISyncMessages.m in Sources */ = {isa = PBXBuildFile; fileRef = 343A65941FC47D5E000477A1 /* DebugUISyncMessages.m */; };
		343A65981FC4CFE7000477A1 /* ConversationScrollButton.m in Sources */ = {isa = PBXBuildFile; fileRef = 343A65961FC4CFE6000477A1 /* ConversationScrollButton.m */; };
		3441FD9F21A3604F00BB9542 /* BackupRestoreViewController.swift in Sources */ = {isa = PBXBuildFile; fileRef = 3441FD9E21A3604F00BB9542 /* BackupRestoreViewController.swift */; };
		34480B361FD0929200BC14EF /* ShareAppExtensionContext.m in Sources */ = {isa = PBXBuildFile; fileRef = 34480B351FD0929200BC14EF /* ShareAppExtensionContext.m */; };
		34480B551FD0A7A400BC14EF /* DebugLogger.h in Headers */ = {isa = PBXBuildFile; fileRef = 34480B4D1FD0A7A300BC14EF /* DebugLogger.h */; settings = {ATTRIBUTES = (Public, ); }; };
		34480B561FD0A7A400BC14EF /* DebugLogger.m in Sources */ = {isa = PBXBuildFile; fileRef = 34480B4E1FD0A7A300BC14EF /* DebugLogger.m */; };
		34480B571FD0A7A400BC14EF /* OWSScrubbingLogFormatter.h in Headers */ = {isa = PBXBuildFile; fileRef = 34480B4F1FD0A7A300BC14EF /* OWSScrubbingLogFormatter.h */; };
		34480B591FD0A7A400BC14EF /* OWSScrubbingLogFormatter.m in Sources */ = {isa = PBXBuildFile; fileRef = 34480B511FD0A7A400BC14EF /* OWSScrubbingLogFormatter.m */; };
		34480B5B1FD0A7E300BC14EF /* SignalMessaging-Prefix.pch in Headers */ = {isa = PBXBuildFile; fileRef = 34480B5A1FD0A7E300BC14EF /* SignalMessaging-Prefix.pch */; };
		34480B611FD0A98800BC14EF /* UIColor+OWS.h in Headers */ = {isa = PBXBuildFile; fileRef = 34480B5D1FD0A98800BC14EF /* UIColor+OWS.h */; settings = {ATTRIBUTES = (Public, ); }; };
		34480B621FD0A98800BC14EF /* UIColor+OWS.m in Sources */ = {isa = PBXBuildFile; fileRef = 34480B5E1FD0A98800BC14EF /* UIColor+OWS.m */; };
		34480B631FD0A98800BC14EF /* UIView+OWS.h in Headers */ = {isa = PBXBuildFile; fileRef = 34480B5F1FD0A98800BC14EF /* UIView+OWS.h */; settings = {ATTRIBUTES = (Public, ); }; };
		34480B641FD0A98800BC14EF /* UIView+OWS.m in Sources */ = {isa = PBXBuildFile; fileRef = 34480B601FD0A98800BC14EF /* UIView+OWS.m */; };
		34480B671FD0AA9400BC14EF /* UIFont+OWS.m in Sources */ = {isa = PBXBuildFile; fileRef = 34480B651FD0AA9400BC14EF /* UIFont+OWS.m */; };
		34480B681FD0AA9400BC14EF /* UIFont+OWS.h in Headers */ = {isa = PBXBuildFile; fileRef = 34480B661FD0AA9400BC14EF /* UIFont+OWS.h */; settings = {ATTRIBUTES = (Public, ); }; };
		344825C6211390C800DB4BD8 /* OWSOrphanDataCleaner.m in Sources */ = {isa = PBXBuildFile; fileRef = 344825C5211390C800DB4BD8 /* OWSOrphanDataCleaner.m */; };
		3448E15C22133274004B052E /* OnboardingPermissionsViewController.swift in Sources */ = {isa = PBXBuildFile; fileRef = 3448E15B22133274004B052E /* OnboardingPermissionsViewController.swift */; };
		3448E15E221333F5004B052E /* OnboardingController.swift in Sources */ = {isa = PBXBuildFile; fileRef = 3448E15D221333F5004B052E /* OnboardingController.swift */; };
		3448E16022134C89004B052E /* OnboardingSplashViewController.swift in Sources */ = {isa = PBXBuildFile; fileRef = 3448E15F22134C88004B052E /* OnboardingSplashViewController.swift */; };
		3448E1622213585C004B052E /* OnboardingBaseViewController.swift in Sources */ = {isa = PBXBuildFile; fileRef = 3448E1612213585C004B052E /* OnboardingBaseViewController.swift */; };
		3448E1662215B313004B052E /* OnboardingCaptchaViewController.swift in Sources */ = {isa = PBXBuildFile; fileRef = 3448E1652215B313004B052E /* OnboardingCaptchaViewController.swift */; };
		344F248D2007CCD600CFB4F4 /* DisplayableText.swift in Sources */ = {isa = PBXBuildFile; fileRef = 344F248C2007CCD600CFB4F4 /* DisplayableText.swift */; };
		345BC30C2047030700257B7C /* OWS2FASettingsViewController.m in Sources */ = {isa = PBXBuildFile; fileRef = 345BC30B2047030600257B7C /* OWS2FASettingsViewController.m */; };
		3461284B1FD0B94000532771 /* SAELoadViewController.swift in Sources */ = {isa = PBXBuildFile; fileRef = 3461284A1FD0B93F00532771 /* SAELoadViewController.swift */; };
		346129391FD1B47300532771 /* OWSPreferences.h in Headers */ = {isa = PBXBuildFile; fileRef = 346129371FD1B47200532771 /* OWSPreferences.h */; settings = {ATTRIBUTES = (Public, ); }; };
		3461293A1FD1B47300532771 /* OWSPreferences.m in Sources */ = {isa = PBXBuildFile; fileRef = 346129381FD1B47200532771 /* OWSPreferences.m */; };
		3461293E1FD1D72B00532771 /* ExperienceUpgradeFinder.swift in Sources */ = {isa = PBXBuildFile; fileRef = 3461293D1FD1D72B00532771 /* ExperienceUpgradeFinder.swift */; };
		3461295A1FD1D74C00532771 /* Environment.h in Headers */ = {isa = PBXBuildFile; fileRef = 346129401FD1D74B00532771 /* Environment.h */; settings = {ATTRIBUTES = (Public, ); }; };
		3461295B1FD1D74C00532771 /* Environment.m in Sources */ = {isa = PBXBuildFile; fileRef = 346129411FD1D74B00532771 /* Environment.m */; };
		346129711FD1D74C00532771 /* SignalKeyingStorage.h in Headers */ = {isa = PBXBuildFile; fileRef = 346129581FD1D74B00532771 /* SignalKeyingStorage.h */; settings = {ATTRIBUTES = (Public, ); }; };
		346129721FD1D74C00532771 /* SignalKeyingStorage.m in Sources */ = {isa = PBXBuildFile; fileRef = 346129591FD1D74B00532771 /* SignalKeyingStorage.m */; };
		346129951FD1E30000532771 /* OWSDatabaseMigration.h in Headers */ = {isa = PBXBuildFile; fileRef = 346129931FD1E30000532771 /* OWSDatabaseMigration.h */; settings = {ATTRIBUTES = (Public, ); }; };
		346129961FD1E30000532771 /* OWSDatabaseMigration.m in Sources */ = {isa = PBXBuildFile; fileRef = 346129941FD1E30000532771 /* OWSDatabaseMigration.m */; };
		346129991FD1E4DA00532771 /* SignalApp.m in Sources */ = {isa = PBXBuildFile; fileRef = 346129971FD1E4D900532771 /* SignalApp.m */; };
		346129A51FD1F09100532771 /* OWSContactsManager.h in Headers */ = {isa = PBXBuildFile; fileRef = 346129A21FD1F09100532771 /* OWSContactsManager.h */; settings = {ATTRIBUTES = (Public, ); }; };
		346129A61FD1F09100532771 /* OWSContactsManager.m in Sources */ = {isa = PBXBuildFile; fileRef = 346129A31FD1F09100532771 /* OWSContactsManager.m */; };
		346129A91FD1F0E000532771 /* OWSFormat.h in Headers */ = {isa = PBXBuildFile; fileRef = 346129A81FD1F0DF00532771 /* OWSFormat.h */; settings = {ATTRIBUTES = (Public, ); }; };
		346129AB1FD1F0EE00532771 /* OWSFormat.m in Sources */ = {isa = PBXBuildFile; fileRef = 346129AA1FD1F0EE00532771 /* OWSFormat.m */; };
		346129AD1FD1F34E00532771 /* ImageCache.swift in Sources */ = {isa = PBXBuildFile; fileRef = 346129AC1FD1F34E00532771 /* ImageCache.swift */; };
		346129AF1FD1F5D900532771 /* SystemContactsFetcher.swift in Sources */ = {isa = PBXBuildFile; fileRef = 346129AE1FD1F5D900532771 /* SystemContactsFetcher.swift */; };
		346129B41FD1F7E800532771 /* OWSProfileManager.h in Headers */ = {isa = PBXBuildFile; fileRef = 346129B11FD1F7E800532771 /* OWSProfileManager.h */; settings = {ATTRIBUTES = (Public, ); }; };
		346129B51FD1F7E800532771 /* OWSProfileManager.m in Sources */ = {isa = PBXBuildFile; fileRef = 346129B21FD1F7E800532771 /* OWSProfileManager.m */; };
		346129B61FD1F7E800532771 /* ProfileFetcherJob.swift in Sources */ = {isa = PBXBuildFile; fileRef = 346129B31FD1F7E800532771 /* ProfileFetcherJob.swift */; };
		346129C81FD2072E00532771 /* NSAttributedString+OWS.m in Sources */ = {isa = PBXBuildFile; fileRef = 346129C11FD2072D00532771 /* NSAttributedString+OWS.m */; };
		346129CC1FD2072E00532771 /* NSAttributedString+OWS.h in Headers */ = {isa = PBXBuildFile; fileRef = 346129C51FD2072D00532771 /* NSAttributedString+OWS.h */; settings = {ATTRIBUTES = (Public, ); }; };
		346129D51FD20ADC00532771 /* UIViewController+OWS.m in Sources */ = {isa = PBXBuildFile; fileRef = 346129D31FD20ADB00532771 /* UIViewController+OWS.m */; };
		346129D61FD20ADC00532771 /* UIViewController+OWS.h in Headers */ = {isa = PBXBuildFile; fileRef = 346129D41FD20ADC00532771 /* UIViewController+OWS.h */; settings = {ATTRIBUTES = (Public, ); }; };
		346129E21FD5C0BE00532771 /* VersionMigrations.h in Headers */ = {isa = PBXBuildFile; fileRef = 346129E01FD5C0BE00532771 /* VersionMigrations.h */; settings = {ATTRIBUTES = (Public, ); }; };
		346129E31FD5C0BE00532771 /* VersionMigrations.m in Sources */ = {isa = PBXBuildFile; fileRef = 346129E11FD5C0BE00532771 /* VersionMigrations.m */; };
		346129E61FD5C0C600532771 /* OWSDatabaseMigrationRunner.m in Sources */ = {isa = PBXBuildFile; fileRef = 346129E41FD5C0C600532771 /* OWSDatabaseMigrationRunner.m */; };
		346129E71FD5C0C600532771 /* OWSDatabaseMigrationRunner.h in Headers */ = {isa = PBXBuildFile; fileRef = 346129E51FD5C0C600532771 /* OWSDatabaseMigrationRunner.h */; };
		346129F51FD5F31400532771 /* OWS102MoveLoggingPreferenceToUserDefaults.m in Sources */ = {isa = PBXBuildFile; fileRef = 346129E81FD5F31200532771 /* OWS102MoveLoggingPreferenceToUserDefaults.m */; };
		346129F61FD5F31400532771 /* OWS103EnableVideoCalling.h in Headers */ = {isa = PBXBuildFile; fileRef = 346129E91FD5F31300532771 /* OWS103EnableVideoCalling.h */; };
		346129F71FD5F31400532771 /* OWS105AttachmentFilePaths.m in Sources */ = {isa = PBXBuildFile; fileRef = 346129EA1FD5F31300532771 /* OWS105AttachmentFilePaths.m */; };
		346129F81FD5F31400532771 /* OWS100RemoveTSRecipientsMigration.m in Sources */ = {isa = PBXBuildFile; fileRef = 346129EB1FD5F31300532771 /* OWS100RemoveTSRecipientsMigration.m */; };
		346129F91FD5F31400532771 /* OWS104CreateRecipientIdentities.m in Sources */ = {isa = PBXBuildFile; fileRef = 346129EC1FD5F31300532771 /* OWS104CreateRecipientIdentities.m */; };
		346129FA1FD5F31400532771 /* OWS100RemoveTSRecipientsMigration.h in Headers */ = {isa = PBXBuildFile; fileRef = 346129ED1FD5F31300532771 /* OWS100RemoveTSRecipientsMigration.h */; };
		346129FB1FD5F31400532771 /* OWS101ExistingUsersBlockOnIdentityChange.m in Sources */ = {isa = PBXBuildFile; fileRef = 346129EE1FD5F31300532771 /* OWS101ExistingUsersBlockOnIdentityChange.m */; };
		346129FC1FD5F31400532771 /* OWS101ExistingUsersBlockOnIdentityChange.h in Headers */ = {isa = PBXBuildFile; fileRef = 346129EF1FD5F31400532771 /* OWS101ExistingUsersBlockOnIdentityChange.h */; };
		346129FD1FD5F31400532771 /* OWS102MoveLoggingPreferenceToUserDefaults.h in Headers */ = {isa = PBXBuildFile; fileRef = 346129F01FD5F31400532771 /* OWS102MoveLoggingPreferenceToUserDefaults.h */; };
		346129FE1FD5F31400532771 /* OWS106EnsureProfileComplete.swift in Sources */ = {isa = PBXBuildFile; fileRef = 346129F11FD5F31400532771 /* OWS106EnsureProfileComplete.swift */; };
		346129FF1FD5F31400532771 /* OWS103EnableVideoCalling.m in Sources */ = {isa = PBXBuildFile; fileRef = 346129F21FD5F31400532771 /* OWS103EnableVideoCalling.m */; };
		34612A001FD5F31400532771 /* OWS105AttachmentFilePaths.h in Headers */ = {isa = PBXBuildFile; fileRef = 346129F31FD5F31400532771 /* OWS105AttachmentFilePaths.h */; };
		34612A011FD5F31400532771 /* OWS104CreateRecipientIdentities.h in Headers */ = {isa = PBXBuildFile; fileRef = 346129F41FD5F31400532771 /* OWS104CreateRecipientIdentities.h */; };
		34612A061FD7238600532771 /* OWSSyncManager.h in Headers */ = {isa = PBXBuildFile; fileRef = 34612A041FD7238500532771 /* OWSSyncManager.h */; settings = {ATTRIBUTES = (Public, ); }; };
		34612A071FD7238600532771 /* OWSSyncManager.m in Sources */ = {isa = PBXBuildFile; fileRef = 34612A051FD7238500532771 /* OWSSyncManager.m */; };
		34641E182088D7E900E2EDE5 /* OWSScreenLock.swift in Sources */ = {isa = PBXBuildFile; fileRef = 34641E172088D7E900E2EDE5 /* OWSScreenLock.swift */; };
		34641E1F2088DA6D00E2EDE5 /* SAEScreenLockViewController.m in Sources */ = {isa = PBXBuildFile; fileRef = 34641E1E2088DA6D00E2EDE5 /* SAEScreenLockViewController.m */; };
		3466087220E550F400AFFE73 /* ConversationStyle.swift in Sources */ = {isa = PBXBuildFile; fileRef = 3466087120E550F300AFFE73 /* ConversationStyle.swift */; };
		34661FB820C1C0D60056EDD6 /* message_sent.aiff in Resources */ = {isa = PBXBuildFile; fileRef = 34661FB720C1C0D60056EDD6 /* message_sent.aiff */; };
		346941A1215D2EE400B5BFAD /* Theme.h in Headers */ = {isa = PBXBuildFile; fileRef = 3469419D215D2EE400B5BFAD /* Theme.h */; settings = {ATTRIBUTES = (Public, ); }; };
		346941A2215D2EE400B5BFAD /* OWSConversationColor.m in Sources */ = {isa = PBXBuildFile; fileRef = 3469419E215D2EE400B5BFAD /* OWSConversationColor.m */; };
		346941A3215D2EE400B5BFAD /* Theme.m in Sources */ = {isa = PBXBuildFile; fileRef = 3469419F215D2EE400B5BFAD /* Theme.m */; };
		346941A4215D2EE400B5BFAD /* OWSConversationColor.h in Headers */ = {isa = PBXBuildFile; fileRef = 346941A0215D2EE400B5BFAD /* OWSConversationColor.h */; settings = {ATTRIBUTES = (Public, ); }; };
		346B66311F4E29B200E5122F /* CropScaleImageViewController.swift in Sources */ = {isa = PBXBuildFile; fileRef = 346B66301F4E29B200E5122F /* CropScaleImageViewController.swift */; };
		346E35BE224283B100E55D5F /* UIAlertController+OWS.swift in Sources */ = {isa = PBXBuildFile; fileRef = 346E35BD224283B000E55D5F /* UIAlertController+OWS.swift */; };
		346E9D5421B040B700562252 /* RegistrationController.swift in Sources */ = {isa = PBXBuildFile; fileRef = 346E9D5321B040B600562252 /* RegistrationController.swift */; };
		347850311FD7494A007B8332 /* dripicons-v2.ttf in Resources */ = {isa = PBXBuildFile; fileRef = 34330A5B1E787A9800DF2FB9 /* dripicons-v2.ttf */; };
		347850321FD7494A007B8332 /* ElegantIcons.ttf in Resources */ = {isa = PBXBuildFile; fileRef = 34330A5D1E787BD800DF2FB9 /* ElegantIcons.ttf */; };
		347850331FD7494A007B8332 /* fontawesome-webfont.ttf in Resources */ = {isa = PBXBuildFile; fileRef = 34330A591E7875FB00DF2FB9 /* fontawesome-webfont.ttf */; };
		3478504C1FD7496D007B8332 /* Images.xcassets in Resources */ = {isa = PBXBuildFile; fileRef = B66DBF4919D5BBC8006EA940 /* Images.xcassets */; };
		347850551FD749C0007B8332 /* Localizable.strings in Resources */ = {isa = PBXBuildFile; fileRef = B6F509951AA53F760068F56A /* Localizable.strings */; };
		347850571FD86544007B8332 /* SAEFailedViewController.swift in Sources */ = {isa = PBXBuildFile; fileRef = 347850561FD86544007B8332 /* SAEFailedViewController.swift */; };
		347850691FD9B78A007B8332 /* AppSetup.m in Sources */ = {isa = PBXBuildFile; fileRef = 347850651FD9B789007B8332 /* AppSetup.m */; };
		3478506A1FD9B78A007B8332 /* AppSetup.h in Headers */ = {isa = PBXBuildFile; fileRef = 347850661FD9B789007B8332 /* AppSetup.h */; settings = {ATTRIBUTES = (Public, ); }; };
		3478506B1FD9B78A007B8332 /* NoopCallMessageHandler.swift in Sources */ = {isa = PBXBuildFile; fileRef = 347850671FD9B78A007B8332 /* NoopCallMessageHandler.swift */; };
		347850711FDAEB17007B8332 /* OWSUserProfile.m in Sources */ = {isa = PBXBuildFile; fileRef = 3478506F1FDAEB16007B8332 /* OWSUserProfile.m */; };
		347850721FDAEB17007B8332 /* OWSUserProfile.h in Headers */ = {isa = PBXBuildFile; fileRef = 347850701FDAEB16007B8332 /* OWSUserProfile.h */; settings = {ATTRIBUTES = (Public, ); }; };
		34843B2421432293004DED45 /* SignalBaseTest.m in Sources */ = {isa = PBXBuildFile; fileRef = 34843B2221432292004DED45 /* SignalBaseTest.m */; };
		34843B26214327C9004DED45 /* OWSOrphanDataCleanerTest.m in Sources */ = {isa = PBXBuildFile; fileRef = 34843B25214327C9004DED45 /* OWSOrphanDataCleanerTest.m */; };
		34843B2C214FE296004DED45 /* MockEnvironment.m in Sources */ = {isa = PBXBuildFile; fileRef = 34843B2A214FE295004DED45 /* MockEnvironment.m */; };
		348570A820F67575004FF32B /* OWSMessageHeaderView.m in Sources */ = {isa = PBXBuildFile; fileRef = 348570A620F67574004FF32B /* OWSMessageHeaderView.m */; };
		3488F9362191CC4000E524CC /* ConversationMediaView.swift in Sources */ = {isa = PBXBuildFile; fileRef = 3488F9352191CC4000E524CC /* ConversationMediaView.swift */; };
		348BB25D20A0C5530047AEC2 /* ContactShareViewHelper.swift in Sources */ = {isa = PBXBuildFile; fileRef = 348BB25C20A0C5530047AEC2 /* ContactShareViewHelper.swift */; };
		3491D9A121022DB7001EF5A1 /* CDSSigningCertificateTest.m in Sources */ = {isa = PBXBuildFile; fileRef = 3491D9A021022DB7001EF5A1 /* CDSSigningCertificateTest.m */; };
		3496744D2076768700080B5F /* OWSMessageBubbleView.m in Sources */ = {isa = PBXBuildFile; fileRef = 3496744C2076768700080B5F /* OWSMessageBubbleView.m */; };
		3496744F2076ACD000080B5F /* LongTextViewController.swift in Sources */ = {isa = PBXBuildFile; fileRef = 3496744E2076ACCE00080B5F /* LongTextViewController.swift */; };
		3496955C219B605E00DCFE74 /* ImagePickerController.swift in Sources */ = {isa = PBXBuildFile; fileRef = 34969559219B605E00DCFE74 /* ImagePickerController.swift */; };
		3496955D219B605E00DCFE74 /* PhotoCollectionPickerController.swift in Sources */ = {isa = PBXBuildFile; fileRef = 3496955A219B605E00DCFE74 /* PhotoCollectionPickerController.swift */; };
		3496955E219B605E00DCFE74 /* PhotoLibrary.swift in Sources */ = {isa = PBXBuildFile; fileRef = 3496955B219B605E00DCFE74 /* PhotoLibrary.swift */; };
		3496956021A2FC8100DCFE74 /* CloudKit.framework in Frameworks */ = {isa = PBXBuildFile; fileRef = 3496955F21A2FC8100DCFE74 /* CloudKit.framework */; };
		3496956E21A301A100DCFE74 /* OWSBackupExportJob.m in Sources */ = {isa = PBXBuildFile; fileRef = 3496956221A301A100DCFE74 /* OWSBackupExportJob.m */; };
		3496956F21A301A100DCFE74 /* OWSBackupLazyRestore.swift in Sources */ = {isa = PBXBuildFile; fileRef = 3496956321A301A100DCFE74 /* OWSBackupLazyRestore.swift */; };
		3496957021A301A100DCFE74 /* OWSBackupIO.m in Sources */ = {isa = PBXBuildFile; fileRef = 3496956521A301A100DCFE74 /* OWSBackupIO.m */; };
		3496957121A301A100DCFE74 /* OWSBackupImportJob.m in Sources */ = {isa = PBXBuildFile; fileRef = 3496956621A301A100DCFE74 /* OWSBackupImportJob.m */; };
		3496957221A301A100DCFE74 /* OWSBackup.m in Sources */ = {isa = PBXBuildFile; fileRef = 3496956921A301A100DCFE74 /* OWSBackup.m */; };
		3496957321A301A100DCFE74 /* OWSBackupJob.m in Sources */ = {isa = PBXBuildFile; fileRef = 3496956A21A301A100DCFE74 /* OWSBackupJob.m */; };
		3496957421A301A100DCFE74 /* OWSBackupAPI.swift in Sources */ = {isa = PBXBuildFile; fileRef = 3496956B21A301A100DCFE74 /* OWSBackupAPI.swift */; };
		349EA07C2162AEA800F7B17F /* OWS111UDAttributesMigration.swift in Sources */ = {isa = PBXBuildFile; fileRef = 349EA07B2162AEA700F7B17F /* OWS111UDAttributesMigration.swift */; };
		349ED990221B0194008045B0 /* Onboarding2FAViewController.swift in Sources */ = {isa = PBXBuildFile; fileRef = 349ED98F221B0194008045B0 /* Onboarding2FAViewController.swift */; };
		349ED992221EE80D008045B0 /* AppPreferences.swift in Sources */ = {isa = PBXBuildFile; fileRef = 349ED991221EE80D008045B0 /* AppPreferences.swift */; };
		34A4C61E221613D00042EF2E /* OnboardingVerificationViewController.swift in Sources */ = {isa = PBXBuildFile; fileRef = 34A4C61D221613D00042EF2E /* OnboardingVerificationViewController.swift */; };
		34A4C62022175C5C0042EF2E /* OnboardingProfileViewController.swift in Sources */ = {isa = PBXBuildFile; fileRef = 34A4C61F22175C5C0042EF2E /* OnboardingProfileViewController.swift */; };
		34A6C28021E503E700B5B12E /* OWSImagePickerController.swift in Sources */ = {isa = PBXBuildFile; fileRef = 34A6C27F21E503E600B5B12E /* OWSImagePickerController.swift */; };
		34A8B3512190A40E00218A25 /* MediaAlbumCellView.swift in Sources */ = {isa = PBXBuildFile; fileRef = 34A8B3502190A40E00218A25 /* MediaAlbumCellView.swift */; };
		34ABB2C42090C59700C727A6 /* OWSResaveCollectionDBMigration.m in Sources */ = {isa = PBXBuildFile; fileRef = 34ABB2C22090C59600C727A6 /* OWSResaveCollectionDBMigration.m */; };
		34ABB2C52090C59700C727A6 /* OWSResaveCollectionDBMigration.h in Headers */ = {isa = PBXBuildFile; fileRef = 34ABB2C32090C59700C727A6 /* OWSResaveCollectionDBMigration.h */; };
		34ABC0E421DD20C500ED9469 /* ConversationMessageMapping.swift in Sources */ = {isa = PBXBuildFile; fileRef = 34ABC0E321DD20C500ED9469 /* ConversationMessageMapping.swift */; };
		34AC09DD211B39B100997B47 /* ViewControllerUtils.h in Headers */ = {isa = PBXBuildFile; fileRef = 34AC09BF211B39AE00997B47 /* ViewControllerUtils.h */; settings = {ATTRIBUTES = (Public, ); }; };
		34AC09DE211B39B100997B47 /* OWSNavigationController.h in Headers */ = {isa = PBXBuildFile; fileRef = 34AC09C0211B39AE00997B47 /* OWSNavigationController.h */; settings = {ATTRIBUTES = (Public, ); }; };
		34AC09DF211B39B100997B47 /* OWSNavigationController.m in Sources */ = {isa = PBXBuildFile; fileRef = 34AC09C1211B39AF00997B47 /* OWSNavigationController.m */; };
		34AC09E0211B39B100997B47 /* SelectRecipientViewController.h in Headers */ = {isa = PBXBuildFile; fileRef = 34AC09C2211B39AF00997B47 /* SelectRecipientViewController.h */; settings = {ATTRIBUTES = (Public, ); }; };
		34AC09E1211B39B100997B47 /* SelectThreadViewController.m in Sources */ = {isa = PBXBuildFile; fileRef = 34AC09C3211B39AF00997B47 /* SelectThreadViewController.m */; };
		34AC09E2211B39B100997B47 /* ReturnToCallViewController.swift in Sources */ = {isa = PBXBuildFile; fileRef = 34AC09C4211B39AF00997B47 /* ReturnToCallViewController.swift */; };
		34AC09E3211B39B100997B47 /* OWSViewController.m in Sources */ = {isa = PBXBuildFile; fileRef = 34AC09C5211B39AF00997B47 /* OWSViewController.m */; };
		34AC09E4211B39B100997B47 /* ScreenLockViewController.h in Headers */ = {isa = PBXBuildFile; fileRef = 34AC09C6211B39AF00997B47 /* ScreenLockViewController.h */; settings = {ATTRIBUTES = (Public, ); }; };
		34AC09E5211B39B100997B47 /* ScreenLockViewController.m in Sources */ = {isa = PBXBuildFile; fileRef = 34AC09C7211B39AF00997B47 /* ScreenLockViewController.m */; };
		34AC09E6211B39B100997B47 /* SelectRecipientViewController.m in Sources */ = {isa = PBXBuildFile; fileRef = 34AC09C8211B39AF00997B47 /* SelectRecipientViewController.m */; };
		34AC09E7211B39B100997B47 /* MessageApprovalViewController.swift in Sources */ = {isa = PBXBuildFile; fileRef = 34AC09C9211B39AF00997B47 /* MessageApprovalViewController.swift */; };
		34AC09E8211B39B100997B47 /* NewNonContactConversationViewController.h in Headers */ = {isa = PBXBuildFile; fileRef = 34AC09CA211B39AF00997B47 /* NewNonContactConversationViewController.h */; settings = {ATTRIBUTES = (Public, ); }; };
		34AC09E9211B39B100997B47 /* OWSTableViewController.m in Sources */ = {isa = PBXBuildFile; fileRef = 34AC09CB211B39AF00997B47 /* OWSTableViewController.m */; };
		34AC09EA211B39B100997B47 /* ModalActivityIndicatorViewController.swift in Sources */ = {isa = PBXBuildFile; fileRef = 34AC09CC211B39B000997B47 /* ModalActivityIndicatorViewController.swift */; };
		34AC09EB211B39B100997B47 /* ContactShareApprovalViewController.swift in Sources */ = {isa = PBXBuildFile; fileRef = 34AC09CD211B39B000997B47 /* ContactShareApprovalViewController.swift */; };
		34AC09EC211B39B100997B47 /* OWSTableViewController.h in Headers */ = {isa = PBXBuildFile; fileRef = 34AC09CE211B39B000997B47 /* OWSTableViewController.h */; settings = {ATTRIBUTES = (Public, ); }; };
		34AC09ED211B39B100997B47 /* ContactFieldView.swift in Sources */ = {isa = PBXBuildFile; fileRef = 34AC09CF211B39B000997B47 /* ContactFieldView.swift */; };
		34AC09EE211B39B100997B47 /* EditContactShareNameViewController.swift in Sources */ = {isa = PBXBuildFile; fileRef = 34AC09D0211B39B000997B47 /* EditContactShareNameViewController.swift */; };
		34AC09EF211B39B100997B47 /* ViewControllerUtils.m in Sources */ = {isa = PBXBuildFile; fileRef = 34AC09D1211B39B000997B47 /* ViewControllerUtils.m */; };
		34AC09F2211B39B100997B47 /* OWSViewController.h in Headers */ = {isa = PBXBuildFile; fileRef = 34AC09D4211B39B000997B47 /* OWSViewController.h */; settings = {ATTRIBUTES = (Public, ); }; };
		34AC09F3211B39B100997B47 /* NewNonContactConversationViewController.m in Sources */ = {isa = PBXBuildFile; fileRef = 34AC09D5211B39B100997B47 /* NewNonContactConversationViewController.m */; };
		34AC09F4211B39B100997B47 /* SelectThreadViewController.h in Headers */ = {isa = PBXBuildFile; fileRef = 34AC09D6211B39B100997B47 /* SelectThreadViewController.h */; settings = {ATTRIBUTES = (Public, ); }; };
		34AC09F5211B39B100997B47 /* SharingThreadPickerViewController.h in Headers */ = {isa = PBXBuildFile; fileRef = 34AC09D7211B39B100997B47 /* SharingThreadPickerViewController.h */; settings = {ATTRIBUTES = (Public, ); }; };
		34AC09F7211B39B100997B47 /* MediaMessageView.swift in Sources */ = {isa = PBXBuildFile; fileRef = 34AC09D9211B39B100997B47 /* MediaMessageView.swift */; };
		34AC09F8211B39B100997B47 /* CountryCodeViewController.m in Sources */ = {isa = PBXBuildFile; fileRef = 34AC09DA211B39B100997B47 /* CountryCodeViewController.m */; };
		34AC09F9211B39B100997B47 /* CountryCodeViewController.h in Headers */ = {isa = PBXBuildFile; fileRef = 34AC09DB211B39B100997B47 /* CountryCodeViewController.h */; settings = {ATTRIBUTES = (Public, ); }; };
		34AC09FA211B39B100997B47 /* SharingThreadPickerViewController.m in Sources */ = {isa = PBXBuildFile; fileRef = 34AC09DC211B39B100997B47 /* SharingThreadPickerViewController.m */; };
		34AC0A0E211B39EA00997B47 /* ContactsViewHelper.h in Headers */ = {isa = PBXBuildFile; fileRef = 34AC09FB211B39E700997B47 /* ContactsViewHelper.h */; settings = {ATTRIBUTES = (Public, ); }; };
		34AC0A0F211B39EA00997B47 /* ContactTableViewCell.h in Headers */ = {isa = PBXBuildFile; fileRef = 34AC09FC211B39E700997B47 /* ContactTableViewCell.h */; settings = {ATTRIBUTES = (Public, ); }; };
		34AC0A10211B39EA00997B47 /* TappableView.swift in Sources */ = {isa = PBXBuildFile; fileRef = 34AC09FD211B39E700997B47 /* TappableView.swift */; };
		34AC0A11211B39EA00997B47 /* OWSLayerView.swift in Sources */ = {isa = PBXBuildFile; fileRef = 34AC09FE211B39E700997B47 /* OWSLayerView.swift */; };
		34AC0A12211B39EA00997B47 /* ContactTableViewCell.m in Sources */ = {isa = PBXBuildFile; fileRef = 34AC09FF211B39E700997B47 /* ContactTableViewCell.m */; };
		34AC0A13211B39EA00997B47 /* DisappearingTimerConfigurationView.swift in Sources */ = {isa = PBXBuildFile; fileRef = 34AC0A00211B39E700997B47 /* DisappearingTimerConfigurationView.swift */; };
		34AC0A14211B39EA00997B47 /* ContactCellView.m in Sources */ = {isa = PBXBuildFile; fileRef = 34AC0A01211B39E700997B47 /* ContactCellView.m */; };
		34AC0A15211B39EA00997B47 /* ContactsViewHelper.m in Sources */ = {isa = PBXBuildFile; fileRef = 34AC0A02211B39E700997B47 /* ContactsViewHelper.m */; };
		34AC0A16211B39EA00997B47 /* OWSNavigationBar.swift in Sources */ = {isa = PBXBuildFile; fileRef = 34AC0A03211B39E800997B47 /* OWSNavigationBar.swift */; };
		34AC0A17211B39EA00997B47 /* VideoPlayerView.swift in Sources */ = {isa = PBXBuildFile; fileRef = 34AC0A04211B39E800997B47 /* VideoPlayerView.swift */; };
		34AC0A18211B39EA00997B47 /* TappableStackView.swift in Sources */ = {isa = PBXBuildFile; fileRef = 34AC0A05211B39E900997B47 /* TappableStackView.swift */; };
		34AC0A19211B39EA00997B47 /* OWSAlerts.swift in Sources */ = {isa = PBXBuildFile; fileRef = 34AC0A06211B39E900997B47 /* OWSAlerts.swift */; };
		34AC0A1A211B39EA00997B47 /* CommonStrings.swift in Sources */ = {isa = PBXBuildFile; fileRef = 34AC0A07211B39E900997B47 /* CommonStrings.swift */; };
		34AC0A1B211B39EA00997B47 /* GradientView.swift in Sources */ = {isa = PBXBuildFile; fileRef = 34AC0A08211B39E900997B47 /* GradientView.swift */; };
		34AC0A1C211B39EA00997B47 /* OWSFlatButton.swift in Sources */ = {isa = PBXBuildFile; fileRef = 34AC0A09211B39E900997B47 /* OWSFlatButton.swift */; };
		34AC0A1D211B39EA00997B47 /* ContactCellView.h in Headers */ = {isa = PBXBuildFile; fileRef = 34AC0A0A211B39EA00997B47 /* ContactCellView.h */; settings = {ATTRIBUTES = (Public, ); }; };
		34AC0A1E211B39EA00997B47 /* ThreadViewHelper.m in Sources */ = {isa = PBXBuildFile; fileRef = 34AC0A0B211B39EA00997B47 /* ThreadViewHelper.m */; };
		34AC0A1F211B39EA00997B47 /* AvatarImageView.swift in Sources */ = {isa = PBXBuildFile; fileRef = 34AC0A0C211B39EA00997B47 /* AvatarImageView.swift */; };
		34AC0A20211B39EA00997B47 /* ThreadViewHelper.h in Headers */ = {isa = PBXBuildFile; fileRef = 34AC0A0D211B39EA00997B47 /* ThreadViewHelper.h */; settings = {ATTRIBUTES = (Public, ); }; };
		34AC0A23211C829F00997B47 /* OWSLabel.m in Sources */ = {isa = PBXBuildFile; fileRef = 34AC0A21211C829E00997B47 /* OWSLabel.m */; };
		34B0796D1FCF46B100E248C2 /* MainAppContext.m in Sources */ = {isa = PBXBuildFile; fileRef = 34B0796B1FCF46B000E248C2 /* MainAppContext.m */; };
		34B3F8751E8DF1700035BE1A /* CallViewController.swift in Sources */ = {isa = PBXBuildFile; fileRef = 34B3F83B1E8DF1700035BE1A /* CallViewController.swift */; };
		34B3F8771E8DF1700035BE1A /* ContactsPicker.swift in Sources */ = {isa = PBXBuildFile; fileRef = 34B3F83E1E8DF1700035BE1A /* ContactsPicker.swift */; };
		34B3F87B1E8DF1700035BE1A /* ExperienceUpgradesPageViewController.swift in Sources */ = {isa = PBXBuildFile; fileRef = 34B3F8441E8DF1700035BE1A /* ExperienceUpgradesPageViewController.swift */; };
		34B3F8801E8DF1700035BE1A /* InviteFlow.swift in Sources */ = {isa = PBXBuildFile; fileRef = 34B3F84C1E8DF1700035BE1A /* InviteFlow.swift */; };
		34B3F8821E8DF1700035BE1A /* NewContactThreadViewController.m in Sources */ = {isa = PBXBuildFile; fileRef = 34B3F8501E8DF1700035BE1A /* NewContactThreadViewController.m */; };
		34B3F8851E8DF1700035BE1A /* NewGroupViewController.m in Sources */ = {isa = PBXBuildFile; fileRef = 34B3F8551E8DF1700035BE1A /* NewGroupViewController.m */; };
		34B3F8931E8DF1710035BE1A /* SignalsNavigationController.m in Sources */ = {isa = PBXBuildFile; fileRef = 34B3F86E1E8DF1700035BE1A /* SignalsNavigationController.m */; };
		34B6A903218B3F63007C4606 /* TypingIndicatorView.swift in Sources */ = {isa = PBXBuildFile; fileRef = 34B6A902218B3F62007C4606 /* TypingIndicatorView.swift */; };
		34B6A905218B4C91007C4606 /* TypingIndicatorInteraction.swift in Sources */ = {isa = PBXBuildFile; fileRef = 34B6A904218B4C90007C4606 /* TypingIndicatorInteraction.swift */; };
		34B6A907218B5241007C4606 /* TypingIndicatorCell.swift in Sources */ = {isa = PBXBuildFile; fileRef = 34B6A906218B5240007C4606 /* TypingIndicatorCell.swift */; };
		34B6A909218B8824007C4606 /* OWS112TypingIndicatorsMigration.swift in Sources */ = {isa = PBXBuildFile; fileRef = 34B6A908218B8824007C4606 /* OWS112TypingIndicatorsMigration.swift */; };
		34B6A90B218BA1D1007C4606 /* typing-animation.gif in Resources */ = {isa = PBXBuildFile; fileRef = 34B6A90A218BA1D0007C4606 /* typing-animation.gif */; };
		34B6D27420F664C900765BE2 /* OWSUnreadIndicator.h in Headers */ = {isa = PBXBuildFile; fileRef = 34B6D27220F664C800765BE2 /* OWSUnreadIndicator.h */; settings = {ATTRIBUTES = (Public, ); }; };
		34B6D27520F664C900765BE2 /* OWSUnreadIndicator.m in Sources */ = {isa = PBXBuildFile; fileRef = 34B6D27320F664C800765BE2 /* OWSUnreadIndicator.m */; };
		34BBC84B220B2CB200857249 /* ImageEditorTextViewController.swift in Sources */ = {isa = PBXBuildFile; fileRef = 34BBC84A220B2CB200857249 /* ImageEditorTextViewController.swift */; };
		34BBC84D220B2D0800857249 /* ImageEditorPinchGestureRecognizer.swift in Sources */ = {isa = PBXBuildFile; fileRef = 34BBC84C220B2D0800857249 /* ImageEditorPinchGestureRecognizer.swift */; };
		34BBC84F220B8A0100857249 /* ImageEditorCropViewController.swift in Sources */ = {isa = PBXBuildFile; fileRef = 34BBC84E220B8A0100857249 /* ImageEditorCropViewController.swift */; };
		34BBC851220B8EEF00857249 /* ImageEditorCanvasView.swift in Sources */ = {isa = PBXBuildFile; fileRef = 34BBC850220B8EEF00857249 /* ImageEditorCanvasView.swift */; };
		34BBC857220C7ADA00857249 /* ImageEditorItem.swift in Sources */ = {isa = PBXBuildFile; fileRef = 34BBC852220C7AD900857249 /* ImageEditorItem.swift */; };
		34BBC858220C7ADA00857249 /* ImageEditorContents.swift in Sources */ = {isa = PBXBuildFile; fileRef = 34BBC853220C7ADA00857249 /* ImageEditorContents.swift */; };
		34BBC859220C7ADA00857249 /* ImageEditorStrokeItem.swift in Sources */ = {isa = PBXBuildFile; fileRef = 34BBC854220C7ADA00857249 /* ImageEditorStrokeItem.swift */; };
		34BBC85A220C7ADA00857249 /* ImageEditorTextItem.swift in Sources */ = {isa = PBXBuildFile; fileRef = 34BBC855220C7ADA00857249 /* ImageEditorTextItem.swift */; };
		34BBC85B220C7ADA00857249 /* OrderedDictionary.swift in Sources */ = {isa = PBXBuildFile; fileRef = 34BBC856220C7ADA00857249 /* OrderedDictionary.swift */; };
		34BBC85D220D19D600857249 /* ImageEditorPanGestureRecognizer.swift in Sources */ = {isa = PBXBuildFile; fileRef = 34BBC85C220D19D600857249 /* ImageEditorPanGestureRecognizer.swift */; };
		34BBC861220E883300857249 /* ImageEditorModelTest.swift in Sources */ = {isa = PBXBuildFile; fileRef = 34BBC85F220E883200857249 /* ImageEditorModelTest.swift */; };
		34BBC862220E883300857249 /* ImageEditorTest.swift in Sources */ = {isa = PBXBuildFile; fileRef = 34BBC860220E883200857249 /* ImageEditorTest.swift */; };
		34BECE2B1F74C12700D7438D /* DebugUIStress.m in Sources */ = {isa = PBXBuildFile; fileRef = 34BECE2A1F74C12700D7438D /* DebugUIStress.m */; };
		34BECE2E1F7ABCE000D7438D /* GifPickerViewController.swift in Sources */ = {isa = PBXBuildFile; fileRef = 34BECE2D1F7ABCE000D7438D /* GifPickerViewController.swift */; };
		34BECE301F7ABCF800D7438D /* GifPickerLayout.swift in Sources */ = {isa = PBXBuildFile; fileRef = 34BECE2F1F7ABCF800D7438D /* GifPickerLayout.swift */; };
		34BEDB0B21C2FA3D007B0EAE /* OWS114RemoveDynamicInteractions.swift in Sources */ = {isa = PBXBuildFile; fileRef = 34BEDB0A21C2FA3D007B0EAE /* OWS114RemoveDynamicInteractions.swift */; };
		34BEDB0E21C405B0007B0EAE /* ImageEditorModel.swift in Sources */ = {isa = PBXBuildFile; fileRef = 34BEDB0D21C405B0007B0EAE /* ImageEditorModel.swift */; };
		34BEDB1321C43F6A007B0EAE /* ImageEditorView.swift in Sources */ = {isa = PBXBuildFile; fileRef = 34BEDB1221C43F69007B0EAE /* ImageEditorView.swift */; };
		34BEDB1621C80BCA007B0EAE /* OWSAnyTouchGestureRecognizer.h in Headers */ = {isa = PBXBuildFile; fileRef = 34BEDB1421C80BC9007B0EAE /* OWSAnyTouchGestureRecognizer.h */; settings = {ATTRIBUTES = (Public, ); }; };
		34BEDB1721C80BCA007B0EAE /* OWSAnyTouchGestureRecognizer.m in Sources */ = {isa = PBXBuildFile; fileRef = 34BEDB1521C80BCA007B0EAE /* OWSAnyTouchGestureRecognizer.m */; };
		34C3C78D20409F320000134C /* Opening.m4r in Resources */ = {isa = PBXBuildFile; fileRef = 34C3C78C20409F320000134C /* Opening.m4r */; };
		34C3C78F2040A4F70000134C /* sonarping.mp3 in Resources */ = {isa = PBXBuildFile; fileRef = 34C3C78E2040A4F70000134C /* sonarping.mp3 */; };
		34C3C7922040B0DD0000134C /* OWSAudioPlayer.h in Headers */ = {isa = PBXBuildFile; fileRef = 34C3C7902040B0DC0000134C /* OWSAudioPlayer.h */; settings = {ATTRIBUTES = (Public, ); }; };
		34C3C7932040B0DD0000134C /* OWSAudioPlayer.m in Sources */ = {isa = PBXBuildFile; fileRef = 34C3C7912040B0DC0000134C /* OWSAudioPlayer.m */; };
		34C4E2572118957600BEA353 /* OWSWebRTCDataProtos.pb.swift in Sources */ = {isa = PBXBuildFile; fileRef = 34C4E2552118957600BEA353 /* OWSWebRTCDataProtos.pb.swift */; };
		34C4E2582118957600BEA353 /* WebRTCProto.swift in Sources */ = {isa = PBXBuildFile; fileRef = 34C4E2562118957600BEA353 /* WebRTCProto.swift */; };
		34C6B0A91FA0E46F00D35993 /* test-gif.gif in Resources */ = {isa = PBXBuildFile; fileRef = 34C6B0A51FA0E46F00D35993 /* test-gif.gif */; };
		34C6B0AB1FA0E46F00D35993 /* test-mp3.mp3 in Resources */ = {isa = PBXBuildFile; fileRef = 34C6B0A71FA0E46F00D35993 /* test-mp3.mp3 */; };
		34C6B0AC1FA0E46F00D35993 /* test-mp4.mp4 in Resources */ = {isa = PBXBuildFile; fileRef = 34C6B0A81FA0E46F00D35993 /* test-mp4.mp4 */; };
		34C6B0AE1FA0E4AA00D35993 /* test-jpg.jpg in Resources */ = {isa = PBXBuildFile; fileRef = 34C6B0AD1FA0E4AA00D35993 /* test-jpg.jpg */; };
		34CA631B2097806F00E526A0 /* OWSContactShareView.m in Sources */ = {isa = PBXBuildFile; fileRef = 34CA631A2097806E00E526A0 /* OWSContactShareView.m */; };
		34CE88E71F2FB9A10098030F /* ProfileViewController.m in Sources */ = {isa = PBXBuildFile; fileRef = 34CE88E61F2FB9A10098030F /* ProfileViewController.m */; };
		34CF0787203E6B78005C4D61 /* busy_tone_ansi.caf in Resources */ = {isa = PBXBuildFile; fileRef = 34CF0783203E6B77005C4D61 /* busy_tone_ansi.caf */; };
		34CF0788203E6B78005C4D61 /* ringback_tone_ansi.caf in Resources */ = {isa = PBXBuildFile; fileRef = 34CF0784203E6B77005C4D61 /* ringback_tone_ansi.caf */; };
		34CF078A203E6B78005C4D61 /* end_call_tone_cept.caf in Resources */ = {isa = PBXBuildFile; fileRef = 34CF0786203E6B78005C4D61 /* end_call_tone_cept.caf */; };
		34D1F0501F7D45A60066283D /* GifPickerCell.swift in Sources */ = {isa = PBXBuildFile; fileRef = 34D1F04F1F7D45A60066283D /* GifPickerCell.swift */; };
		34D1F0521F7E8EA30066283D /* GiphyDownloader.swift in Sources */ = {isa = PBXBuildFile; fileRef = 34D1F0511F7E8EA30066283D /* GiphyDownloader.swift */; };
		34D1F0831F8678AA0066283D /* ConversationInputTextView.m in Sources */ = {isa = PBXBuildFile; fileRef = 34D1F0681F8678AA0066283D /* ConversationInputTextView.m */; };
		34D1F0841F8678AA0066283D /* ConversationInputToolbar.m in Sources */ = {isa = PBXBuildFile; fileRef = 34D1F06A1F8678AA0066283D /* ConversationInputToolbar.m */; };
		34D1F0861F8678AA0066283D /* ConversationViewController.m in Sources */ = {isa = PBXBuildFile; fileRef = 34D1F06E1F8678AA0066283D /* ConversationViewController.m */; };
		34D1F0871F8678AA0066283D /* ConversationViewItem.m in Sources */ = {isa = PBXBuildFile; fileRef = 34D1F0701F8678AA0066283D /* ConversationViewItem.m */; };
		34D1F0881F8678AA0066283D /* ConversationViewLayout.m in Sources */ = {isa = PBXBuildFile; fileRef = 34D1F0721F8678AA0066283D /* ConversationViewLayout.m */; };
		34D1F0A91F867BFC0066283D /* ConversationViewCell.m in Sources */ = {isa = PBXBuildFile; fileRef = 34D1F0971F867BFC0066283D /* ConversationViewCell.m */; };
		34D1F0AB1F867BFC0066283D /* OWSContactOffersCell.m in Sources */ = {isa = PBXBuildFile; fileRef = 34D1F09B1F867BFC0066283D /* OWSContactOffersCell.m */; };
		34D1F0AE1F867BFC0066283D /* OWSMessageCell.m in Sources */ = {isa = PBXBuildFile; fileRef = 34D1F0A21F867BFC0066283D /* OWSMessageCell.m */; };
		34D1F0B01F867BFC0066283D /* OWSSystemMessageCell.m in Sources */ = {isa = PBXBuildFile; fileRef = 34D1F0A61F867BFC0066283D /* OWSSystemMessageCell.m */; };
		34D1F0B41F86D31D0066283D /* ConversationCollectionView.m in Sources */ = {isa = PBXBuildFile; fileRef = 34D1F0B31F86D31D0066283D /* ConversationCollectionView.m */; };
		34D1F0B71F87F8850066283D /* OWSGenericAttachmentView.m in Sources */ = {isa = PBXBuildFile; fileRef = 34D1F0B61F87F8850066283D /* OWSGenericAttachmentView.m */; };
		34D1F0BA1F8800D90066283D /* OWSAudioMessageView.m in Sources */ = {isa = PBXBuildFile; fileRef = 34D1F0B91F8800D90066283D /* OWSAudioMessageView.m */; };
		34D1F0BD1F8D108C0066283D /* AttachmentUploadView.m in Sources */ = {isa = PBXBuildFile; fileRef = 34D1F0BC1F8D108C0066283D /* AttachmentUploadView.m */; };
		34D1F0C01F8EC1760066283D /* MessageRecipientStatusUtils.swift in Sources */ = {isa = PBXBuildFile; fileRef = 34D1F0BF1F8EC1760066283D /* MessageRecipientStatusUtils.swift */; };
		34D2CCDA2062E7D000CB1A14 /* OWSScreenLockUI.m in Sources */ = {isa = PBXBuildFile; fileRef = 34D2CCD92062E7D000CB1A14 /* OWSScreenLockUI.m */; };
		34D2CCDF206939B400CB1A14 /* DebugUIMessagesAction.m in Sources */ = {isa = PBXBuildFile; fileRef = 34D2CCDB206939B100CB1A14 /* DebugUIMessagesAction.m */; };
		34D2CCE0206939B400CB1A14 /* DebugUIMessagesAssetLoader.m in Sources */ = {isa = PBXBuildFile; fileRef = 34D2CCDC206939B200CB1A14 /* DebugUIMessagesAssetLoader.m */; };
		34D5872F208E2C4200D2255A /* OWS109OutgoingMessageState.m in Sources */ = {isa = PBXBuildFile; fileRef = 34D5872D208E2C4100D2255A /* OWS109OutgoingMessageState.m */; };
		34D58730208E2C4200D2255A /* OWS109OutgoingMessageState.h in Headers */ = {isa = PBXBuildFile; fileRef = 34D5872E208E2C4100D2255A /* OWS109OutgoingMessageState.h */; };
		34D5CCA91EAE3D30005515DB /* AvatarViewHelper.m in Sources */ = {isa = PBXBuildFile; fileRef = 34D5CCA81EAE3D30005515DB /* AvatarViewHelper.m */; };
		34D8C0271ED3673300188D7C /* DebugUIMessages.m in Sources */ = {isa = PBXBuildFile; fileRef = 34D8C0241ED3673300188D7C /* DebugUIMessages.m */; };
		34D8C0281ED3673300188D7C /* DebugUITableViewController.m in Sources */ = {isa = PBXBuildFile; fileRef = 34D8C0261ED3673300188D7C /* DebugUITableViewController.m */; };
		34D8C02B1ED3685800188D7C /* DebugUIContacts.m in Sources */ = {isa = PBXBuildFile; fileRef = 34D8C02A1ED3685800188D7C /* DebugUIContacts.m */; };
		34D920E720E179C200D51158 /* OWSMessageFooterView.m in Sources */ = {isa = PBXBuildFile; fileRef = 34D920E620E179C200D51158 /* OWSMessageFooterView.m */; };
		34D99C931F2937CC00D284D6 /* OWSAnalytics.swift in Sources */ = {isa = PBXBuildFile; fileRef = 34D99C911F2937CC00D284D6 /* OWSAnalytics.swift */; };
		34D99CE4217509C2000AFB39 /* AppEnvironment.swift in Sources */ = {isa = PBXBuildFile; fileRef = 34D99CE3217509C1000AFB39 /* AppEnvironment.swift */; };
		34DB0BED2011548B007B313F /* OWSDatabaseConverterTest.m in Sources */ = {isa = PBXBuildFile; fileRef = 34DB0BEC2011548B007B313F /* OWSDatabaseConverterTest.m */; };
		34DBF003206BD5A500025978 /* OWSMessageTextView.m in Sources */ = {isa = PBXBuildFile; fileRef = 34DBEFFF206BD5A400025978 /* OWSMessageTextView.m */; };
		34DBF004206BD5A500025978 /* OWSBubbleView.m in Sources */ = {isa = PBXBuildFile; fileRef = 34DBF001206BD5A500025978 /* OWSBubbleView.m */; };
		34DBF007206C3CB200025978 /* OWSBubbleShapeView.m in Sources */ = {isa = PBXBuildFile; fileRef = 34DBF006206C3CB200025978 /* OWSBubbleShapeView.m */; };
		34DC9BD921543E0C00FDDCEC /* DebugContactsUtils.m in Sources */ = {isa = PBXBuildFile; fileRef = 34DC9BD721543E0A00FDDCEC /* DebugContactsUtils.m */; };
		34E3E5681EC4B19400495BAC /* AudioProgressView.swift in Sources */ = {isa = PBXBuildFile; fileRef = 34E3E5671EC4B19400495BAC /* AudioProgressView.swift */; };
		34E3EF0D1EFC235B007F6822 /* DebugUIDiskUsage.m in Sources */ = {isa = PBXBuildFile; fileRef = 34E3EF0C1EFC235B007F6822 /* DebugUIDiskUsage.m */; };
		34E3EF101EFC2684007F6822 /* DebugUIPage.m in Sources */ = {isa = PBXBuildFile; fileRef = 34E3EF0F1EFC2684007F6822 /* DebugUIPage.m */; };
		34E5DC8220D8050D00C08145 /* RegistrationUtils.m in Sources */ = {isa = PBXBuildFile; fileRef = 34E5DC8120D8050D00C08145 /* RegistrationUtils.m */; };
		34E88D262098C5AE00A608F4 /* ContactViewController.swift in Sources */ = {isa = PBXBuildFile; fileRef = 34E88D252098C5AE00A608F4 /* ContactViewController.swift */; };
		34E8A8D12085238A00B272B1 /* ProtoParsingTest.m in Sources */ = {isa = PBXBuildFile; fileRef = 34E8A8D02085238900B272B1 /* ProtoParsingTest.m */; };
		34EA69402194933900702471 /* MediaDownloadView.swift in Sources */ = {isa = PBXBuildFile; fileRef = 34EA693F2194933900702471 /* MediaDownloadView.swift */; };
		34EA69422194DE8000702471 /* MediaUploadView.swift in Sources */ = {isa = PBXBuildFile; fileRef = 34EA69412194DE7F00702471 /* MediaUploadView.swift */; };
		34F308A21ECB469700BB7697 /* OWSBezierPathView.m in Sources */ = {isa = PBXBuildFile; fileRef = 34F308A11ECB469700BB7697 /* OWSBezierPathView.m */; };
		34FDB29221FF986600A01202 /* UIView+OWS.swift in Sources */ = {isa = PBXBuildFile; fileRef = 34FDB29121FF986600A01202 /* UIView+OWS.swift */; };
		4503F1BE20470A5B00CEE724 /* classic-quiet.aifc in Resources */ = {isa = PBXBuildFile; fileRef = 4503F1BB20470A5B00CEE724 /* classic-quiet.aifc */; };
		4503F1BF20470A5B00CEE724 /* classic.aifc in Resources */ = {isa = PBXBuildFile; fileRef = 4503F1BC20470A5B00CEE724 /* classic.aifc */; };
		4503F1C3204711D300CEE724 /* OWS107LegacySounds.m in Sources */ = {isa = PBXBuildFile; fileRef = 4503F1C1204711D200CEE724 /* OWS107LegacySounds.m */; };
		4503F1C4204711D300CEE724 /* OWS107LegacySounds.h in Headers */ = {isa = PBXBuildFile; fileRef = 4503F1C2204711D200CEE724 /* OWS107LegacySounds.h */; };
		4505C2BF1E648EA300CEBF41 /* ExperienceUpgrade.swift in Sources */ = {isa = PBXBuildFile; fileRef = 4505C2BE1E648EA300CEBF41 /* ExperienceUpgrade.swift */; };
		450998651FD8A34D00D89EB3 /* DeviceSleepManager.swift in Sources */ = {isa = PBXBuildFile; fileRef = 348F2EAD1F0D21BC00D4ECE0 /* DeviceSleepManager.swift */; };
		450998681FD8C0FF00D89EB3 /* AttachmentSharing.m in Sources */ = {isa = PBXBuildFile; fileRef = 34B3F83A1E8DF1700035BE1A /* AttachmentSharing.m */; };
		450998691FD8C10200D89EB3 /* AttachmentSharing.h in Headers */ = {isa = PBXBuildFile; fileRef = 34B3F8391E8DF1700035BE1A /* AttachmentSharing.h */; settings = {ATTRIBUTES = (Public, ); }; };
		4509E79A1DD653700025A59F /* WebRTC.framework in Frameworks */ = {isa = PBXBuildFile; fileRef = 4509E7991DD653700025A59F /* WebRTC.framework */; };
		450C800F20AD1AB900F3A091 /* OWSWindowManager.m in Sources */ = {isa = PBXBuildFile; fileRef = 34641E1020878FAF00E2EDE5 /* OWSWindowManager.m */; };
		450C801020AD1AE400F3A091 /* OWSWindowManager.h in Headers */ = {isa = PBXBuildFile; fileRef = 34641E1120878FB000E2EDE5 /* OWSWindowManager.h */; settings = {ATTRIBUTES = (Public, ); }; };
		450C801220AD1D5B00F3A091 /* UIDevice+featureSupport.swift in Sources */ = {isa = PBXBuildFile; fileRef = 45BB93371E688E14001E3939 /* UIDevice+featureSupport.swift */; };
		450D19131F85236600970622 /* RemoteVideoView.m in Sources */ = {isa = PBXBuildFile; fileRef = 450D19121F85236600970622 /* RemoteVideoView.m */; };
		450DF2051E0D74AC003D14BE /* Platform.swift in Sources */ = {isa = PBXBuildFile; fileRef = 450DF2041E0D74AC003D14BE /* Platform.swift */; };
		450DF2091E0DD2C6003D14BE /* UserNotificationsAdaptee.swift in Sources */ = {isa = PBXBuildFile; fileRef = 450DF2081E0DD2C6003D14BE /* UserNotificationsAdaptee.swift */; };
		451166C01FD86B98000739BA /* AccountManager.swift in Sources */ = {isa = PBXBuildFile; fileRef = 451166BF1FD86B98000739BA /* AccountManager.swift */; };
		4517642B1DE939FD00EDB8B9 /* ContactCell.swift in Sources */ = {isa = PBXBuildFile; fileRef = 451764291DE939FD00EDB8B9 /* ContactCell.swift */; };
		45194F8F1FD71FF500333B2C /* ThreadUtil.m in Sources */ = {isa = PBXBuildFile; fileRef = 346129BE1FD2068600532771 /* ThreadUtil.m */; };
		45194F901FD7200000333B2C /* ThreadUtil.h in Headers */ = {isa = PBXBuildFile; fileRef = 346129BD1FD2068600532771 /* ThreadUtil.h */; settings = {ATTRIBUTES = (Public, ); }; };
		45194F921FD7215600333B2C /* OWSContactOffersInteraction.h in Headers */ = {isa = PBXBuildFile; fileRef = 34C42D621F4734ED0072EC04 /* OWSContactOffersInteraction.h */; settings = {ATTRIBUTES = (Public, ); }; };
		45194F931FD7215C00333B2C /* OWSContactOffersInteraction.m in Sources */ = {isa = PBXBuildFile; fileRef = 34C42D631F4734ED0072EC04 /* OWSContactOffersInteraction.m */; };
		45194F941FD7216000333B2C /* TSUnreadIndicatorInteraction.h in Headers */ = {isa = PBXBuildFile; fileRef = 34C42D641F4734ED0072EC04 /* TSUnreadIndicatorInteraction.h */; settings = {ATTRIBUTES = (Public, ); }; };
		45194F951FD7216600333B2C /* TSUnreadIndicatorInteraction.m in Sources */ = {isa = PBXBuildFile; fileRef = 34C42D651F4734ED0072EC04 /* TSUnreadIndicatorInteraction.m */; };
		451A13B11E13DED2000A50FD /* AppNotifications.swift in Sources */ = {isa = PBXBuildFile; fileRef = 451A13B01E13DED2000A50FD /* AppNotifications.swift */; };
		451F8A341FD710C3005CB9DA /* FullTextSearcher.swift in Sources */ = {isa = PBXBuildFile; fileRef = 451777C71FD61554001225FF /* FullTextSearcher.swift */; };
		451F8A351FD710DE005CB9DA /* Searcher.swift in Sources */ = {isa = PBXBuildFile; fileRef = 45360B8C1F9521F800FA666C /* Searcher.swift */; };
		451F8A3B1FD71297005CB9DA /* UIUtil.m in Sources */ = {isa = PBXBuildFile; fileRef = B97940261832BD2400BD66CB /* UIUtil.m */; };
		451F8A3C1FD71392005CB9DA /* UIUtil.h in Headers */ = {isa = PBXBuildFile; fileRef = B97940251832BD2400BD66CB /* UIUtil.h */; settings = {ATTRIBUTES = (Public, ); }; };
		451F8A441FD7156B005CB9DA /* BlockListUIUtils.m in Sources */ = {isa = PBXBuildFile; fileRef = 343D3D9A1E9283F100165CA4 /* BlockListUIUtils.m */; };
		451F8A451FD71570005CB9DA /* BlockListUIUtils.h in Headers */ = {isa = PBXBuildFile; fileRef = 343D3D991E9283F100165CA4 /* BlockListUIUtils.h */; settings = {ATTRIBUTES = (Public, ); }; };
		451F8A461FD715BA005CB9DA /* OWSGroupAvatarBuilder.m in Sources */ = {isa = PBXBuildFile; fileRef = 45666EC81D994C0D008FE134 /* OWSGroupAvatarBuilder.m */; };
		451F8A471FD715BA005CB9DA /* OWSAvatarBuilder.m in Sources */ = {isa = PBXBuildFile; fileRef = 45666EC51D99483D008FE134 /* OWSAvatarBuilder.m */; };
		451F8A481FD715BA005CB9DA /* OWSContactAvatarBuilder.m in Sources */ = {isa = PBXBuildFile; fileRef = 45855F361D9498A40084F340 /* OWSContactAvatarBuilder.m */; };
		451F8A491FD715CF005CB9DA /* OWSAvatarBuilder.h in Headers */ = {isa = PBXBuildFile; fileRef = 45666EC41D99483D008FE134 /* OWSAvatarBuilder.h */; settings = {ATTRIBUTES = (Public, ); }; };
		451F8A4A1FD715D9005CB9DA /* OWSContactAvatarBuilder.h in Headers */ = {isa = PBXBuildFile; fileRef = 45855F351D9498A40084F340 /* OWSContactAvatarBuilder.h */; settings = {ATTRIBUTES = (Public, ); }; };
		451F8A4B1FD715E1005CB9DA /* OWSGroupAvatarBuilder.h in Headers */ = {isa = PBXBuildFile; fileRef = 45666EC71D994C0D008FE134 /* OWSGroupAvatarBuilder.h */; settings = {ATTRIBUTES = (Public, ); }; };
		452037D11EE84975004E4CDF /* DebugUISessionState.m in Sources */ = {isa = PBXBuildFile; fileRef = 452037D01EE84975004E4CDF /* DebugUISessionState.m */; };
		4520D8D51D417D8E00123472 /* Photos.framework in Frameworks */ = {isa = PBXBuildFile; fileRef = 4520D8D41D417D8E00123472 /* Photos.framework */; };
		4521C3C01F59F3BA00B4C582 /* TextFieldHelper.swift in Sources */ = {isa = PBXBuildFile; fileRef = 4521C3BF1F59F3BA00B4C582 /* TextFieldHelper.swift */; };
		452B999020A34B6B006F2F9E /* AddContactShareToExistingContactViewController.swift in Sources */ = {isa = PBXBuildFile; fileRef = 452B998F20A34B6B006F2F9E /* AddContactShareToExistingContactViewController.swift */; };
		452C468F1E427E200087B011 /* OutboundCallInitiator.swift in Sources */ = {isa = PBXBuildFile; fileRef = 452C468E1E427E200087B011 /* OutboundCallInitiator.swift */; };
		452C7CA72037628B003D51A5 /* Weak.swift in Sources */ = {isa = PBXBuildFile; fileRef = 45F170D51E315310003FC1F2 /* Weak.swift */; };
		452D1AF12081059C00A67F7F /* StringAdditionsTest.swift in Sources */ = {isa = PBXBuildFile; fileRef = 452D1AF02081059C00A67F7F /* StringAdditionsTest.swift */; };
		452EC6DF205E9E30000E787C /* MediaGalleryViewController.swift in Sources */ = {isa = PBXBuildFile; fileRef = 452EC6DE205E9E30000E787C /* MediaGalleryViewController.swift */; };
		452EC6E1205FF5DC000E787C /* Bench.swift in Sources */ = {isa = PBXBuildFile; fileRef = 452EC6E0205FF5DC000E787C /* Bench.swift */; };
		452ECA4D1E087E7200E2F016 /* MessageFetcherJob.swift in Sources */ = {isa = PBXBuildFile; fileRef = 452ECA4C1E087E7200E2F016 /* MessageFetcherJob.swift */; };
		4535186B1FC635DD00210559 /* ShareViewController.swift in Sources */ = {isa = PBXBuildFile; fileRef = 4535186A1FC635DD00210559 /* ShareViewController.swift */; };
		4535186E1FC635DD00210559 /* MainInterface.storyboard in Resources */ = {isa = PBXBuildFile; fileRef = 4535186C1FC635DD00210559 /* MainInterface.storyboard */; };
		453518721FC635DD00210559 /* SignalShareExtension.appex in Embed App Extensions */ = {isa = PBXBuildFile; fileRef = 453518681FC635DD00210559 /* SignalShareExtension.appex */; settings = {ATTRIBUTES = (RemoveHeadersOnCopy, ); }; };
		453518961FC63DBF00210559 /* SignalMessaging.h in Headers */ = {isa = PBXBuildFile; fileRef = 453518941FC63DBF00210559 /* SignalMessaging.h */; settings = {ATTRIBUTES = (Public, ); }; };
		453518991FC63DBF00210559 /* SignalMessaging.framework in Frameworks */ = {isa = PBXBuildFile; fileRef = 453518921FC63DBF00210559 /* SignalMessaging.framework */; };
		4535189A1FC63DBF00210559 /* SignalMessaging.framework in Embed Frameworks */ = {isa = PBXBuildFile; fileRef = 453518921FC63DBF00210559 /* SignalMessaging.framework */; settings = {ATTRIBUTES = (CodeSignOnCopy, RemoveHeadersOnCopy, ); }; };
		453518A21FC63E2900210559 /* SignalMessaging.framework in Frameworks */ = {isa = PBXBuildFile; fileRef = 453518921FC63DBF00210559 /* SignalMessaging.framework */; };
		45360B901F9527DA00FA666C /* SearcherTest.swift in Sources */ = {isa = PBXBuildFile; fileRef = 45360B8F1F9527DA00FA666C /* SearcherTest.swift */; };
		45360B911F952AA900FA666C /* MarqueeLabel.swift in Sources */ = {isa = PBXBuildFile; fileRef = 45E5A6981F61E6DD001E4A8A /* MarqueeLabel.swift */; };
		4539B5861F79348F007141FF /* PushRegistrationManager.swift in Sources */ = {isa = PBXBuildFile; fileRef = 4539B5851F79348F007141FF /* PushRegistrationManager.swift */; };
		4541B71D209D3B7A0008608F /* ContactShareViewModel.swift in Sources */ = {isa = PBXBuildFile; fileRef = 4541B71A209D2DAE0008608F /* ContactShareViewModel.swift */; };
		4542DF54208D40AC007B4E76 /* LoadingViewController.swift in Sources */ = {isa = PBXBuildFile; fileRef = 4542DF53208D40AC007B4E76 /* LoadingViewController.swift */; };
		454A84042059C787008B8C75 /* MediaTileViewController.swift in Sources */ = {isa = PBXBuildFile; fileRef = 454A84032059C787008B8C75 /* MediaTileViewController.swift */; };
		454A965A1FD6017E008D2A0E /* SignalAttachment.swift in Sources */ = {isa = PBXBuildFile; fileRef = 34D913491F62D4A500722898 /* SignalAttachment.swift */; };
		454EBAB41F2BE14C00ACE0BB /* OWSAnalytics.swift in Sources */ = {isa = PBXBuildFile; fileRef = 34D99C911F2937CC00D284D6 /* OWSAnalytics.swift */; };
		4551DB5A205C562300C8AE75 /* Collection+OWS.swift in Sources */ = {isa = PBXBuildFile; fileRef = 4551DB59205C562300C8AE75 /* Collection+OWS.swift */; };
		4556FA681F54AA9500AF40DD /* DebugUIProfile.swift in Sources */ = {isa = PBXBuildFile; fileRef = 4556FA671F54AA9500AF40DD /* DebugUIProfile.swift */; };
		455A16DD1F1FEA0000F86704 /* Metal.framework in Frameworks */ = {isa = PBXBuildFile; fileRef = 455A16DB1F1FEA0000F86704 /* Metal.framework */; settings = {ATTRIBUTES = (Weak, ); }; };
		455A16DE1F1FEA0000F86704 /* MetalKit.framework in Frameworks */ = {isa = PBXBuildFile; fileRef = 455A16DC1F1FEA0000F86704 /* MetalKit.framework */; settings = {ATTRIBUTES = (Weak, ); }; };
		455AC69E1F4F8B0300134004 /* ImageCacheTest.swift in Sources */ = {isa = PBXBuildFile; fileRef = 455AC69D1F4F8B0300134004 /* ImageCacheTest.swift */; };
		45638BDC1F3DD0D400128435 /* DebugUICalling.swift in Sources */ = {isa = PBXBuildFile; fileRef = 45638BDB1F3DD0D400128435 /* DebugUICalling.swift */; };
		45666F581D9B2880008FE134 /* OWSScrubbingLogFormatterTest.m in Sources */ = {isa = PBXBuildFile; fileRef = 45666F571D9B2880008FE134 /* OWSScrubbingLogFormatterTest.m */; };
		456F6E2F1E261D1000FD2210 /* PeerConnectionClientTest.swift in Sources */ = {isa = PBXBuildFile; fileRef = 456F6E2E1E261D1000FD2210 /* PeerConnectionClientTest.swift */; };
		4574A5D61DD6704700C6B692 /* CallService.swift in Sources */ = {isa = PBXBuildFile; fileRef = 4574A5D51DD6704700C6B692 /* CallService.swift */; };
		4579431E1E7C8CE9008ED0C0 /* Pastelog.m in Sources */ = {isa = PBXBuildFile; fileRef = 4579431D1E7C8CE9008ED0C0 /* Pastelog.m */; };
		45794E861E00620000066731 /* CallUIAdapter.swift in Sources */ = {isa = PBXBuildFile; fileRef = 45794E851E00620000066731 /* CallUIAdapter.swift */; };
		457C87B82032645C008D52D6 /* DebugUINotifications.swift in Sources */ = {isa = PBXBuildFile; fileRef = 457C87B72032645C008D52D6 /* DebugUINotifications.swift */; };
		457F671B20746193000EABCD /* QuotedReplyPreview.swift in Sources */ = {isa = PBXBuildFile; fileRef = 457F671A20746193000EABCD /* QuotedReplyPreview.swift */; };
		45847E871E4283C30080EAB3 /* Intents.framework in Frameworks */ = {isa = PBXBuildFile; fileRef = 45847E861E4283C30080EAB3 /* Intents.framework */; settings = {ATTRIBUTES = (Weak, ); }; };
		4585C4681ED8F8D200896AEA /* SafetyNumberConfirmationAlert.swift in Sources */ = {isa = PBXBuildFile; fileRef = 4585C4671ED8F8D200896AEA /* SafetyNumberConfirmationAlert.swift */; };
		458967111DC117CC00E9DD21 /* AccountManagerTest.swift in Sources */ = {isa = PBXBuildFile; fileRef = 458967101DC117CC00E9DD21 /* AccountManagerTest.swift */; };
		458DE9D61DEE3FD00071BB03 /* PeerConnectionClient.swift in Sources */ = {isa = PBXBuildFile; fileRef = 458DE9D51DEE3FD00071BB03 /* PeerConnectionClient.swift */; };
		458E38371D668EBF0094BD24 /* OWSDeviceProvisioningURLParser.m in Sources */ = {isa = PBXBuildFile; fileRef = 458E38361D668EBF0094BD24 /* OWSDeviceProvisioningURLParser.m */; };
		458E383A1D6699FA0094BD24 /* OWSDeviceProvisioningURLParserTest.m in Sources */ = {isa = PBXBuildFile; fileRef = 458E38391D6699FA0094BD24 /* OWSDeviceProvisioningURLParserTest.m */; };
		459311FC1D75C948008DD4F0 /* OWSDeviceTableViewCell.m in Sources */ = {isa = PBXBuildFile; fileRef = 459311FB1D75C948008DD4F0 /* OWSDeviceTableViewCell.m */; };
		4598198E204E2F28009414F2 /* OWS108CallLoggingPreference.h in Headers */ = {isa = PBXBuildFile; fileRef = 4598198C204E2F28009414F2 /* OWS108CallLoggingPreference.h */; };
		4598198F204E2F28009414F2 /* OWS108CallLoggingPreference.m in Sources */ = {isa = PBXBuildFile; fileRef = 4598198D204E2F28009414F2 /* OWS108CallLoggingPreference.m */; };
		459B775C207BA46C0071D0AB /* OWSQuotedReplyModel.m in Sources */ = {isa = PBXBuildFile; fileRef = 459B775A207BA3A80071D0AB /* OWSQuotedReplyModel.m */; };
		459B775D207BA4810071D0AB /* OWSQuotedReplyModel.h in Headers */ = {isa = PBXBuildFile; fileRef = 459B7759207BA3A80071D0AB /* OWSQuotedReplyModel.h */; settings = {ATTRIBUTES = (Public, ); }; };
		45A2F005204473A3002E978A /* NewMessage.aifc in Resources */ = {isa = PBXBuildFile; fileRef = 45A2F004204473A3002E978A /* NewMessage.aifc */; };
		45A663C51F92EC760027B59E /* GroupTableViewCell.swift in Sources */ = {isa = PBXBuildFile; fileRef = 45A663C41F92EC760027B59E /* GroupTableViewCell.swift */; };
		45A6DAD61EBBF85500893231 /* ReminderView.swift in Sources */ = {isa = PBXBuildFile; fileRef = 45A6DAD51EBBF85500893231 /* ReminderView.swift */; };
		45AE48511E0732D6004D96C2 /* TurnServerInfo.swift in Sources */ = {isa = PBXBuildFile; fileRef = 45AE48501E0732D6004D96C2 /* TurnServerInfo.swift */; };
		45B27B862037FFB400A539DF /* DebugUIFileBrowser.swift in Sources */ = {isa = PBXBuildFile; fileRef = 45B27B852037FFB400A539DF /* DebugUIFileBrowser.swift */; };
		45B5360E206DD8BB00D61655 /* UIResponder+OWS.swift in Sources */ = {isa = PBXBuildFile; fileRef = 45B5360D206DD8BB00D61655 /* UIResponder+OWS.swift */; };
		45B74A742044AAB600CD42F8 /* aurora-quiet.aifc in Resources */ = {isa = PBXBuildFile; fileRef = 45B74A5B2044AAB300CD42F8 /* aurora-quiet.aifc */; };
		45B74A752044AAB600CD42F8 /* synth-quiet.aifc in Resources */ = {isa = PBXBuildFile; fileRef = 45B74A5C2044AAB300CD42F8 /* synth-quiet.aifc */; };
		45B74A762044AAB600CD42F8 /* keys-quiet.aifc in Resources */ = {isa = PBXBuildFile; fileRef = 45B74A5D2044AAB400CD42F8 /* keys-quiet.aifc */; };
		45B74A772044AAB600CD42F8 /* hello.aifc in Resources */ = {isa = PBXBuildFile; fileRef = 45B74A5E2044AAB400CD42F8 /* hello.aifc */; };
		45B74A782044AAB600CD42F8 /* bamboo-quiet.aifc in Resources */ = {isa = PBXBuildFile; fileRef = 45B74A5F2044AAB400CD42F8 /* bamboo-quiet.aifc */; };
		45B74A792044AAB600CD42F8 /* input.aifc in Resources */ = {isa = PBXBuildFile; fileRef = 45B74A602044AAB400CD42F8 /* input.aifc */; };
		45B74A7A2044AAB600CD42F8 /* keys.aifc in Resources */ = {isa = PBXBuildFile; fileRef = 45B74A612044AAB400CD42F8 /* keys.aifc */; };
		45B74A7B2044AAB600CD42F8 /* chord.aifc in Resources */ = {isa = PBXBuildFile; fileRef = 45B74A622044AAB400CD42F8 /* chord.aifc */; };
		45B74A7C2044AAB600CD42F8 /* hello-quiet.aifc in Resources */ = {isa = PBXBuildFile; fileRef = 45B74A632044AAB400CD42F8 /* hello-quiet.aifc */; };
		45B74A7D2044AAB600CD42F8 /* popcorn-quiet.aifc in Resources */ = {isa = PBXBuildFile; fileRef = 45B74A642044AAB400CD42F8 /* popcorn-quiet.aifc */; };
		45B74A7E2044AAB600CD42F8 /* complete.aifc in Resources */ = {isa = PBXBuildFile; fileRef = 45B74A652044AAB400CD42F8 /* complete.aifc */; };
		45B74A7F2044AAB600CD42F8 /* note-quiet.aifc in Resources */ = {isa = PBXBuildFile; fileRef = 45B74A662044AAB400CD42F8 /* note-quiet.aifc */; };
		45B74A802044AAB600CD42F8 /* pulse-quiet.aifc in Resources */ = {isa = PBXBuildFile; fileRef = 45B74A672044AAB500CD42F8 /* pulse-quiet.aifc */; };
		45B74A812044AAB600CD42F8 /* chord-quiet.aifc in Resources */ = {isa = PBXBuildFile; fileRef = 45B74A682044AAB500CD42F8 /* chord-quiet.aifc */; };
		45B74A822044AAB600CD42F8 /* pulse.aifc in Resources */ = {isa = PBXBuildFile; fileRef = 45B74A692044AAB500CD42F8 /* pulse.aifc */; };
		45B74A832044AAB600CD42F8 /* circles.aifc in Resources */ = {isa = PBXBuildFile; fileRef = 45B74A6A2044AAB500CD42F8 /* circles.aifc */; };
		45B74A842044AAB600CD42F8 /* popcorn.aifc in Resources */ = {isa = PBXBuildFile; fileRef = 45B74A6B2044AAB500CD42F8 /* popcorn.aifc */; };
		45B74A852044AAB600CD42F8 /* bamboo.aifc in Resources */ = {isa = PBXBuildFile; fileRef = 45B74A6C2044AAB500CD42F8 /* bamboo.aifc */; };
		45B74A862044AAB600CD42F8 /* note.aifc in Resources */ = {isa = PBXBuildFile; fileRef = 45B74A6D2044AAB500CD42F8 /* note.aifc */; };
		45B74A872044AAB600CD42F8 /* complete-quiet.aifc in Resources */ = {isa = PBXBuildFile; fileRef = 45B74A6E2044AAB500CD42F8 /* complete-quiet.aifc */; };
		45B74A882044AAB600CD42F8 /* aurora.aifc in Resources */ = {isa = PBXBuildFile; fileRef = 45B74A6F2044AAB500CD42F8 /* aurora.aifc */; };
		45B74A892044AAB600CD42F8 /* circles-quiet.aifc in Resources */ = {isa = PBXBuildFile; fileRef = 45B74A702044AAB500CD42F8 /* circles-quiet.aifc */; };
		45B74A8B2044AAB600CD42F8 /* synth.aifc in Resources */ = {isa = PBXBuildFile; fileRef = 45B74A722044AAB600CD42F8 /* synth.aifc */; };
		45B74A8C2044AAB600CD42F8 /* input-quiet.aifc in Resources */ = {isa = PBXBuildFile; fileRef = 45B74A732044AAB600CD42F8 /* input-quiet.aifc */; };
		45BC829D1FD9C4B400011CF3 /* ShareViewDelegate.swift in Sources */ = {isa = PBXBuildFile; fileRef = 45BC829C1FD9C4B400011CF3 /* ShareViewDelegate.swift */; };
		45BD60821DE9547E00A8F436 /* Contacts.framework in Frameworks */ = {isa = PBXBuildFile; fileRef = 45BD60811DE9547E00A8F436 /* Contacts.framework */; settings = {ATTRIBUTES = (Weak, ); }; };
		45C0DC1B1E68FE9000E04C47 /* UIApplication+OWS.swift in Sources */ = {isa = PBXBuildFile; fileRef = 45C0DC1A1E68FE9000E04C47 /* UIApplication+OWS.swift */; };
		45C0DC1E1E69011F00E04C47 /* UIStoryboard+OWS.swift in Sources */ = {isa = PBXBuildFile; fileRef = 45C0DC1D1E69011F00E04C47 /* UIStoryboard+OWS.swift */; };
		45C9DEB81DF4E35A0065CA84 /* WebRTCCallMessageHandler.swift in Sources */ = {isa = PBXBuildFile; fileRef = 45C9DEB71DF4E35A0065CA84 /* WebRTCCallMessageHandler.swift */; };
		45CB2FA81CB7146C00E1B343 /* Launch Screen.storyboard in Resources */ = {isa = PBXBuildFile; fileRef = 45CB2FA71CB7146C00E1B343 /* Launch Screen.storyboard */; };
		45CD81EF1DC030E7004C9430 /* SyncPushTokensJob.swift in Sources */ = {isa = PBXBuildFile; fileRef = 45CD81EE1DC030E7004C9430 /* SyncPushTokensJob.swift */; };
		45D231771DC7E8F10034FA89 /* SessionResetJob.swift in Sources */ = {isa = PBXBuildFile; fileRef = 45D231761DC7E8F10034FA89 /* SessionResetJob.swift */; };
		45D2AC02204885170033C692 /* OWS2FAReminderViewController.swift in Sources */ = {isa = PBXBuildFile; fileRef = 45D2AC01204885170033C692 /* OWS2FAReminderViewController.swift */; };
		45D308AD2049A439000189E4 /* PinEntryView.m in Sources */ = {isa = PBXBuildFile; fileRef = 45D308AC2049A439000189E4 /* PinEntryView.m */; };
		45DDA6242090CEB500DE97F8 /* ConversationHeaderView.swift in Sources */ = {isa = PBXBuildFile; fileRef = 45DDA6232090CEB500DE97F8 /* ConversationHeaderView.swift */; };
		45DF5DF21DDB843F00C936C7 /* CompareSafetyNumbersActivity.swift in Sources */ = {isa = PBXBuildFile; fileRef = 45DF5DF11DDB843F00C936C7 /* CompareSafetyNumbersActivity.swift */; };
		45E5A6991F61E6DE001E4A8A /* MarqueeLabel.swift in Sources */ = {isa = PBXBuildFile; fileRef = 45E5A6981F61E6DD001E4A8A /* MarqueeLabel.swift */; };
		45E7A6A81E71CA7E00D44FB5 /* DisplayableTextFilterTest.swift in Sources */ = {isa = PBXBuildFile; fileRef = 45E7A6A61E71CA7E00D44FB5 /* DisplayableTextFilterTest.swift */; };
		45F170BB1E2FC5D3003FC1F2 /* CallAudioService.swift in Sources */ = {isa = PBXBuildFile; fileRef = 45F170BA1E2FC5D3003FC1F2 /* CallAudioService.swift */; };
		45F32C222057297A00A300D5 /* MediaDetailViewController.m in Sources */ = {isa = PBXBuildFile; fileRef = 45B9EE9B200E91FB005D2F2D /* MediaDetailViewController.m */; };
		45F32C232057297A00A300D5 /* MediaPageViewController.swift in Sources */ = {isa = PBXBuildFile; fileRef = 45F32C1D205718B000A300D5 /* MediaPageViewController.swift */; };
		45F32C242057297A00A300D5 /* MessageDetailViewController.swift in Sources */ = {isa = PBXBuildFile; fileRef = 34CA1C261F7156F300E51C51 /* MessageDetailViewController.swift */; };
		45F59A082028E4FB00E8D2B0 /* OWSAudioSession.swift in Sources */ = {isa = PBXBuildFile; fileRef = 45F170AB1E2F0351003FC1F2 /* OWSAudioSession.swift */; };
		45F59A0A2029140500E8D2B0 /* OWSVideoPlayer.swift in Sources */ = {isa = PBXBuildFile; fileRef = 45F59A092029140500E8D2B0 /* OWSVideoPlayer.swift */; };
		45F659731E1BD99C00444429 /* CallKitCallUIAdaptee.swift in Sources */ = {isa = PBXBuildFile; fileRef = 45F659721E1BD99C00444429 /* CallKitCallUIAdaptee.swift */; };
		45F659821E1BE77000444429 /* NonCallKitCallUIAdaptee.swift in Sources */ = {isa = PBXBuildFile; fileRef = 45F659811E1BE77000444429 /* NonCallKitCallUIAdaptee.swift */; };
		45FBC5C81DF8575700E9B410 /* CallKitCallManager.swift in Sources */ = {isa = PBXBuildFile; fileRef = 45FBC59A1DF8575700E9B410 /* CallKitCallManager.swift */; };
		45FBC5D11DF8592E00E9B410 /* SignalCall.swift in Sources */ = {isa = PBXBuildFile; fileRef = 45FBC5D01DF8592E00E9B410 /* SignalCall.swift */; };
		4AC4EA13C8A444455DAB351F /* Pods_SignalMessaging.framework in Frameworks */ = {isa = PBXBuildFile; fileRef = 264242150E87D10A357DB07B /* Pods_SignalMessaging.framework */; };
		4C04392A220A9EC800BAEA63 /* VoiceNoteLock.swift in Sources */ = {isa = PBXBuildFile; fileRef = 4C043929220A9EC800BAEA63 /* VoiceNoteLock.swift */; };
		4C04F58421C860C50090D0BB /* MantlePerfTest.swift in Sources */ = {isa = PBXBuildFile; fileRef = 4C04F58321C860C50090D0BB /* MantlePerfTest.swift */; };
		4C090A1B210FD9C7001FD7F9 /* HapticFeedback.swift in Sources */ = {isa = PBXBuildFile; fileRef = 4C090A1A210FD9C7001FD7F9 /* HapticFeedback.swift */; };
		4C11AA5020FD59C700351FBD /* MessageStatusView.swift in Sources */ = {isa = PBXBuildFile; fileRef = 4C11AA4F20FD59C700351FBD /* MessageStatusView.swift */; };
		4C13C9F620E57BA30089A98B /* ColorPickerViewController.swift in Sources */ = {isa = PBXBuildFile; fileRef = 4C13C9F520E57BA30089A98B /* ColorPickerViewController.swift */; };
		4C1885D2218F8E1C00B67051 /* PhotoGridViewCell.swift in Sources */ = {isa = PBXBuildFile; fileRef = 4C1885D1218F8E1C00B67051 /* PhotoGridViewCell.swift */; };
		4C20B2B720CA0034001BAC90 /* ThreadViewModel.swift in Sources */ = {isa = PBXBuildFile; fileRef = 4542DF51208B82E9007B4E76 /* ThreadViewModel.swift */; };
		4C20B2B920CA10DE001BAC90 /* ConversationSearchViewController.swift in Sources */ = {isa = PBXBuildFile; fileRef = 4C20B2B820CA10DE001BAC90 /* ConversationSearchViewController.swift */; };
		4C21D5D6223A9DC500EF8A77 /* UIAlerts+iOS9.m in Sources */ = {isa = PBXBuildFile; fileRef = 4C21D5D5223A9DC500EF8A77 /* UIAlerts+iOS9.m */; };
		4C21D5D8223AC60F00EF8A77 /* PhotoCapture.swift in Sources */ = {isa = PBXBuildFile; fileRef = 4C21D5D7223AC60F00EF8A77 /* PhotoCapture.swift */; };
		4C23A5F2215C4ADE00534937 /* SheetViewController.swift in Sources */ = {isa = PBXBuildFile; fileRef = 4C23A5F1215C4ADE00534937 /* SheetViewController.swift */; };
		4C2F454F214C00E1004871FF /* AvatarTableViewCell.swift in Sources */ = {isa = PBXBuildFile; fileRef = 4C2F454E214C00E1004871FF /* AvatarTableViewCell.swift */; };
		4C3E245C21F29FCE000AE092 /* Toast.swift in Sources */ = {isa = PBXBuildFile; fileRef = 4CA5F792211E1F06008C2708 /* Toast.swift */; };
		4C3E245D21F2B395000AE092 /* DirectionalPanGestureRecognizer.swift in Sources */ = {isa = PBXBuildFile; fileRef = 4523149F1F7E9E18003A428C /* DirectionalPanGestureRecognizer.swift */; };
		4C3EF7FD2107DDEE0007EBF7 /* ParamParserTest.swift in Sources */ = {isa = PBXBuildFile; fileRef = 4C3EF7FC2107DDEE0007EBF7 /* ParamParserTest.swift */; };
		4C3EF802210918740007EBF7 /* SSKProtoEnvelopeTest.swift in Sources */ = {isa = PBXBuildFile; fileRef = 4C3EF801210918740007EBF7 /* SSKProtoEnvelopeTest.swift */; };
		4C4AE6A1224AF35700D4AF6F /* SendMediaNavigationController.swift in Sources */ = {isa = PBXBuildFile; fileRef = 4C4AE69F224AF21900D4AF6F /* SendMediaNavigationController.swift */; };
		4C4AEC4520EC343B0020E72B /* DismissableTextField.swift in Sources */ = {isa = PBXBuildFile; fileRef = 4C4AEC4420EC343B0020E72B /* DismissableTextField.swift */; };
		4C4BC6C32102D697004040C9 /* ContactDiscoveryOperationTest.swift in Sources */ = {isa = PBXBuildFile; fileRef = 4C4BC6C22102D697004040C9 /* ContactDiscoveryOperationTest.swift */; };
		4C5250D221E7BD7D00CE3D95 /* PhoneNumberValidator.swift in Sources */ = {isa = PBXBuildFile; fileRef = 4C5250D121E7BD7D00CE3D95 /* PhoneNumberValidator.swift */; };
		4C5250D421E7C51900CE3D95 /* PhoneNumberValidatorTest.swift in Sources */ = {isa = PBXBuildFile; fileRef = 4C5250D321E7C51900CE3D95 /* PhoneNumberValidatorTest.swift */; };
		4C586926224FAB83003FD070 /* AVAudioSession+OWS.m in Sources */ = {isa = PBXBuildFile; fileRef = 4C586925224FAB83003FD070 /* AVAudioSession+OWS.m */; };
		4C618199219DF03A009BD6B5 /* OWSButton.swift in Sources */ = {isa = PBXBuildFile; fileRef = 4C618198219DF03A009BD6B5 /* OWSButton.swift */; };
		4C61819F219E1796009BD6B5 /* typing-animation-dark.gif in Resources */ = {isa = PBXBuildFile; fileRef = 4C61819E219E1795009BD6B5 /* typing-animation-dark.gif */; };
		4C63CC00210A620B003AE45C /* SignalTSan.supp in Resources */ = {isa = PBXBuildFile; fileRef = 4C63CBFF210A620B003AE45C /* SignalTSan.supp */; };
		4C6F527C20FFE8400097DEEE /* SignalUBSan.supp in Resources */ = {isa = PBXBuildFile; fileRef = 4C6F527B20FFE8400097DEEE /* SignalUBSan.supp */; };
		4C7537892193779700DF5E37 /* OWS113MultiAttachmentMediaMessages.swift in Sources */ = {isa = PBXBuildFile; fileRef = 4C7537882193779700DF5E37 /* OWS113MultiAttachmentMediaMessages.swift */; };
		4C858A52212DC5E1001B45D3 /* UIImage+OWS.swift in Sources */ = {isa = PBXBuildFile; fileRef = 4C858A51212DC5E1001B45D3 /* UIImage+OWS.swift */; };
		4C948FF72146EB4800349F0D /* BlockListCache.swift in Sources */ = {isa = PBXBuildFile; fileRef = 4C948FF62146EB4800349F0D /* BlockListCache.swift */; };
		4C9CA25D217E676900607C63 /* ZXingObjC.framework in Frameworks */ = {isa = PBXBuildFile; fileRef = 4C9CA25C217E676900607C63 /* ZXingObjC.framework */; };
		4CA46F4C219CCC630038ABDE /* CaptionView.swift in Sources */ = {isa = PBXBuildFile; fileRef = 4CA46F4B219CCC630038ABDE /* CaptionView.swift */; };
		4CA46F4D219CFDAA0038ABDE /* GalleryRailView.swift in Sources */ = {isa = PBXBuildFile; fileRef = 4CA46F49219C78050038ABDE /* GalleryRailView.swift */; };
		4CA485BB2232339F004B9E7D /* PhotoCaptureViewController.swift in Sources */ = {isa = PBXBuildFile; fileRef = 4CA485BA2232339F004B9E7D /* PhotoCaptureViewController.swift */; };
		4CB5F26720F6E1E2004D1B42 /* MenuActionsViewController.swift in Sources */ = {isa = PBXBuildFile; fileRef = 4CFF4C0920F55BBA005DA313 /* MenuActionsViewController.swift */; };
		4CB5F26920F7D060004D1B42 /* MessageActions.swift in Sources */ = {isa = PBXBuildFile; fileRef = 4CB5F26820F7D060004D1B42 /* MessageActions.swift */; };
		4CB93DC22180FF07004B9764 /* ProximityMonitoringManager.swift in Sources */ = {isa = PBXBuildFile; fileRef = 4CB93DC12180FF07004B9764 /* ProximityMonitoringManager.swift */; };
		4CBBCA6321714B4500EEB37D /* OWS110SortIdMigration.swift in Sources */ = {isa = PBXBuildFile; fileRef = 4CBBCA6221714B4500EEB37D /* OWS110SortIdMigration.swift */; };
		4CC0B59C20EC5F2E00CF6EE0 /* ConversationConfigurationSyncOperation.swift in Sources */ = {isa = PBXBuildFile; fileRef = 4CC0B59B20EC5F2E00CF6EE0 /* ConversationConfigurationSyncOperation.swift */; };
		4CC1ECF9211A47CE00CC13BE /* StoreKit.framework in Frameworks */ = {isa = PBXBuildFile; fileRef = 4CC1ECF8211A47CD00CC13BE /* StoreKit.framework */; settings = {ATTRIBUTES = (Weak, ); }; };
		4CC1ECFB211A553000CC13BE /* AppUpdateNag.swift in Sources */ = {isa = PBXBuildFile; fileRef = 4CC1ECFA211A553000CC13BE /* AppUpdateNag.swift */; };
		4CC613362227A00400E21A3A /* ConversationSearch.swift in Sources */ = {isa = PBXBuildFile; fileRef = 4CC613352227A00400E21A3A /* ConversationSearch.swift */; };
		4CEB78C92178EBAB00F315D2 /* OWSSessionResetJobRecord.m in Sources */ = {isa = PBXBuildFile; fileRef = 4CEB78C82178EBAB00F315D2 /* OWSSessionResetJobRecord.m */; };
		4CFD151D22415AA400F2450F /* CallVideoHintView.swift in Sources */ = {isa = PBXBuildFile; fileRef = 4CFD151C22415AA400F2450F /* CallVideoHintView.swift */; };
		4CFE6B6C21F92BA700006701 /* LegacyNotificationsAdaptee.swift in Sources */ = {isa = PBXBuildFile; fileRef = 4CFE6B6B21F92BA700006701 /* LegacyNotificationsAdaptee.swift */; };
		70377AAB1918450100CAF501 /* MobileCoreServices.framework in Frameworks */ = {isa = PBXBuildFile; fileRef = 70377AAA1918450100CAF501 /* MobileCoreServices.framework */; };
		768A1A2B17FC9CD300E00ED8 /* libz.dylib in Frameworks */ = {isa = PBXBuildFile; fileRef = 768A1A2A17FC9CD300E00ED8 /* libz.dylib */; };
		76C87F19181EFCE600C4ACAB /* MediaPlayer.framework in Frameworks */ = {isa = PBXBuildFile; fileRef = 76C87F18181EFCE600C4ACAB /* MediaPlayer.framework */; };
		76EB054018170B33006006FC /* AppDelegate.m in Sources */ = {isa = PBXBuildFile; fileRef = 76EB03C318170B33006006FC /* AppDelegate.m */; };
		954AEE6A1DF33E01002E5410 /* ContactsPickerTest.swift in Sources */ = {isa = PBXBuildFile; fileRef = 954AEE681DF33D32002E5410 /* ContactsPickerTest.swift */; };
		A10FDF79184FB4BB007FF963 /* MediaPlayer.framework in Frameworks */ = {isa = PBXBuildFile; fileRef = 76C87F18181EFCE600C4ACAB /* MediaPlayer.framework */; };
		A11CD70D17FA230600A2D1B1 /* QuartzCore.framework in Frameworks */ = {isa = PBXBuildFile; fileRef = A11CD70C17FA230600A2D1B1 /* QuartzCore.framework */; };
		A123C14916F902EE000AE905 /* Security.framework in Frameworks */ = {isa = PBXBuildFile; fileRef = A163E8AA16F3F6A90094D68B /* Security.framework */; };
		A163E8AB16F3F6AA0094D68B /* Security.framework in Frameworks */ = {isa = PBXBuildFile; fileRef = A163E8AA16F3F6A90094D68B /* Security.framework */; };
		A194D3B917A08CD1004BD3A9 /* AddressBook.framework in Frameworks */ = {isa = PBXBuildFile; fileRef = A1C32D4D17A0652C000A904E /* AddressBook.framework */; };
		A194D3BA17A08CD5004BD3A9 /* AddressBookUI.framework in Frameworks */ = {isa = PBXBuildFile; fileRef = A1C32D4F17A06537000A904E /* AddressBookUI.framework */; };
		A1A018521805C5E800A052A6 /* QuartzCore.framework in Frameworks */ = {isa = PBXBuildFile; fileRef = A11CD70C17FA230600A2D1B1 /* QuartzCore.framework */; };
		A1A018531805C60D00A052A6 /* CoreGraphics.framework in Frameworks */ = {isa = PBXBuildFile; fileRef = D221A091169C9E5E00537ABF /* CoreGraphics.framework */; };
		A1C32D5017A06538000A904E /* AddressBookUI.framework in Frameworks */ = {isa = PBXBuildFile; fileRef = A1C32D4F17A06537000A904E /* AddressBookUI.framework */; };
		A1C32D5117A06544000A904E /* AddressBook.framework in Frameworks */ = {isa = PBXBuildFile; fileRef = A1C32D4D17A0652C000A904E /* AddressBook.framework */; };
		A5509ECA1A69AB8B00ABA4BC /* Main.storyboard in Resources */ = {isa = PBXBuildFile; fileRef = A5509EC91A69AB8B00ABA4BC /* Main.storyboard */; };
		AD83FF3F1A73426500B5C81A /* audio_pause_button_blue.png in Resources */ = {isa = PBXBuildFile; fileRef = AD83FF381A73426500B5C81A /* audio_pause_button_blue.png */; };
		AD83FF401A73426500B5C81A /* audio_pause_button_blue@2x.png in Resources */ = {isa = PBXBuildFile; fileRef = AD83FF391A73426500B5C81A /* audio_pause_button_blue@2x.png */; };
		AD83FF411A73426500B5C81A /* audio_play_button_blue@2x.png in Resources */ = {isa = PBXBuildFile; fileRef = AD83FF3A1A73426500B5C81A /* audio_play_button_blue@2x.png */; };
		AD83FF421A73426500B5C81A /* audio_play_button.png in Resources */ = {isa = PBXBuildFile; fileRef = AD83FF3B1A73426500B5C81A /* audio_play_button.png */; };
		AD83FF431A73426500B5C81A /* audio_play_button@2x.png in Resources */ = {isa = PBXBuildFile; fileRef = AD83FF3C1A73426500B5C81A /* audio_play_button@2x.png */; };
		AD83FF441A73426500B5C81A /* audio_pause_button.png in Resources */ = {isa = PBXBuildFile; fileRef = AD83FF3D1A73426500B5C81A /* audio_pause_button.png */; };
		AD83FF451A73426500B5C81A /* audio_pause_button@2x.png in Resources */ = {isa = PBXBuildFile; fileRef = AD83FF3E1A73426500B5C81A /* audio_pause_button@2x.png */; };
		AD83FF471A73428300B5C81A /* audio_play_button_blue.png in Resources */ = {isa = PBXBuildFile; fileRef = AD83FF461A73428300B5C81A /* audio_play_button_blue.png */; };
		B10C9B5F1A7049EC00ECA2BF /* pause_icon.png in Resources */ = {isa = PBXBuildFile; fileRef = B10C9B5B1A7049EC00ECA2BF /* pause_icon.png */; };
		B10C9B601A7049EC00ECA2BF /* pause_icon@2x.png in Resources */ = {isa = PBXBuildFile; fileRef = B10C9B5C1A7049EC00ECA2BF /* pause_icon@2x.png */; };
		B10C9B611A7049EC00ECA2BF /* play_icon.png in Resources */ = {isa = PBXBuildFile; fileRef = B10C9B5D1A7049EC00ECA2BF /* play_icon.png */; };
		B10C9B621A7049EC00ECA2BF /* play_icon@2x.png in Resources */ = {isa = PBXBuildFile; fileRef = B10C9B5E1A7049EC00ECA2BF /* play_icon@2x.png */; };
		B60EDE041A05A01700D73516 /* AudioToolbox.framework in Frameworks */ = {isa = PBXBuildFile; fileRef = B60EDE031A05A01700D73516 /* AudioToolbox.framework */; };
		B633C5861A1D190B0059AC12 /* call@2x.png in Resources */ = {isa = PBXBuildFile; fileRef = B633C5041A1D190B0059AC12 /* call@2x.png */; };
		B633C58D1A1D190B0059AC12 /* contact_default_feed.png in Resources */ = {isa = PBXBuildFile; fileRef = B633C50B1A1D190B0059AC12 /* contact_default_feed.png */; };
		B633C59D1A1D190B0059AC12 /* endcall@2x.png in Resources */ = {isa = PBXBuildFile; fileRef = B633C51B1A1D190B0059AC12 /* endcall@2x.png */; };
		B633C5C31A1D190B0059AC12 /* mute_off@2x.png in Resources */ = {isa = PBXBuildFile; fileRef = B633C5411A1D190B0059AC12 /* mute_off@2x.png */; };
		B633C5C41A1D190B0059AC12 /* mute_on@2x.png in Resources */ = {isa = PBXBuildFile; fileRef = B633C5421A1D190B0059AC12 /* mute_on@2x.png */; };
		B633C5CE1A1D190B0059AC12 /* quit@2x.png in Resources */ = {isa = PBXBuildFile; fileRef = B633C54C1A1D190B0059AC12 /* quit@2x.png */; };
		B633C5D21A1D190B0059AC12 /* savephoto@2x.png in Resources */ = {isa = PBXBuildFile; fileRef = B633C5501A1D190B0059AC12 /* savephoto@2x.png */; };
		B660F6D41C29868000687D6E /* whisperFake.cer in Resources */ = {isa = PBXBuildFile; fileRef = B660F69F1C29868000687D6E /* whisperFake.cer */; };
		B660F6DB1C29868000687D6E /* FunctionalUtilTest.m in Sources */ = {isa = PBXBuildFile; fileRef = B660F6AD1C29868000687D6E /* FunctionalUtilTest.m */; };
		B660F6E01C29868000687D6E /* UtilTest.m in Sources */ = {isa = PBXBuildFile; fileRef = B660F6B41C29868000687D6E /* UtilTest.m */; };
		B66DBF4A19D5BBC8006EA940 /* Images.xcassets in Resources */ = {isa = PBXBuildFile; fileRef = B66DBF4919D5BBC8006EA940 /* Images.xcassets */; };
		B67EBF5D19194AC60084CCFD /* Settings.bundle in Resources */ = {isa = PBXBuildFile; fileRef = B67EBF5C19194AC60084CCFD /* Settings.bundle */; };
		B69CD25119773E79005CE69A /* XCTest.framework in Frameworks */ = {isa = PBXBuildFile; fileRef = B69CD25019773E79005CE69A /* XCTest.framework */; };
		B6B226971BE4B7D200860F4D /* ContactsUI.framework in Frameworks */ = {isa = PBXBuildFile; fileRef = B6B226961BE4B7D200860F4D /* ContactsUI.framework */; settings = {ATTRIBUTES = (Weak, ); }; };
		B6F509971AA53F760068F56A /* Localizable.strings in Resources */ = {isa = PBXBuildFile; fileRef = B6F509951AA53F760068F56A /* Localizable.strings */; };
		B6FE7EB71ADD62FA00A6D22F /* PushKit.framework in Frameworks */ = {isa = PBXBuildFile; fileRef = B6FE7EB61ADD62FA00A6D22F /* PushKit.framework */; };
		B80A579F23DFF1F300876683 /* NewClosedGroupVC.swift in Sources */ = {isa = PBXBuildFile; fileRef = B80A579E23DFF1F300876683 /* NewClosedGroupVC.swift */; };
		B80C6B572384A56D00FDBC8B /* DeviceLinksVC.swift in Sources */ = {isa = PBXBuildFile; fileRef = B80C6B562384A56D00FDBC8B /* DeviceLinksVC.swift */; };
		B80C6B592384C4E700FDBC8B /* DeviceNameModal.swift in Sources */ = {isa = PBXBuildFile; fileRef = B80C6B582384C4E700FDBC8B /* DeviceNameModal.swift */; };
		B80C6B5B2384C7F900FDBC8B /* DeviceNameModalDelegate.swift in Sources */ = {isa = PBXBuildFile; fileRef = B80C6B5A2384C7F900FDBC8B /* DeviceNameModalDelegate.swift */; };
		B8162F0322891AD600D46544 /* FriendRequestView.swift in Sources */ = {isa = PBXBuildFile; fileRef = B8162F0222891AD600D46544 /* FriendRequestView.swift */; };
		B8162F0522892C5F00D46544 /* FriendRequestViewDelegate.swift in Sources */ = {isa = PBXBuildFile; fileRef = B8162F0422892C5F00D46544 /* FriendRequestViewDelegate.swift */; };
		B82584A02315024B001B41CB /* LokiRSSFeedPoller.swift in Sources */ = {isa = PBXBuildFile; fileRef = B825849F2315024B001B41CB /* LokiRSSFeedPoller.swift */; };
		B82B40882399EB0E00A248E7 /* LandingVC.swift in Sources */ = {isa = PBXBuildFile; fileRef = B82B40872399EB0E00A248E7 /* LandingVC.swift */; };
		B82B408A2399EC0600A248E7 /* FakeChatView.swift in Sources */ = {isa = PBXBuildFile; fileRef = B82B40892399EC0600A248E7 /* FakeChatView.swift */; };
		B82B408C239A068800A248E7 /* RegisterVC.swift in Sources */ = {isa = PBXBuildFile; fileRef = B82B408B239A068800A248E7 /* RegisterVC.swift */; };
		B82B408E239DC00D00A248E7 /* DisplayNameVC.swift in Sources */ = {isa = PBXBuildFile; fileRef = B82B408D239DC00D00A248E7 /* DisplayNameVC.swift */; };
		B82B4090239DD75000A248E7 /* RestoreVC.swift in Sources */ = {isa = PBXBuildFile; fileRef = B82B408F239DD75000A248E7 /* RestoreVC.swift */; };
		B82B4094239DF15900A248E7 /* ConversationTitleView.swift in Sources */ = {isa = PBXBuildFile; fileRef = B82B4093239DF15900A248E7 /* ConversationTitleView.swift */; };
		B83F2B86240C7B8F000A54AB /* NewConversationButtonSet.swift in Sources */ = {isa = PBXBuildFile; fileRef = B83F2B85240C7B8F000A54AB /* NewConversationButtonSet.swift */; };
		B83F2B88240CB75A000A54AB /* UIImage+Scaling.swift in Sources */ = {isa = PBXBuildFile; fileRef = B83F2B87240CB75A000A54AB /* UIImage+Scaling.swift */; };
		B846365B22B7418B00AF1514 /* Identicon+ObjC.swift in Sources */ = {isa = PBXBuildFile; fileRef = B846365A22B7418B00AF1514 /* Identicon+ObjC.swift */; };
		B84664F5235022F30083A1CD /* MentionUtilities.swift in Sources */ = {isa = PBXBuildFile; fileRef = B84664F4235022F30083A1CD /* MentionUtilities.swift */; };
		B847570323D5698100759540 /* LokiPushNotificationManager.swift in Sources */ = {isa = PBXBuildFile; fileRef = B847570223D5698100759540 /* LokiPushNotificationManager.swift */; };
		B85357BF23A1AE0800AAF6CD /* SeedReminderView.swift in Sources */ = {isa = PBXBuildFile; fileRef = B85357BE23A1AE0800AAF6CD /* SeedReminderView.swift */; };
		B85357C123A1B81900AAF6CD /* SeedReminderViewDelegate.swift in Sources */ = {isa = PBXBuildFile; fileRef = B85357C023A1B81900AAF6CD /* SeedReminderViewDelegate.swift */; };
		B85357C323A1BD1200AAF6CD /* SeedVC.swift in Sources */ = {isa = PBXBuildFile; fileRef = B85357C223A1BD1200AAF6CD /* SeedVC.swift */; };
		B85357C523A1F13800AAF6CD /* LinkDeviceVC.swift in Sources */ = {isa = PBXBuildFile; fileRef = B85357C423A1F13800AAF6CD /* LinkDeviceVC.swift */; };
		B85357C723A1FB5100AAF6CD /* LinkDeviceVCDelegate.swift in Sources */ = {isa = PBXBuildFile; fileRef = B85357C623A1FB5100AAF6CD /* LinkDeviceVCDelegate.swift */; };
		B8544E3323D50E4900299F14 /* AppearanceUtilities.swift in Sources */ = {isa = PBXBuildFile; fileRef = B8544E3223D50E4900299F14 /* AppearanceUtilities.swift */; };
		B8544E3423D51EEF00299F14 /* ProfilePictureView.swift in Sources */ = {isa = PBXBuildFile; fileRef = B8BB82AC238F734800BA5194 /* ProfilePictureView.swift */; };
		B8544E3523D5201400299F14 /* UIView+Constraints.swift in Sources */ = {isa = PBXBuildFile; fileRef = B885D5F52334A32100EE0D8E /* UIView+Constraints.swift */; };
		B86BD08423399ACF000F5AE3 /* Modal.swift in Sources */ = {isa = PBXBuildFile; fileRef = B86BD08323399ACF000F5AE3 /* Modal.swift */; };
		B86BD08623399CEF000F5AE3 /* SeedModal.swift in Sources */ = {isa = PBXBuildFile; fileRef = B86BD08523399CEF000F5AE3 /* SeedModal.swift */; };
		B8783E9E23EB948D00404FB8 /* UILabel+Interaction.swift in Sources */ = {isa = PBXBuildFile; fileRef = B8783E9D23EB948D00404FB8 /* UILabel+Interaction.swift */; };
		B885D5F4233491AB00EE0D8E /* DeviceLinkingModal.swift in Sources */ = {isa = PBXBuildFile; fileRef = B885D5F3233491AB00EE0D8E /* DeviceLinkingModal.swift */; };
		B886B4A72398B23E00211ABE /* QRCodeVC.swift in Sources */ = {isa = PBXBuildFile; fileRef = B886B4A62398B23E00211ABE /* QRCodeVC.swift */; };
		B886B4A92398BA1500211ABE /* QRCode.swift in Sources */ = {isa = PBXBuildFile; fileRef = B886B4A82398BA1500211ABE /* QRCode.swift */; };
		B88847BC23E10BC6009836D2 /* GroupMembersVC.swift in Sources */ = {isa = PBXBuildFile; fileRef = B88847BB23E10BC6009836D2 /* GroupMembersVC.swift */; };
		B893063F2383961A005EAA8E /* ScanQRCodeWrapperVC.swift in Sources */ = {isa = PBXBuildFile; fileRef = B893063E2383961A005EAA8E /* ScanQRCodeWrapperVC.swift */; };
		B894D0712339D6F300B4D94D /* DeviceLinkingModalDelegate.swift in Sources */ = {isa = PBXBuildFile; fileRef = B894D0702339D6F300B4D94D /* DeviceLinkingModalDelegate.swift */; };
		B894D0752339EDCF00B4D94D /* NukeDataModal.swift in Sources */ = {isa = PBXBuildFile; fileRef = B894D0742339EDCF00B4D94D /* NukeDataModal.swift */; };
		B8B26C8F234D629C004ED98C /* MentionCandidateSelectionView.swift in Sources */ = {isa = PBXBuildFile; fileRef = B8B26C8E234D629C004ED98C /* MentionCandidateSelectionView.swift */; };
		B8B26C91234D8CBD004ED98C /* MentionCandidateSelectionViewDelegate.swift in Sources */ = {isa = PBXBuildFile; fileRef = B8B26C90234D8CBD004ED98C /* MentionCandidateSelectionViewDelegate.swift */; };
		B8B5BCEC2394D869003823C9 /* Button.swift in Sources */ = {isa = PBXBuildFile; fileRef = B8B5BCEB2394D869003823C9 /* Button.swift */; };
		B8BB82A5238F627000BA5194 /* HomeVC.swift in Sources */ = {isa = PBXBuildFile; fileRef = B8BB82A4238F627000BA5194 /* HomeVC.swift */; };
		B8BB82AB238F669C00BA5194 /* ConversationCell.swift in Sources */ = {isa = PBXBuildFile; fileRef = B8BB82AA238F669C00BA5194 /* ConversationCell.swift */; };
		B8BB82B12390C37000BA5194 /* SearchBar.swift in Sources */ = {isa = PBXBuildFile; fileRef = B8BB82B02390C37000BA5194 /* SearchBar.swift */; };
		B8BB82B523947F2D00BA5194 /* TextField.swift in Sources */ = {isa = PBXBuildFile; fileRef = B8BB82B423947F2D00BA5194 /* TextField.swift */; };
		B8BB82B92394911B00BA5194 /* Separator.swift in Sources */ = {isa = PBXBuildFile; fileRef = B8BB82B82394911B00BA5194 /* Separator.swift */; };
		B8C9689523FA1B72005F64E0 /* AppMode.swift in Sources */ = {isa = PBXBuildFile; fileRef = B8C9689023FA1401005F64E0 /* AppMode.swift */; };
		B8C9689623FA1B72005F64E0 /* Colors.swift in Sources */ = {isa = PBXBuildFile; fileRef = B8BB829F238F322400BA5194 /* Colors.swift */; };
		B8C9689723FA1B72005F64E0 /* Fonts.swift in Sources */ = {isa = PBXBuildFile; fileRef = B8BB82BD2394D4CE00BA5194 /* Fonts.swift */; };
		B8C9689823FA1B72005F64E0 /* Gradients.swift in Sources */ = {isa = PBXBuildFile; fileRef = B8BB82A8238F62FB00BA5194 /* Gradients.swift */; };
		B8C9689923FA1B72005F64E0 /* Values.swift in Sources */ = {isa = PBXBuildFile; fileRef = B8BB82A1238F356100BA5194 /* Values.swift */; };
		B8C9689A23FA1B95005F64E0 /* DeviceUtilities.swift in Sources */ = {isa = PBXBuildFile; fileRef = B8544E3023D16CA500299F14 /* DeviceUtilities.swift */; };
		B8CCF6352396005F0091D419 /* SpaceMono-Regular.ttf in Resources */ = {isa = PBXBuildFile; fileRef = B8CCF6342396005F0091D419 /* SpaceMono-Regular.ttf */; };
		B8CCF63723961D6D0091D419 /* NewPrivateChatVC.swift in Sources */ = {isa = PBXBuildFile; fileRef = B8CCF63623961D6D0091D419 /* NewPrivateChatVC.swift */; };
		B8CCF639239721E20091D419 /* TabBar.swift in Sources */ = {isa = PBXBuildFile; fileRef = B8CCF638239721E20091D419 /* TabBar.swift */; };
		B8CCF63F23975CFB0091D419 /* JoinPublicChatVC.swift in Sources */ = {isa = PBXBuildFile; fileRef = B8CCF63E23975CFB0091D419 /* JoinPublicChatVC.swift */; };
		B8CCF6432397711F0091D419 /* SettingsVC.swift in Sources */ = {isa = PBXBuildFile; fileRef = B8CCF6422397711F0091D419 /* SettingsVC.swift */; };
		B90418E6183E9DD40038554A /* DateUtil.m in Sources */ = {isa = PBXBuildFile; fileRef = B90418E5183E9DD40038554A /* DateUtil.m */; };
		B9EB5ABD1884C002007CBB57 /* MessageUI.framework in Frameworks */ = {isa = PBXBuildFile; fileRef = B9EB5ABC1884C002007CBB57 /* MessageUI.framework */; };
		BFF3FB9730634F37D25903F4 /* Pods_Signal.framework in Frameworks */ = {isa = PBXBuildFile; fileRef = D17BB5C25D615AB49813100C /* Pods_Signal.framework */; };
		C34C8F7423A7830B00D82669 /* SpaceMono-Bold.ttf in Resources */ = {isa = PBXBuildFile; fileRef = C34C8F7323A7830A00D82669 /* SpaceMono-Bold.ttf */; };
<<<<<<< HEAD
		C354E75A23FE2A7600CE22E3 /* BaseVC.swift in Sources */ = {isa = PBXBuildFile; fileRef = C354E75923FE2A7600CE22E3 /* BaseVC.swift */; };
=======
		C3B781FF2411C18600C859D8 /* GoogleService-Info.plist in Resources */ = {isa = PBXBuildFile; fileRef = C3B781FE2411C18600C859D8 /* GoogleService-Info.plist */; };
		C3B782022411C80500C859D8 /* GoogleService-Info.plist in Resources */ = {isa = PBXBuildFile; fileRef = C3B781FE2411C18600C859D8 /* GoogleService-Info.plist */; };
		C3B782032411C81100C859D8 /* GoogleService-Info.plist in Resources */ = {isa = PBXBuildFile; fileRef = C3B781FE2411C18600C859D8 /* GoogleService-Info.plist */; };
>>>>>>> 93c5fd4b
		C3DFFAC623E96F0D0058DAF8 /* Sheet.swift in Sources */ = {isa = PBXBuildFile; fileRef = C3DFFAC523E96F0D0058DAF8 /* Sheet.swift */; };
		C3DFFAC823E970080058DAF8 /* OpenGroupSuggestionSheet.swift in Sources */ = {isa = PBXBuildFile; fileRef = C3DFFAC723E970080058DAF8 /* OpenGroupSuggestionSheet.swift */; };
		CC875800737563D6891B741D /* Pods_SignalTests.framework in Frameworks */ = {isa = PBXBuildFile; fileRef = 748A5CAEDD7C919FC64C6807 /* Pods_SignalTests.framework */; };
		D202868116DBE0E7009068E9 /* CFNetwork.framework in Frameworks */ = {isa = PBXBuildFile; fileRef = D2AEACDB16C426DA00C364C0 /* CFNetwork.framework */; };
		D202868216DBE0F4009068E9 /* SystemConfiguration.framework in Frameworks */ = {isa = PBXBuildFile; fileRef = D2179CFD16BB0B480006F3AB /* SystemConfiguration.framework */; };
		D202868316DBE0FC009068E9 /* CoreTelephony.framework in Frameworks */ = {isa = PBXBuildFile; fileRef = D2179CFB16BB0B3A0006F3AB /* CoreTelephony.framework */; };
		D202868416DBE108009068E9 /* AVFoundation.framework in Frameworks */ = {isa = PBXBuildFile; fileRef = A1FDCBEE16DAA6C300868894 /* AVFoundation.framework */; };
		D2179CFC16BB0B3A0006F3AB /* CoreTelephony.framework in Frameworks */ = {isa = PBXBuildFile; fileRef = D2179CFB16BB0B3A0006F3AB /* CoreTelephony.framework */; };
		D2179CFE16BB0B480006F3AB /* SystemConfiguration.framework in Frameworks */ = {isa = PBXBuildFile; fileRef = D2179CFD16BB0B480006F3AB /* SystemConfiguration.framework */; };
		D221A08E169C9E5E00537ABF /* UIKit.framework in Frameworks */ = {isa = PBXBuildFile; fileRef = D221A08D169C9E5E00537ABF /* UIKit.framework */; };
		D221A090169C9E5E00537ABF /* Foundation.framework in Frameworks */ = {isa = PBXBuildFile; fileRef = D221A08F169C9E5E00537ABF /* Foundation.framework */; };
		D221A09A169C9E5E00537ABF /* main.m in Sources */ = {isa = PBXBuildFile; fileRef = D221A099169C9E5E00537ABF /* main.m */; };
		D221A0AD169C9E5F00537ABF /* UIKit.framework in Frameworks */ = {isa = PBXBuildFile; fileRef = D221A08D169C9E5E00537ABF /* UIKit.framework */; };
		D221A0AE169C9E5F00537ABF /* Foundation.framework in Frameworks */ = {isa = PBXBuildFile; fileRef = D221A08F169C9E5E00537ABF /* Foundation.framework */; };
		D221A0E8169DFFC500537ABF /* AVFoundation.framework in Frameworks */ = {isa = PBXBuildFile; fileRef = D221A0E7169DFFC500537ABF /* AVFoundation.framework */; };
		D24B5BD5169F568C00681372 /* AudioToolbox.framework in Frameworks */ = {isa = PBXBuildFile; fileRef = D24B5BD4169F568C00681372 /* AudioToolbox.framework */; };
		D2AEACDC16C426DA00C364C0 /* CFNetwork.framework in Frameworks */ = {isa = PBXBuildFile; fileRef = D2AEACDB16C426DA00C364C0 /* CFNetwork.framework */; };
		E1368CBE18A1C36B00109378 /* MessageUI.framework in Frameworks */ = {isa = PBXBuildFile; fileRef = B9EB5ABC1884C002007CBB57 /* MessageUI.framework */; };
		EF764C351DB67CC5000D9A87 /* UIViewController+Permissions.m in Sources */ = {isa = PBXBuildFile; fileRef = EF764C341DB67CC5000D9A87 /* UIViewController+Permissions.m */; };
		FC3BD9881A30A790005B96BB /* Social.framework in Frameworks */ = {isa = PBXBuildFile; fileRef = FC3BD9871A30A790005B96BB /* Social.framework */; };
		FC5CDF391A3393DD00B47253 /* error_white@2x.png in Resources */ = {isa = PBXBuildFile; fileRef = FC5CDF371A3393DD00B47253 /* error_white@2x.png */; };
		FC5CDF3A1A3393DD00B47253 /* warning_white@2x.png in Resources */ = {isa = PBXBuildFile; fileRef = FC5CDF381A3393DD00B47253 /* warning_white@2x.png */; };
		FC9120411A39EFB70074545C /* qr@2x.png in Resources */ = {isa = PBXBuildFile; fileRef = FC91203F1A39EFB70074545C /* qr@2x.png */; };
		FCB11D8C1A129A76002F93FB /* CoreMedia.framework in Frameworks */ = {isa = PBXBuildFile; fileRef = FCB11D8B1A129A76002F93FB /* CoreMedia.framework */; };
/* End PBXBuildFile section */

/* Begin PBXContainerItemProxy section */
		34480B391FD0950000BC14EF /* PBXContainerItemProxy */ = {
			isa = PBXContainerItemProxy;
			containerPortal = D221A080169C9E5E00537ABF /* Project object */;
			proxyType = 1;
			remoteGlobalIDString = 453518911FC63DBF00210559;
			remoteInfo = SignalMessaging;
		};
		3478506D1FD9CFF4007B8332 /* PBXContainerItemProxy */ = {
			isa = PBXContainerItemProxy;
			containerPortal = D221A080169C9E5E00537ABF /* Project object */;
			proxyType = 1;
			remoteGlobalIDString = 453518911FC63DBF00210559;
			remoteInfo = SignalMessaging;
		};
		453518701FC635DD00210559 /* PBXContainerItemProxy */ = {
			isa = PBXContainerItemProxy;
			containerPortal = D221A080169C9E5E00537ABF /* Project object */;
			proxyType = 1;
			remoteGlobalIDString = 453518671FC635DD00210559;
			remoteInfo = SignalShareExtension;
		};
		453518971FC63DBF00210559 /* PBXContainerItemProxy */ = {
			isa = PBXContainerItemProxy;
			containerPortal = D221A080169C9E5E00537ABF /* Project object */;
			proxyType = 1;
			remoteGlobalIDString = 453518911FC63DBF00210559;
			remoteInfo = SignalMessaging;
		};
		B6AFCEBA19A93DA60098CFCB /* PBXContainerItemProxy */ = {
			isa = PBXContainerItemProxy;
			containerPortal = D221A080169C9E5E00537ABF /* Project object */;
			proxyType = 1;
			remoteGlobalIDString = D221A088169C9E5E00537ABF;
			remoteInfo = Signal;
		};
/* End PBXContainerItemProxy section */

/* Begin PBXCopyFilesBuildPhase section */
		453518771FC635DD00210559 /* Embed App Extensions */ = {
			isa = PBXCopyFilesBuildPhase;
			buildActionMask = 2147483647;
			dstPath = "";
			dstSubfolderSpec = 13;
			files = (
				453518721FC635DD00210559 /* SignalShareExtension.appex in Embed App Extensions */,
			);
			name = "Embed App Extensions";
			runOnlyForDeploymentPostprocessing = 0;
		};
		4535189F1FC63DBF00210559 /* Embed Frameworks */ = {
			isa = PBXCopyFilesBuildPhase;
			buildActionMask = 2147483647;
			dstPath = "";
			dstSubfolderSpec = 10;
			files = (
				4535189A1FC63DBF00210559 /* SignalMessaging.framework in Embed Frameworks */,
			);
			name = "Embed Frameworks";
			runOnlyForDeploymentPostprocessing = 0;
		};
/* End PBXCopyFilesBuildPhase section */

/* Begin PBXFileReference section */
		0F94C85CB0B235DA37F68ED0 /* Pods_SignalShareExtension.framework */ = {isa = PBXFileReference; explicitFileType = wrapper.framework; includeInIndex = 0; path = Pods_SignalShareExtension.framework; sourceTree = BUILT_PRODUCTS_DIR; };
		1C93CF3971B64E8B6C1F9AC1 /* Pods-SignalShareExtension.test.xcconfig */ = {isa = PBXFileReference; includeInIndex = 1; lastKnownFileType = text.xcconfig; name = "Pods-SignalShareExtension.test.xcconfig"; path = "Pods/Target Support Files/Pods-SignalShareExtension/Pods-SignalShareExtension.test.xcconfig"; sourceTree = "<group>"; };
		1CE3CD5C23334683BDD3D78C /* Pods-Signal.test.xcconfig */ = {isa = PBXFileReference; includeInIndex = 1; lastKnownFileType = text.xcconfig; name = "Pods-Signal.test.xcconfig"; path = "Pods/Target Support Files/Pods-Signal/Pods-Signal.test.xcconfig"; sourceTree = "<group>"; };
		2400888D239F30A600305217 /* SessionRestorationView.swift */ = {isa = PBXFileReference; lastKnownFileType = sourcecode.swift; path = SessionRestorationView.swift; sourceTree = "<group>"; };
		241C630E231F5AAC00B4198E /* JazzIcon.swift */ = {isa = PBXFileReference; lastKnownFileType = sourcecode.swift; path = JazzIcon.swift; sourceTree = "<group>"; };
		241C6310231F5C4400B4198E /* UIColor+Helper.swift */ = {isa = PBXFileReference; lastKnownFileType = sourcecode.swift; path = "UIColor+Helper.swift"; sourceTree = "<group>"; };
		241C6312231F5F1D00B4198E /* CGFloat+Rounding.swift */ = {isa = PBXFileReference; lastKnownFileType = sourcecode.swift; path = "CGFloat+Rounding.swift"; sourceTree = "<group>"; };
		24A830A12293CD0100F4CAC0 /* LokiP2PServer.swift */ = {isa = PBXFileReference; lastKnownFileType = sourcecode.swift; path = LokiP2PServer.swift; sourceTree = "<group>"; };
		264242150E87D10A357DB07B /* Pods_SignalMessaging.framework */ = {isa = PBXFileReference; explicitFileType = wrapper.framework; includeInIndex = 0; path = Pods_SignalMessaging.framework; sourceTree = BUILT_PRODUCTS_DIR; };
		3403B95B20EA9526001A1F44 /* OWSContactShareButtonsView.m */ = {isa = PBXFileReference; fileEncoding = 4; lastKnownFileType = sourcecode.c.objc; path = OWSContactShareButtonsView.m; sourceTree = "<group>"; };
		3403B95C20EA9527001A1F44 /* OWSContactShareButtonsView.h */ = {isa = PBXFileReference; fileEncoding = 4; lastKnownFileType = sourcecode.c.h; path = OWSContactShareButtonsView.h; sourceTree = "<group>"; };
		34074F5F203D0CBD004596AE /* OWSSounds.m */ = {isa = PBXFileReference; fileEncoding = 4; lastKnownFileType = sourcecode.c.objc; path = OWSSounds.m; sourceTree = "<group>"; };
		34074F60203D0CBE004596AE /* OWSSounds.h */ = {isa = PBXFileReference; fileEncoding = 4; lastKnownFileType = sourcecode.c.h; path = OWSSounds.h; sourceTree = "<group>"; };
		34080EFD2225F96D0087E99F /* ImageEditorPaletteView.swift */ = {isa = PBXFileReference; fileEncoding = 4; lastKnownFileType = sourcecode.swift; path = ImageEditorPaletteView.swift; sourceTree = "<group>"; };
		34080F01222853E30087E99F /* ImageEditorBrushViewController.swift */ = {isa = PBXFileReference; fileEncoding = 4; lastKnownFileType = sourcecode.swift; path = ImageEditorBrushViewController.swift; sourceTree = "<group>"; };
		34080F03222858DC0087E99F /* OWSViewController+ImageEditor.swift */ = {isa = PBXFileReference; fileEncoding = 4; lastKnownFileType = sourcecode.swift; path = "OWSViewController+ImageEditor.swift"; sourceTree = "<group>"; };
		340872BE22393CF900CB25B0 /* UIGestureRecognizer+OWS.swift */ = {isa = PBXFileReference; fileEncoding = 4; lastKnownFileType = sourcecode.swift; path = "UIGestureRecognizer+OWS.swift"; sourceTree = "<group>"; };
		340872C022394CAA00CB25B0 /* ImageEditorTransform.swift */ = {isa = PBXFileReference; fileEncoding = 4; lastKnownFileType = sourcecode.swift; path = ImageEditorTransform.swift; sourceTree = "<group>"; };
		340872C32239563500CB25B0 /* ApprovalRailCellView.swift */ = {isa = PBXFileReference; fileEncoding = 4; lastKnownFileType = sourcecode.swift; path = ApprovalRailCellView.swift; sourceTree = "<group>"; };
		340872C42239563500CB25B0 /* AttachmentItemCollection.swift */ = {isa = PBXFileReference; fileEncoding = 4; lastKnownFileType = sourcecode.swift; path = AttachmentItemCollection.swift; sourceTree = "<group>"; };
		340872C52239563500CB25B0 /* AttachmentApprovalViewController.swift */ = {isa = PBXFileReference; fileEncoding = 4; lastKnownFileType = sourcecode.swift; path = AttachmentApprovalViewController.swift; sourceTree = "<group>"; };
		340872C62239563500CB25B0 /* AttachmentPrepViewController.swift */ = {isa = PBXFileReference; fileEncoding = 4; lastKnownFileType = sourcecode.swift; path = AttachmentPrepViewController.swift; sourceTree = "<group>"; };
		340872CD2239596000CB25B0 /* AttachmentApprovalInputAccessoryView.swift */ = {isa = PBXFileReference; fileEncoding = 4; lastKnownFileType = sourcecode.swift; path = AttachmentApprovalInputAccessoryView.swift; sourceTree = "<group>"; };
		340872CF2239787F00CB25B0 /* AttachmentTextToolbar.swift */ = {isa = PBXFileReference; fileEncoding = 4; lastKnownFileType = sourcecode.swift; path = AttachmentTextToolbar.swift; sourceTree = "<group>"; };
		340872D522397E6800CB25B0 /* AttachmentCaptionToolbar.swift */ = {isa = PBXFileReference; fileEncoding = 4; lastKnownFileType = sourcecode.swift; path = AttachmentCaptionToolbar.swift; sourceTree = "<group>"; };
		340872D722397F4500CB25B0 /* AttachmentCaptionViewController.swift */ = {isa = PBXFileReference; fileEncoding = 4; lastKnownFileType = sourcecode.swift; path = AttachmentCaptionViewController.swift; sourceTree = "<group>"; };
		340872D922397FEB00CB25B0 /* AttachmentTextView.swift */ = {isa = PBXFileReference; fileEncoding = 4; lastKnownFileType = sourcecode.swift; path = AttachmentTextView.swift; sourceTree = "<group>"; };
		340B02B61F9FD31800F9CFEC /* he */ = {isa = PBXFileReference; lastKnownFileType = text.plist.strings; name = he; path = translations/he.lproj/Localizable.strings; sourceTree = "<group>"; };
		340B02B91FA0D6C700F9CFEC /* ConversationViewItemTest.m */ = {isa = PBXFileReference; fileEncoding = 4; lastKnownFileType = sourcecode.c.objc; path = ConversationViewItemTest.m; sourceTree = "<group>"; };
		340FC87B204DAC8C007AEB0F /* NotificationSettingsOptionsViewController.m */ = {isa = PBXFileReference; fileEncoding = 4; lastKnownFileType = sourcecode.c.objc; path = NotificationSettingsOptionsViewController.m; sourceTree = "<group>"; };
		340FC87C204DAC8C007AEB0F /* NotificationSettingsViewController.m */ = {isa = PBXFileReference; fileEncoding = 4; lastKnownFileType = sourcecode.c.objc; path = NotificationSettingsViewController.m; sourceTree = "<group>"; };
		340FC87D204DAC8C007AEB0F /* DomainFrontingCountryViewController.m */ = {isa = PBXFileReference; fileEncoding = 4; lastKnownFileType = sourcecode.c.objc; path = DomainFrontingCountryViewController.m; sourceTree = "<group>"; };
		340FC87E204DAC8C007AEB0F /* PrivacySettingsTableViewController.m */ = {isa = PBXFileReference; fileEncoding = 4; lastKnownFileType = sourcecode.c.objc; path = PrivacySettingsTableViewController.m; sourceTree = "<group>"; };
		340FC87F204DAC8C007AEB0F /* OWSBackupSettingsViewController.h */ = {isa = PBXFileReference; fileEncoding = 4; lastKnownFileType = sourcecode.c.h; path = OWSBackupSettingsViewController.h; sourceTree = "<group>"; };
		340FC880204DAC8C007AEB0F /* AppSettingsViewController.h */ = {isa = PBXFileReference; fileEncoding = 4; lastKnownFileType = sourcecode.c.h; path = AppSettingsViewController.h; sourceTree = "<group>"; };
		340FC881204DAC8C007AEB0F /* AdvancedSettingsTableViewController.h */ = {isa = PBXFileReference; fileEncoding = 4; lastKnownFileType = sourcecode.c.h; path = AdvancedSettingsTableViewController.h; sourceTree = "<group>"; };
		340FC882204DAC8C007AEB0F /* OWSLinkedDevicesTableViewController.m */ = {isa = PBXFileReference; fileEncoding = 4; lastKnownFileType = sourcecode.c.objc; path = OWSLinkedDevicesTableViewController.m; sourceTree = "<group>"; };
		340FC883204DAC8C007AEB0F /* OWSSoundSettingsViewController.m */ = {isa = PBXFileReference; fileEncoding = 4; lastKnownFileType = sourcecode.c.objc; path = OWSSoundSettingsViewController.m; sourceTree = "<group>"; };
		340FC884204DAC8C007AEB0F /* AboutTableViewController.h */ = {isa = PBXFileReference; fileEncoding = 4; lastKnownFileType = sourcecode.c.h; path = AboutTableViewController.h; sourceTree = "<group>"; };
		340FC885204DAC8C007AEB0F /* OWSLinkDeviceViewController.m */ = {isa = PBXFileReference; fileEncoding = 4; lastKnownFileType = sourcecode.c.objc; path = OWSLinkDeviceViewController.m; sourceTree = "<group>"; };
		340FC886204DAC8C007AEB0F /* AddToBlockListViewController.m */ = {isa = PBXFileReference; fileEncoding = 4; lastKnownFileType = sourcecode.c.objc; path = AddToBlockListViewController.m; sourceTree = "<group>"; };
		340FC887204DAC8C007AEB0F /* BlockListViewController.m */ = {isa = PBXFileReference; fileEncoding = 4; lastKnownFileType = sourcecode.c.objc; path = BlockListViewController.m; sourceTree = "<group>"; };
		340FC888204DAC8C007AEB0F /* OWSQRCodeScanningViewController.h */ = {isa = PBXFileReference; fileEncoding = 4; lastKnownFileType = sourcecode.c.h; path = OWSQRCodeScanningViewController.h; sourceTree = "<group>"; };
		340FC889204DAC8C007AEB0F /* DomainFrontingCountryViewController.h */ = {isa = PBXFileReference; fileEncoding = 4; lastKnownFileType = sourcecode.c.h; path = DomainFrontingCountryViewController.h; sourceTree = "<group>"; };
		340FC88A204DAC8C007AEB0F /* NotificationSettingsViewController.h */ = {isa = PBXFileReference; fileEncoding = 4; lastKnownFileType = sourcecode.c.h; path = NotificationSettingsViewController.h; sourceTree = "<group>"; };
		340FC88B204DAC8C007AEB0F /* NotificationSettingsOptionsViewController.h */ = {isa = PBXFileReference; fileEncoding = 4; lastKnownFileType = sourcecode.c.h; path = NotificationSettingsOptionsViewController.h; sourceTree = "<group>"; };
		340FC88C204DAC8C007AEB0F /* AdvancedSettingsTableViewController.m */ = {isa = PBXFileReference; fileEncoding = 4; lastKnownFileType = sourcecode.c.objc; path = AdvancedSettingsTableViewController.m; sourceTree = "<group>"; };
		340FC88D204DAC8C007AEB0F /* AppSettingsViewController.m */ = {isa = PBXFileReference; fileEncoding = 4; lastKnownFileType = sourcecode.c.objc; path = AppSettingsViewController.m; sourceTree = "<group>"; };
		340FC88E204DAC8C007AEB0F /* OWSBackupSettingsViewController.m */ = {isa = PBXFileReference; fileEncoding = 4; lastKnownFileType = sourcecode.c.objc; path = OWSBackupSettingsViewController.m; sourceTree = "<group>"; };
		340FC88F204DAC8C007AEB0F /* PrivacySettingsTableViewController.h */ = {isa = PBXFileReference; fileEncoding = 4; lastKnownFileType = sourcecode.c.h; path = PrivacySettingsTableViewController.h; sourceTree = "<group>"; };
		340FC890204DAC8C007AEB0F /* BlockListViewController.h */ = {isa = PBXFileReference; fileEncoding = 4; lastKnownFileType = sourcecode.c.h; path = BlockListViewController.h; sourceTree = "<group>"; };
		340FC891204DAC8C007AEB0F /* OWSLinkDeviceViewController.h */ = {isa = PBXFileReference; fileEncoding = 4; lastKnownFileType = sourcecode.c.h; path = OWSLinkDeviceViewController.h; sourceTree = "<group>"; };
		340FC892204DAC8C007AEB0F /* AddToBlockListViewController.h */ = {isa = PBXFileReference; fileEncoding = 4; lastKnownFileType = sourcecode.c.h; path = AddToBlockListViewController.h; sourceTree = "<group>"; };
		340FC893204DAC8C007AEB0F /* AboutTableViewController.m */ = {isa = PBXFileReference; fileEncoding = 4; lastKnownFileType = sourcecode.c.objc; path = AboutTableViewController.m; sourceTree = "<group>"; };
		340FC894204DAC8C007AEB0F /* OWSSoundSettingsViewController.h */ = {isa = PBXFileReference; fileEncoding = 4; lastKnownFileType = sourcecode.c.h; path = OWSSoundSettingsViewController.h; sourceTree = "<group>"; };
		340FC895204DAC8C007AEB0F /* OWSLinkedDevicesTableViewController.h */ = {isa = PBXFileReference; fileEncoding = 4; lastKnownFileType = sourcecode.c.h; path = OWSLinkedDevicesTableViewController.h; sourceTree = "<group>"; };
		340FC896204DAC8C007AEB0F /* OWSQRCodeScanningViewController.m */ = {isa = PBXFileReference; fileEncoding = 4; lastKnownFileType = sourcecode.c.objc; path = OWSQRCodeScanningViewController.m; sourceTree = "<group>"; };
		340FC898204DAC8D007AEB0F /* OWSAddToContactViewController.h */ = {isa = PBXFileReference; fileEncoding = 4; lastKnownFileType = sourcecode.c.h; path = OWSAddToContactViewController.h; sourceTree = "<group>"; };
		340FC899204DAC8D007AEB0F /* OWSConversationSettingsViewDelegate.h */ = {isa = PBXFileReference; fileEncoding = 4; lastKnownFileType = sourcecode.c.h; path = OWSConversationSettingsViewDelegate.h; sourceTree = "<group>"; };
		340FC89A204DAC8D007AEB0F /* OWSConversationSettingsViewController.m */ = {isa = PBXFileReference; fileEncoding = 4; lastKnownFileType = sourcecode.c.objc; path = OWSConversationSettingsViewController.m; sourceTree = "<group>"; };
		340FC89B204DAC8D007AEB0F /* AddToGroupViewController.m */ = {isa = PBXFileReference; fileEncoding = 4; lastKnownFileType = sourcecode.c.objc; path = AddToGroupViewController.m; sourceTree = "<group>"; };
		340FC89C204DAC8D007AEB0F /* UpdateGroupViewController.m */ = {isa = PBXFileReference; fileEncoding = 4; lastKnownFileType = sourcecode.c.objc; path = UpdateGroupViewController.m; sourceTree = "<group>"; };
		340FC89D204DAC8D007AEB0F /* FingerprintViewController.h */ = {isa = PBXFileReference; fileEncoding = 4; lastKnownFileType = sourcecode.c.h; path = FingerprintViewController.h; sourceTree = "<group>"; };
		340FC89E204DAC8D007AEB0F /* ShowGroupMembersViewController.h */ = {isa = PBXFileReference; fileEncoding = 4; lastKnownFileType = sourcecode.c.h; path = ShowGroupMembersViewController.h; sourceTree = "<group>"; };
		340FC89F204DAC8D007AEB0F /* FingerprintViewScanController.m */ = {isa = PBXFileReference; fileEncoding = 4; lastKnownFileType = sourcecode.c.objc; path = FingerprintViewScanController.m; sourceTree = "<group>"; };
		340FC8A0204DAC8D007AEB0F /* OWSConversationSettingsViewController.h */ = {isa = PBXFileReference; fileEncoding = 4; lastKnownFileType = sourcecode.c.h; path = OWSConversationSettingsViewController.h; sourceTree = "<group>"; };
		340FC8A1204DAC8D007AEB0F /* OWSAddToContactViewController.m */ = {isa = PBXFileReference; fileEncoding = 4; lastKnownFileType = sourcecode.c.objc; path = OWSAddToContactViewController.m; sourceTree = "<group>"; };
		340FC8A2204DAC8D007AEB0F /* FingerprintViewController.m */ = {isa = PBXFileReference; fileEncoding = 4; lastKnownFileType = sourcecode.c.objc; path = FingerprintViewController.m; sourceTree = "<group>"; };
		340FC8A3204DAC8D007AEB0F /* UpdateGroupViewController.h */ = {isa = PBXFileReference; fileEncoding = 4; lastKnownFileType = sourcecode.c.h; path = UpdateGroupViewController.h; sourceTree = "<group>"; };
		340FC8A4204DAC8D007AEB0F /* AddToGroupViewController.h */ = {isa = PBXFileReference; fileEncoding = 4; lastKnownFileType = sourcecode.c.h; path = AddToGroupViewController.h; sourceTree = "<group>"; };
		340FC8A5204DAC8D007AEB0F /* FingerprintViewScanController.h */ = {isa = PBXFileReference; fileEncoding = 4; lastKnownFileType = sourcecode.c.h; path = FingerprintViewScanController.h; sourceTree = "<group>"; };
		340FC8A6204DAC8D007AEB0F /* ShowGroupMembersViewController.m */ = {isa = PBXFileReference; fileEncoding = 4; lastKnownFileType = sourcecode.c.objc; path = ShowGroupMembersViewController.m; sourceTree = "<group>"; };
		340FC8C3204DE223007AEB0F /* DebugUIBackup.h */ = {isa = PBXFileReference; fileEncoding = 4; lastKnownFileType = sourcecode.c.h; path = DebugUIBackup.h; sourceTree = "<group>"; };
		340FC8C4204DE223007AEB0F /* DebugUIBackup.m */ = {isa = PBXFileReference; fileEncoding = 4; lastKnownFileType = sourcecode.c.objc; path = DebugUIBackup.m; sourceTree = "<group>"; };
		34129B8521EF8779005457A8 /* LinkPreviewView.swift */ = {isa = PBXFileReference; fileEncoding = 4; lastKnownFileType = sourcecode.swift; path = LinkPreviewView.swift; sourceTree = "<group>"; };
		341341ED2187467900192D59 /* ConversationViewModel.h */ = {isa = PBXFileReference; fileEncoding = 4; lastKnownFileType = sourcecode.c.h; path = ConversationViewModel.h; sourceTree = "<group>"; };
		341341EE2187467900192D59 /* ConversationViewModel.m */ = {isa = PBXFileReference; fileEncoding = 4; lastKnownFileType = sourcecode.c.objc; path = ConversationViewModel.m; sourceTree = "<group>"; };
		341458471FBE11C4005ABCF9 /* fa */ = {isa = PBXFileReference; lastKnownFileType = text.plist.strings; name = fa; path = translations/fa.lproj/Localizable.strings; sourceTree = "<group>"; };
		341F2C0D1F2B8AE700D07D6B /* DebugUIMisc.h */ = {isa = PBXFileReference; fileEncoding = 4; lastKnownFileType = sourcecode.c.h; path = DebugUIMisc.h; sourceTree = "<group>"; };
		341F2C0E1F2B8AE700D07D6B /* DebugUIMisc.m */ = {isa = PBXFileReference; fileEncoding = 4; lastKnownFileType = sourcecode.c.objc; path = DebugUIMisc.m; sourceTree = "<group>"; };
		3421981B21061D2E00C57195 /* ByteParserTest.swift */ = {isa = PBXFileReference; fileEncoding = 4; lastKnownFileType = sourcecode.swift; path = ByteParserTest.swift; sourceTree = "<group>"; };
		34277A5C20751BDC006049F2 /* OWSQuotedMessageView.m */ = {isa = PBXFileReference; fileEncoding = 4; lastKnownFileType = sourcecode.c.objc; path = OWSQuotedMessageView.m; sourceTree = "<group>"; };
		34277A5D20751BDC006049F2 /* OWSQuotedMessageView.h */ = {isa = PBXFileReference; fileEncoding = 4; lastKnownFileType = sourcecode.c.h; path = OWSQuotedMessageView.h; sourceTree = "<group>"; };
		3427C64120F500DE00EEC730 /* OWSMessageTimerView.h */ = {isa = PBXFileReference; fileEncoding = 4; lastKnownFileType = sourcecode.c.h; path = OWSMessageTimerView.h; sourceTree = "<group>"; };
		3427C64220F500DF00EEC730 /* OWSMessageTimerView.m */ = {isa = PBXFileReference; fileEncoding = 4; lastKnownFileType = sourcecode.c.objc; path = OWSMessageTimerView.m; sourceTree = "<group>"; };
		3429507E2124C9740000B063 /* OWSTextField.m */ = {isa = PBXFileReference; fileEncoding = 4; lastKnownFileType = sourcecode.c.objc; path = OWSTextField.m; sourceTree = "<group>"; };
		3429507F2124C9740000B063 /* OWSTextView.m */ = {isa = PBXFileReference; fileEncoding = 4; lastKnownFileType = sourcecode.c.objc; path = OWSTextView.m; sourceTree = "<group>"; };
		342950802124C9740000B063 /* OWSTextView.h */ = {isa = PBXFileReference; fileEncoding = 4; lastKnownFileType = sourcecode.c.h; path = OWSTextView.h; sourceTree = "<group>"; };
		342950812124C9750000B063 /* OWSTextField.h */ = {isa = PBXFileReference; fileEncoding = 4; lastKnownFileType = sourcecode.c.h; path = OWSTextField.h; sourceTree = "<group>"; };
		342950862124CB0A0000B063 /* OWSSearchBar.m */ = {isa = PBXFileReference; fileEncoding = 4; lastKnownFileType = sourcecode.c.objc; path = OWSSearchBar.m; sourceTree = "<group>"; };
		342950872124CB0A0000B063 /* OWSSearchBar.h */ = {isa = PBXFileReference; fileEncoding = 4; lastKnownFileType = sourcecode.c.h; path = OWSSearchBar.h; sourceTree = "<group>"; };
		3430FE171F7751D4000EC51B /* GiphyAPI.swift */ = {isa = PBXFileReference; fileEncoding = 4; lastKnownFileType = sourcecode.swift; path = GiphyAPI.swift; sourceTree = "<group>"; };
		34330A591E7875FB00DF2FB9 /* fontawesome-webfont.ttf */ = {isa = PBXFileReference; lastKnownFileType = file; path = "fontawesome-webfont.ttf"; sourceTree = "<group>"; };
		34330A5B1E787A9800DF2FB9 /* dripicons-v2.ttf */ = {isa = PBXFileReference; lastKnownFileType = file; path = "dripicons-v2.ttf"; sourceTree = "<group>"; };
		34330A5D1E787BD800DF2FB9 /* ElegantIcons.ttf */ = {isa = PBXFileReference; lastKnownFileType = file; path = ElegantIcons.ttf; sourceTree = "<group>"; };
		34330AA11E79686200DF2FB9 /* OWSProgressView.h */ = {isa = PBXFileReference; fileEncoding = 4; lastKnownFileType = sourcecode.c.h; path = OWSProgressView.h; sourceTree = "<group>"; };
		34330AA21E79686200DF2FB9 /* OWSProgressView.m */ = {isa = PBXFileReference; fileEncoding = 4; lastKnownFileType = sourcecode.c.objc; path = OWSProgressView.m; sourceTree = "<group>"; };
		34386A4D207D0C01009F5D9C /* HomeViewController.m */ = {isa = PBXFileReference; fileEncoding = 4; lastKnownFileType = sourcecode.c.objc; path = HomeViewController.m; sourceTree = "<group>"; };
		34386A4E207D0C01009F5D9C /* HomeViewCell.h */ = {isa = PBXFileReference; fileEncoding = 4; lastKnownFileType = sourcecode.c.h; path = HomeViewCell.h; sourceTree = "<group>"; };
		34386A4F207D0C01009F5D9C /* HomeViewController.h */ = {isa = PBXFileReference; fileEncoding = 4; lastKnownFileType = sourcecode.c.h; path = HomeViewController.h; sourceTree = "<group>"; };
		34386A50207D0C01009F5D9C /* HomeViewCell.m */ = {isa = PBXFileReference; fileEncoding = 4; lastKnownFileType = sourcecode.c.objc; path = HomeViewCell.m; sourceTree = "<group>"; };
		34386A53207D271C009F5D9C /* NeverClearView.swift */ = {isa = PBXFileReference; fileEncoding = 4; lastKnownFileType = sourcecode.swift; path = NeverClearView.swift; sourceTree = "<group>"; };
		343A65931FC47D5D000477A1 /* DebugUISyncMessages.h */ = {isa = PBXFileReference; fileEncoding = 4; lastKnownFileType = sourcecode.c.h; path = DebugUISyncMessages.h; sourceTree = "<group>"; };
		343A65941FC47D5E000477A1 /* DebugUISyncMessages.m */ = {isa = PBXFileReference; fileEncoding = 4; lastKnownFileType = sourcecode.c.objc; path = DebugUISyncMessages.m; sourceTree = "<group>"; };
		343A65961FC4CFE6000477A1 /* ConversationScrollButton.m */ = {isa = PBXFileReference; fileEncoding = 4; lastKnownFileType = sourcecode.c.objc; path = ConversationScrollButton.m; sourceTree = "<group>"; };
		343A65971FC4CFE7000477A1 /* ConversationScrollButton.h */ = {isa = PBXFileReference; fileEncoding = 4; lastKnownFileType = sourcecode.c.h; path = ConversationScrollButton.h; sourceTree = "<group>"; };
		343D3D991E9283F100165CA4 /* BlockListUIUtils.h */ = {isa = PBXFileReference; fileEncoding = 4; lastKnownFileType = sourcecode.c.h; path = BlockListUIUtils.h; sourceTree = "<group>"; };
		343D3D9A1E9283F100165CA4 /* BlockListUIUtils.m */ = {isa = PBXFileReference; fileEncoding = 4; lastKnownFileType = sourcecode.c.objc; path = BlockListUIUtils.m; sourceTree = "<group>"; };
		3441FD9E21A3604F00BB9542 /* BackupRestoreViewController.swift */ = {isa = PBXFileReference; fileEncoding = 4; lastKnownFileType = sourcecode.swift; path = BackupRestoreViewController.swift; sourceTree = "<group>"; };
		34480B341FD0929200BC14EF /* ShareAppExtensionContext.h */ = {isa = PBXFileReference; fileEncoding = 4; lastKnownFileType = sourcecode.c.h; path = ShareAppExtensionContext.h; sourceTree = "<group>"; };
		34480B351FD0929200BC14EF /* ShareAppExtensionContext.m */ = {isa = PBXFileReference; fileEncoding = 4; lastKnownFileType = sourcecode.c.objc; path = ShareAppExtensionContext.m; sourceTree = "<group>"; };
		34480B371FD092A900BC14EF /* SignalShareExtension-Bridging-Header.h */ = {isa = PBXFileReference; fileEncoding = 4; lastKnownFileType = sourcecode.c.h; path = "SignalShareExtension-Bridging-Header.h"; sourceTree = "<group>"; };
		34480B381FD092E300BC14EF /* SignalShareExtension-Prefix.pch */ = {isa = PBXFileReference; fileEncoding = 4; lastKnownFileType = sourcecode.c.h; path = "SignalShareExtension-Prefix.pch"; sourceTree = "<group>"; };
		34480B4D1FD0A7A300BC14EF /* DebugLogger.h */ = {isa = PBXFileReference; fileEncoding = 4; lastKnownFileType = sourcecode.c.h; path = DebugLogger.h; sourceTree = "<group>"; };
		34480B4E1FD0A7A300BC14EF /* DebugLogger.m */ = {isa = PBXFileReference; fileEncoding = 4; lastKnownFileType = sourcecode.c.objc; path = DebugLogger.m; sourceTree = "<group>"; };
		34480B4F1FD0A7A300BC14EF /* OWSScrubbingLogFormatter.h */ = {isa = PBXFileReference; fileEncoding = 4; lastKnownFileType = sourcecode.c.h; path = OWSScrubbingLogFormatter.h; sourceTree = "<group>"; };
		34480B511FD0A7A400BC14EF /* OWSScrubbingLogFormatter.m */ = {isa = PBXFileReference; fileEncoding = 4; lastKnownFileType = sourcecode.c.objc; path = OWSScrubbingLogFormatter.m; sourceTree = "<group>"; };
		34480B5A1FD0A7E300BC14EF /* SignalMessaging-Prefix.pch */ = {isa = PBXFileReference; fileEncoding = 4; lastKnownFileType = sourcecode.c.h; path = "SignalMessaging-Prefix.pch"; sourceTree = "<group>"; };
		34480B5D1FD0A98800BC14EF /* UIColor+OWS.h */ = {isa = PBXFileReference; fileEncoding = 4; lastKnownFileType = sourcecode.c.h; path = "UIColor+OWS.h"; sourceTree = "<group>"; };
		34480B5E1FD0A98800BC14EF /* UIColor+OWS.m */ = {isa = PBXFileReference; fileEncoding = 4; lastKnownFileType = sourcecode.c.objc; path = "UIColor+OWS.m"; sourceTree = "<group>"; };
		34480B5F1FD0A98800BC14EF /* UIView+OWS.h */ = {isa = PBXFileReference; fileEncoding = 4; lastKnownFileType = sourcecode.c.h; path = "UIView+OWS.h"; sourceTree = "<group>"; };
		34480B601FD0A98800BC14EF /* UIView+OWS.m */ = {isa = PBXFileReference; fileEncoding = 4; lastKnownFileType = sourcecode.c.objc; path = "UIView+OWS.m"; sourceTree = "<group>"; };
		34480B651FD0AA9400BC14EF /* UIFont+OWS.m */ = {isa = PBXFileReference; fileEncoding = 4; lastKnownFileType = sourcecode.c.objc; path = "UIFont+OWS.m"; sourceTree = "<group>"; };
		34480B661FD0AA9400BC14EF /* UIFont+OWS.h */ = {isa = PBXFileReference; fileEncoding = 4; lastKnownFileType = sourcecode.c.h; path = "UIFont+OWS.h"; sourceTree = "<group>"; };
		344825C4211390C700DB4BD8 /* OWSOrphanDataCleaner.h */ = {isa = PBXFileReference; fileEncoding = 4; lastKnownFileType = sourcecode.c.h; path = OWSOrphanDataCleaner.h; sourceTree = "<group>"; };
		344825C5211390C800DB4BD8 /* OWSOrphanDataCleaner.m */ = {isa = PBXFileReference; fileEncoding = 4; lastKnownFileType = sourcecode.c.objc; path = OWSOrphanDataCleaner.m; sourceTree = "<group>"; };
		3448E15B22133274004B052E /* OnboardingPermissionsViewController.swift */ = {isa = PBXFileReference; fileEncoding = 4; lastKnownFileType = sourcecode.swift; path = OnboardingPermissionsViewController.swift; sourceTree = "<group>"; };
		3448E15D221333F5004B052E /* OnboardingController.swift */ = {isa = PBXFileReference; fileEncoding = 4; lastKnownFileType = sourcecode.swift; path = OnboardingController.swift; sourceTree = "<group>"; };
		3448E15F22134C88004B052E /* OnboardingSplashViewController.swift */ = {isa = PBXFileReference; fileEncoding = 4; lastKnownFileType = sourcecode.swift; path = OnboardingSplashViewController.swift; sourceTree = "<group>"; };
		3448E1612213585C004B052E /* OnboardingBaseViewController.swift */ = {isa = PBXFileReference; fileEncoding = 4; lastKnownFileType = sourcecode.swift; path = OnboardingBaseViewController.swift; sourceTree = "<group>"; };
		3448E1652215B313004B052E /* OnboardingCaptchaViewController.swift */ = {isa = PBXFileReference; fileEncoding = 4; lastKnownFileType = sourcecode.swift; path = OnboardingCaptchaViewController.swift; sourceTree = "<group>"; };
		34491FC11FB0F78500B3E5A3 /* my */ = {isa = PBXFileReference; lastKnownFileType = text.plist.strings; name = my; path = translations/my.lproj/Localizable.strings; sourceTree = "<group>"; };
		344F248C2007CCD600CFB4F4 /* DisplayableText.swift */ = {isa = PBXFileReference; fileEncoding = 4; lastKnownFileType = sourcecode.swift; path = DisplayableText.swift; sourceTree = "<group>"; };
		345BC30A2047030600257B7C /* OWS2FASettingsViewController.h */ = {isa = PBXFileReference; fileEncoding = 4; lastKnownFileType = sourcecode.c.h; path = OWS2FASettingsViewController.h; sourceTree = "<group>"; };
		345BC30B2047030600257B7C /* OWS2FASettingsViewController.m */ = {isa = PBXFileReference; fileEncoding = 4; lastKnownFileType = sourcecode.c.objc; path = OWS2FASettingsViewController.m; sourceTree = "<group>"; };
		3461284A1FD0B93F00532771 /* SAELoadViewController.swift */ = {isa = PBXFileReference; fileEncoding = 4; lastKnownFileType = sourcecode.swift; path = SAELoadViewController.swift; sourceTree = "<group>"; };
		346129371FD1B47200532771 /* OWSPreferences.h */ = {isa = PBXFileReference; fileEncoding = 4; lastKnownFileType = sourcecode.c.h; path = OWSPreferences.h; sourceTree = "<group>"; };
		346129381FD1B47200532771 /* OWSPreferences.m */ = {isa = PBXFileReference; fileEncoding = 4; lastKnownFileType = sourcecode.c.objc; path = OWSPreferences.m; sourceTree = "<group>"; };
		3461293D1FD1D72B00532771 /* ExperienceUpgradeFinder.swift */ = {isa = PBXFileReference; fileEncoding = 4; lastKnownFileType = sourcecode.swift; name = ExperienceUpgradeFinder.swift; path = ExperienceUpgrades/ExperienceUpgradeFinder.swift; sourceTree = "<group>"; };
		346129401FD1D74B00532771 /* Environment.h */ = {isa = PBXFileReference; fileEncoding = 4; lastKnownFileType = sourcecode.c.h; path = Environment.h; sourceTree = "<group>"; };
		346129411FD1D74B00532771 /* Environment.m */ = {isa = PBXFileReference; fileEncoding = 4; lastKnownFileType = sourcecode.c.objc; path = Environment.m; sourceTree = "<group>"; };
		346129581FD1D74B00532771 /* SignalKeyingStorage.h */ = {isa = PBXFileReference; fileEncoding = 4; lastKnownFileType = sourcecode.c.h; path = SignalKeyingStorage.h; sourceTree = "<group>"; };
		346129591FD1D74B00532771 /* SignalKeyingStorage.m */ = {isa = PBXFileReference; fileEncoding = 4; lastKnownFileType = sourcecode.c.objc; path = SignalKeyingStorage.m; sourceTree = "<group>"; };
		346129931FD1E30000532771 /* OWSDatabaseMigration.h */ = {isa = PBXFileReference; fileEncoding = 4; lastKnownFileType = sourcecode.c.h; path = OWSDatabaseMigration.h; sourceTree = "<group>"; };
		346129941FD1E30000532771 /* OWSDatabaseMigration.m */ = {isa = PBXFileReference; fileEncoding = 4; lastKnownFileType = sourcecode.c.objc; path = OWSDatabaseMigration.m; sourceTree = "<group>"; };
		346129971FD1E4D900532771 /* SignalApp.m */ = {isa = PBXFileReference; fileEncoding = 4; lastKnownFileType = sourcecode.c.objc; path = SignalApp.m; sourceTree = "<group>"; };
		346129981FD1E4DA00532771 /* SignalApp.h */ = {isa = PBXFileReference; fileEncoding = 4; lastKnownFileType = sourcecode.c.h; path = SignalApp.h; sourceTree = "<group>"; };
		346129A21FD1F09100532771 /* OWSContactsManager.h */ = {isa = PBXFileReference; fileEncoding = 4; lastKnownFileType = sourcecode.c.h; path = OWSContactsManager.h; sourceTree = "<group>"; };
		346129A31FD1F09100532771 /* OWSContactsManager.m */ = {isa = PBXFileReference; fileEncoding = 4; lastKnownFileType = sourcecode.c.objc; path = OWSContactsManager.m; sourceTree = "<group>"; };
		346129A81FD1F0DF00532771 /* OWSFormat.h */ = {isa = PBXFileReference; fileEncoding = 4; lastKnownFileType = sourcecode.c.h; path = OWSFormat.h; sourceTree = "<group>"; };
		346129AA1FD1F0EE00532771 /* OWSFormat.m */ = {isa = PBXFileReference; fileEncoding = 4; lastKnownFileType = sourcecode.c.objc; path = OWSFormat.m; sourceTree = "<group>"; };
		346129AC1FD1F34E00532771 /* ImageCache.swift */ = {isa = PBXFileReference; fileEncoding = 4; lastKnownFileType = sourcecode.swift; path = ImageCache.swift; sourceTree = "<group>"; };
		346129AE1FD1F5D900532771 /* SystemContactsFetcher.swift */ = {isa = PBXFileReference; fileEncoding = 4; lastKnownFileType = sourcecode.swift; path = SystemContactsFetcher.swift; sourceTree = "<group>"; };
		346129B11FD1F7E800532771 /* OWSProfileManager.h */ = {isa = PBXFileReference; fileEncoding = 4; lastKnownFileType = sourcecode.c.h; path = OWSProfileManager.h; sourceTree = "<group>"; };
		346129B21FD1F7E800532771 /* OWSProfileManager.m */ = {isa = PBXFileReference; fileEncoding = 4; lastKnownFileType = sourcecode.c.objc; path = OWSProfileManager.m; sourceTree = "<group>"; };
		346129B31FD1F7E800532771 /* ProfileFetcherJob.swift */ = {isa = PBXFileReference; fileEncoding = 4; lastKnownFileType = sourcecode.swift; path = ProfileFetcherJob.swift; sourceTree = "<group>"; };
		346129BD1FD2068600532771 /* ThreadUtil.h */ = {isa = PBXFileReference; fileEncoding = 4; lastKnownFileType = sourcecode.c.h; path = ThreadUtil.h; sourceTree = "<group>"; };
		346129BE1FD2068600532771 /* ThreadUtil.m */ = {isa = PBXFileReference; fileEncoding = 4; lastKnownFileType = sourcecode.c.objc; path = ThreadUtil.m; sourceTree = "<group>"; };
		346129C11FD2072D00532771 /* NSAttributedString+OWS.m */ = {isa = PBXFileReference; fileEncoding = 4; lastKnownFileType = sourcecode.c.objc; path = "NSAttributedString+OWS.m"; sourceTree = "<group>"; };
		346129C51FD2072D00532771 /* NSAttributedString+OWS.h */ = {isa = PBXFileReference; fileEncoding = 4; lastKnownFileType = sourcecode.c.h; path = "NSAttributedString+OWS.h"; sourceTree = "<group>"; };
		346129D31FD20ADB00532771 /* UIViewController+OWS.m */ = {isa = PBXFileReference; fileEncoding = 4; lastKnownFileType = sourcecode.c.objc; path = "UIViewController+OWS.m"; sourceTree = "<group>"; };
		346129D41FD20ADC00532771 /* UIViewController+OWS.h */ = {isa = PBXFileReference; fileEncoding = 4; lastKnownFileType = sourcecode.c.h; path = "UIViewController+OWS.h"; sourceTree = "<group>"; };
		346129E01FD5C0BE00532771 /* VersionMigrations.h */ = {isa = PBXFileReference; fileEncoding = 4; lastKnownFileType = sourcecode.c.h; path = VersionMigrations.h; sourceTree = "<group>"; };
		346129E11FD5C0BE00532771 /* VersionMigrations.m */ = {isa = PBXFileReference; fileEncoding = 4; lastKnownFileType = sourcecode.c.objc; path = VersionMigrations.m; sourceTree = "<group>"; };
		346129E41FD5C0C600532771 /* OWSDatabaseMigrationRunner.m */ = {isa = PBXFileReference; fileEncoding = 4; lastKnownFileType = sourcecode.c.objc; path = OWSDatabaseMigrationRunner.m; sourceTree = "<group>"; };
		346129E51FD5C0C600532771 /* OWSDatabaseMigrationRunner.h */ = {isa = PBXFileReference; fileEncoding = 4; lastKnownFileType = sourcecode.c.h; path = OWSDatabaseMigrationRunner.h; sourceTree = "<group>"; };
		346129E81FD5F31200532771 /* OWS102MoveLoggingPreferenceToUserDefaults.m */ = {isa = PBXFileReference; fileEncoding = 4; lastKnownFileType = sourcecode.c.objc; path = OWS102MoveLoggingPreferenceToUserDefaults.m; sourceTree = "<group>"; };
		346129E91FD5F31300532771 /* OWS103EnableVideoCalling.h */ = {isa = PBXFileReference; fileEncoding = 4; lastKnownFileType = sourcecode.c.h; path = OWS103EnableVideoCalling.h; sourceTree = "<group>"; };
		346129EA1FD5F31300532771 /* OWS105AttachmentFilePaths.m */ = {isa = PBXFileReference; fileEncoding = 4; lastKnownFileType = sourcecode.c.objc; path = OWS105AttachmentFilePaths.m; sourceTree = "<group>"; };
		346129EB1FD5F31300532771 /* OWS100RemoveTSRecipientsMigration.m */ = {isa = PBXFileReference; fileEncoding = 4; lastKnownFileType = sourcecode.c.objc; path = OWS100RemoveTSRecipientsMigration.m; sourceTree = "<group>"; };
		346129EC1FD5F31300532771 /* OWS104CreateRecipientIdentities.m */ = {isa = PBXFileReference; fileEncoding = 4; lastKnownFileType = sourcecode.c.objc; path = OWS104CreateRecipientIdentities.m; sourceTree = "<group>"; };
		346129ED1FD5F31300532771 /* OWS100RemoveTSRecipientsMigration.h */ = {isa = PBXFileReference; fileEncoding = 4; lastKnownFileType = sourcecode.c.h; path = OWS100RemoveTSRecipientsMigration.h; sourceTree = "<group>"; };
		346129EE1FD5F31300532771 /* OWS101ExistingUsersBlockOnIdentityChange.m */ = {isa = PBXFileReference; fileEncoding = 4; lastKnownFileType = sourcecode.c.objc; path = OWS101ExistingUsersBlockOnIdentityChange.m; sourceTree = "<group>"; };
		346129EF1FD5F31400532771 /* OWS101ExistingUsersBlockOnIdentityChange.h */ = {isa = PBXFileReference; fileEncoding = 4; lastKnownFileType = sourcecode.c.h; path = OWS101ExistingUsersBlockOnIdentityChange.h; sourceTree = "<group>"; };
		346129F01FD5F31400532771 /* OWS102MoveLoggingPreferenceToUserDefaults.h */ = {isa = PBXFileReference; fileEncoding = 4; lastKnownFileType = sourcecode.c.h; path = OWS102MoveLoggingPreferenceToUserDefaults.h; sourceTree = "<group>"; };
		346129F11FD5F31400532771 /* OWS106EnsureProfileComplete.swift */ = {isa = PBXFileReference; fileEncoding = 4; lastKnownFileType = sourcecode.swift; path = OWS106EnsureProfileComplete.swift; sourceTree = "<group>"; };
		346129F21FD5F31400532771 /* OWS103EnableVideoCalling.m */ = {isa = PBXFileReference; fileEncoding = 4; lastKnownFileType = sourcecode.c.objc; path = OWS103EnableVideoCalling.m; sourceTree = "<group>"; };
		346129F31FD5F31400532771 /* OWS105AttachmentFilePaths.h */ = {isa = PBXFileReference; fileEncoding = 4; lastKnownFileType = sourcecode.c.h; path = OWS105AttachmentFilePaths.h; sourceTree = "<group>"; };
		346129F41FD5F31400532771 /* OWS104CreateRecipientIdentities.h */ = {isa = PBXFileReference; fileEncoding = 4; lastKnownFileType = sourcecode.c.h; path = OWS104CreateRecipientIdentities.h; sourceTree = "<group>"; };
		34612A041FD7238500532771 /* OWSSyncManager.h */ = {isa = PBXFileReference; fileEncoding = 4; lastKnownFileType = sourcecode.c.h; path = OWSSyncManager.h; sourceTree = "<group>"; };
		34612A051FD7238500532771 /* OWSSyncManager.m */ = {isa = PBXFileReference; fileEncoding = 4; lastKnownFileType = sourcecode.c.objc; path = OWSSyncManager.m; sourceTree = "<group>"; };
		34641E1020878FAF00E2EDE5 /* OWSWindowManager.m */ = {isa = PBXFileReference; fileEncoding = 4; lastKnownFileType = sourcecode.c.objc; path = OWSWindowManager.m; sourceTree = "<group>"; };
		34641E1120878FB000E2EDE5 /* OWSWindowManager.h */ = {isa = PBXFileReference; fileEncoding = 4; lastKnownFileType = sourcecode.c.h; path = OWSWindowManager.h; sourceTree = "<group>"; };
		34641E172088D7E900E2EDE5 /* OWSScreenLock.swift */ = {isa = PBXFileReference; fileEncoding = 4; lastKnownFileType = sourcecode.swift; path = OWSScreenLock.swift; sourceTree = "<group>"; };
		34641E1D2088DA6C00E2EDE5 /* SAEScreenLockViewController.h */ = {isa = PBXFileReference; fileEncoding = 4; lastKnownFileType = sourcecode.c.h; path = SAEScreenLockViewController.h; sourceTree = "<group>"; };
		34641E1E2088DA6D00E2EDE5 /* SAEScreenLockViewController.m */ = {isa = PBXFileReference; fileEncoding = 4; lastKnownFileType = sourcecode.c.objc; path = SAEScreenLockViewController.m; sourceTree = "<group>"; };
		3466087120E550F300AFFE73 /* ConversationStyle.swift */ = {isa = PBXFileReference; fileEncoding = 4; lastKnownFileType = sourcecode.swift; path = ConversationStyle.swift; sourceTree = "<group>"; };
		34661FB720C1C0D60056EDD6 /* message_sent.aiff */ = {isa = PBXFileReference; lastKnownFileType = audio.aiff; name = message_sent.aiff; path = Signal/AudioFiles/message_sent.aiff; sourceTree = SOURCE_ROOT; };
		3469419D215D2EE400B5BFAD /* Theme.h */ = {isa = PBXFileReference; fileEncoding = 4; lastKnownFileType = sourcecode.c.h; path = Theme.h; sourceTree = "<group>"; };
		3469419E215D2EE400B5BFAD /* OWSConversationColor.m */ = {isa = PBXFileReference; fileEncoding = 4; lastKnownFileType = sourcecode.c.objc; path = OWSConversationColor.m; sourceTree = "<group>"; };
		3469419F215D2EE400B5BFAD /* Theme.m */ = {isa = PBXFileReference; fileEncoding = 4; lastKnownFileType = sourcecode.c.objc; path = Theme.m; sourceTree = "<group>"; };
		346941A0215D2EE400B5BFAD /* OWSConversationColor.h */ = {isa = PBXFileReference; fileEncoding = 4; lastKnownFileType = sourcecode.c.h; path = OWSConversationColor.h; sourceTree = "<group>"; };
		346B66301F4E29B200E5122F /* CropScaleImageViewController.swift */ = {isa = PBXFileReference; fileEncoding = 4; lastKnownFileType = sourcecode.swift; path = CropScaleImageViewController.swift; sourceTree = "<group>"; };
		346E35BD224283B000E55D5F /* UIAlertController+OWS.swift */ = {isa = PBXFileReference; fileEncoding = 4; lastKnownFileType = sourcecode.swift; path = "UIAlertController+OWS.swift"; sourceTree = "<group>"; };
		346E9D5321B040B600562252 /* RegistrationController.swift */ = {isa = PBXFileReference; fileEncoding = 4; lastKnownFileType = sourcecode.swift; path = RegistrationController.swift; sourceTree = "<group>"; };
		347850561FD86544007B8332 /* SAEFailedViewController.swift */ = {isa = PBXFileReference; fileEncoding = 4; lastKnownFileType = sourcecode.swift; path = SAEFailedViewController.swift; sourceTree = "<group>"; };
		3478505A1FD999D5007B8332 /* et */ = {isa = PBXFileReference; lastKnownFileType = text.plist.strings; name = et; path = translations/et.lproj/Localizable.strings; sourceTree = "<group>"; };
		3478505C1FD99A1F007B8332 /* zh_TW */ = {isa = PBXFileReference; lastKnownFileType = text.plist.strings; name = zh_TW; path = translations/zh_TW.lproj/Localizable.strings; sourceTree = "<group>"; };
		347850651FD9B789007B8332 /* AppSetup.m */ = {isa = PBXFileReference; fileEncoding = 4; lastKnownFileType = sourcecode.c.objc; path = AppSetup.m; sourceTree = "<group>"; };
		347850661FD9B789007B8332 /* AppSetup.h */ = {isa = PBXFileReference; fileEncoding = 4; lastKnownFileType = sourcecode.c.h; path = AppSetup.h; sourceTree = "<group>"; };
		347850671FD9B78A007B8332 /* NoopCallMessageHandler.swift */ = {isa = PBXFileReference; fileEncoding = 4; lastKnownFileType = sourcecode.swift; path = NoopCallMessageHandler.swift; sourceTree = "<group>"; };
		3478506F1FDAEB16007B8332 /* OWSUserProfile.m */ = {isa = PBXFileReference; fileEncoding = 4; lastKnownFileType = sourcecode.c.objc; path = OWSUserProfile.m; sourceTree = "<group>"; };
		347850701FDAEB16007B8332 /* OWSUserProfile.h */ = {isa = PBXFileReference; fileEncoding = 4; lastKnownFileType = sourcecode.c.h; path = OWSUserProfile.h; sourceTree = "<group>"; };
		34843B2221432292004DED45 /* SignalBaseTest.m */ = {isa = PBXFileReference; fileEncoding = 4; lastKnownFileType = sourcecode.c.objc; path = SignalBaseTest.m; sourceTree = "<group>"; };
		34843B2321432293004DED45 /* SignalBaseTest.h */ = {isa = PBXFileReference; fileEncoding = 4; lastKnownFileType = sourcecode.c.h; path = SignalBaseTest.h; sourceTree = "<group>"; };
		34843B25214327C9004DED45 /* OWSOrphanDataCleanerTest.m */ = {isa = PBXFileReference; fileEncoding = 4; lastKnownFileType = sourcecode.c.objc; path = OWSOrphanDataCleanerTest.m; sourceTree = "<group>"; };
		34843B2A214FE295004DED45 /* MockEnvironment.m */ = {isa = PBXFileReference; fileEncoding = 4; lastKnownFileType = sourcecode.c.objc; path = MockEnvironment.m; sourceTree = "<group>"; };
		34843B2B214FE295004DED45 /* MockEnvironment.h */ = {isa = PBXFileReference; fileEncoding = 4; lastKnownFileType = sourcecode.c.h; path = MockEnvironment.h; sourceTree = "<group>"; };
		348570A620F67574004FF32B /* OWSMessageHeaderView.m */ = {isa = PBXFileReference; fileEncoding = 4; lastKnownFileType = sourcecode.c.objc; path = OWSMessageHeaderView.m; sourceTree = "<group>"; };
		348570A720F67574004FF32B /* OWSMessageHeaderView.h */ = {isa = PBXFileReference; fileEncoding = 4; lastKnownFileType = sourcecode.c.h; path = OWSMessageHeaderView.h; sourceTree = "<group>"; };
		3488F9352191CC4000E524CC /* ConversationMediaView.swift */ = {isa = PBXFileReference; fileEncoding = 4; lastKnownFileType = sourcecode.swift; path = ConversationMediaView.swift; sourceTree = "<group>"; };
		348BB25C20A0C5530047AEC2 /* ContactShareViewHelper.swift */ = {isa = PBXFileReference; fileEncoding = 4; lastKnownFileType = sourcecode.swift; path = ContactShareViewHelper.swift; sourceTree = "<group>"; };
		348F2EAD1F0D21BC00D4ECE0 /* DeviceSleepManager.swift */ = {isa = PBXFileReference; fileEncoding = 4; lastKnownFileType = sourcecode.swift; path = DeviceSleepManager.swift; sourceTree = "<group>"; };
		3491D9A021022DB7001EF5A1 /* CDSSigningCertificateTest.m */ = {isa = PBXFileReference; fileEncoding = 4; lastKnownFileType = sourcecode.c.objc; path = CDSSigningCertificateTest.m; sourceTree = "<group>"; };
		3495BC911F1426B800B478F5 /* ar */ = {isa = PBXFileReference; lastKnownFileType = text.plist.strings; name = ar; path = translations/ar.lproj/Localizable.strings; sourceTree = "<group>"; };
		3496744B2076768600080B5F /* OWSMessageBubbleView.h */ = {isa = PBXFileReference; fileEncoding = 4; lastKnownFileType = sourcecode.c.h; path = OWSMessageBubbleView.h; sourceTree = "<group>"; };
		3496744C2076768700080B5F /* OWSMessageBubbleView.m */ = {isa = PBXFileReference; fileEncoding = 4; lastKnownFileType = sourcecode.c.objc; path = OWSMessageBubbleView.m; sourceTree = "<group>"; };
		3496744E2076ACCE00080B5F /* LongTextViewController.swift */ = {isa = PBXFileReference; fileEncoding = 4; lastKnownFileType = sourcecode.swift; path = LongTextViewController.swift; sourceTree = "<group>"; };
		34969559219B605E00DCFE74 /* ImagePickerController.swift */ = {isa = PBXFileReference; fileEncoding = 4; lastKnownFileType = sourcecode.swift; path = ImagePickerController.swift; sourceTree = "<group>"; };
		3496955A219B605E00DCFE74 /* PhotoCollectionPickerController.swift */ = {isa = PBXFileReference; fileEncoding = 4; lastKnownFileType = sourcecode.swift; path = PhotoCollectionPickerController.swift; sourceTree = "<group>"; };
		3496955B219B605E00DCFE74 /* PhotoLibrary.swift */ = {isa = PBXFileReference; fileEncoding = 4; lastKnownFileType = sourcecode.swift; path = PhotoLibrary.swift; sourceTree = "<group>"; };
		3496955F21A2FC8100DCFE74 /* CloudKit.framework */ = {isa = PBXFileReference; lastKnownFileType = wrapper.framework; name = CloudKit.framework; path = System/Library/Frameworks/CloudKit.framework; sourceTree = SDKROOT; };
		3496956221A301A100DCFE74 /* OWSBackupExportJob.m */ = {isa = PBXFileReference; fileEncoding = 4; lastKnownFileType = sourcecode.c.objc; path = OWSBackupExportJob.m; sourceTree = "<group>"; };
		3496956321A301A100DCFE74 /* OWSBackupLazyRestore.swift */ = {isa = PBXFileReference; fileEncoding = 4; lastKnownFileType = sourcecode.swift; path = OWSBackupLazyRestore.swift; sourceTree = "<group>"; };
		3496956421A301A100DCFE74 /* OWSBackup.h */ = {isa = PBXFileReference; fileEncoding = 4; lastKnownFileType = sourcecode.c.h; path = OWSBackup.h; sourceTree = "<group>"; };
		3496956521A301A100DCFE74 /* OWSBackupIO.m */ = {isa = PBXFileReference; fileEncoding = 4; lastKnownFileType = sourcecode.c.objc; path = OWSBackupIO.m; sourceTree = "<group>"; };
		3496956621A301A100DCFE74 /* OWSBackupImportJob.m */ = {isa = PBXFileReference; fileEncoding = 4; lastKnownFileType = sourcecode.c.objc; path = OWSBackupImportJob.m; sourceTree = "<group>"; };
		3496956721A301A100DCFE74 /* OWSBackupJob.h */ = {isa = PBXFileReference; fileEncoding = 4; lastKnownFileType = sourcecode.c.h; path = OWSBackupJob.h; sourceTree = "<group>"; };
		3496956821A301A100DCFE74 /* OWSBackupExportJob.h */ = {isa = PBXFileReference; fileEncoding = 4; lastKnownFileType = sourcecode.c.h; path = OWSBackupExportJob.h; sourceTree = "<group>"; };
		3496956921A301A100DCFE74 /* OWSBackup.m */ = {isa = PBXFileReference; fileEncoding = 4; lastKnownFileType = sourcecode.c.objc; path = OWSBackup.m; sourceTree = "<group>"; };
		3496956A21A301A100DCFE74 /* OWSBackupJob.m */ = {isa = PBXFileReference; fileEncoding = 4; lastKnownFileType = sourcecode.c.objc; path = OWSBackupJob.m; sourceTree = "<group>"; };
		3496956B21A301A100DCFE74 /* OWSBackupAPI.swift */ = {isa = PBXFileReference; fileEncoding = 4; lastKnownFileType = sourcecode.swift; path = OWSBackupAPI.swift; sourceTree = "<group>"; };
		3496956C21A301A100DCFE74 /* OWSBackupImportJob.h */ = {isa = PBXFileReference; fileEncoding = 4; lastKnownFileType = sourcecode.c.h; path = OWSBackupImportJob.h; sourceTree = "<group>"; };
		3496956D21A301A100DCFE74 /* OWSBackupIO.h */ = {isa = PBXFileReference; fileEncoding = 4; lastKnownFileType = sourcecode.c.h; path = OWSBackupIO.h; sourceTree = "<group>"; };
		349EA07B2162AEA700F7B17F /* OWS111UDAttributesMigration.swift */ = {isa = PBXFileReference; fileEncoding = 4; lastKnownFileType = sourcecode.swift; path = OWS111UDAttributesMigration.swift; sourceTree = "<group>"; };
		349ED98F221B0194008045B0 /* Onboarding2FAViewController.swift */ = {isa = PBXFileReference; fileEncoding = 4; lastKnownFileType = sourcecode.swift; path = Onboarding2FAViewController.swift; sourceTree = "<group>"; };
		349ED991221EE80D008045B0 /* AppPreferences.swift */ = {isa = PBXFileReference; fileEncoding = 4; lastKnownFileType = sourcecode.swift; path = AppPreferences.swift; sourceTree = "<group>"; };
		34A4C61D221613D00042EF2E /* OnboardingVerificationViewController.swift */ = {isa = PBXFileReference; fileEncoding = 4; lastKnownFileType = sourcecode.swift; path = OnboardingVerificationViewController.swift; sourceTree = "<group>"; };
		34A4C61F22175C5C0042EF2E /* OnboardingProfileViewController.swift */ = {isa = PBXFileReference; fileEncoding = 4; lastKnownFileType = sourcecode.swift; path = OnboardingProfileViewController.swift; sourceTree = "<group>"; };
		34A6C27F21E503E600B5B12E /* OWSImagePickerController.swift */ = {isa = PBXFileReference; fileEncoding = 4; lastKnownFileType = sourcecode.swift; path = OWSImagePickerController.swift; sourceTree = "<group>"; };
		34A8B3502190A40E00218A25 /* MediaAlbumCellView.swift */ = {isa = PBXFileReference; fileEncoding = 4; lastKnownFileType = sourcecode.swift; path = MediaAlbumCellView.swift; sourceTree = "<group>"; };
		34ABB2C22090C59600C727A6 /* OWSResaveCollectionDBMigration.m */ = {isa = PBXFileReference; fileEncoding = 4; lastKnownFileType = sourcecode.c.objc; path = OWSResaveCollectionDBMigration.m; sourceTree = "<group>"; };
		34ABB2C32090C59700C727A6 /* OWSResaveCollectionDBMigration.h */ = {isa = PBXFileReference; fileEncoding = 4; lastKnownFileType = sourcecode.c.h; path = OWSResaveCollectionDBMigration.h; sourceTree = "<group>"; };
		34ABC0E321DD20C500ED9469 /* ConversationMessageMapping.swift */ = {isa = PBXFileReference; fileEncoding = 4; lastKnownFileType = sourcecode.swift; path = ConversationMessageMapping.swift; sourceTree = "<group>"; };
		34AC09BF211B39AE00997B47 /* ViewControllerUtils.h */ = {isa = PBXFileReference; fileEncoding = 4; lastKnownFileType = sourcecode.c.h; path = ViewControllerUtils.h; sourceTree = "<group>"; };
		34AC09C0211B39AE00997B47 /* OWSNavigationController.h */ = {isa = PBXFileReference; fileEncoding = 4; lastKnownFileType = sourcecode.c.h; path = OWSNavigationController.h; sourceTree = "<group>"; };
		34AC09C1211B39AF00997B47 /* OWSNavigationController.m */ = {isa = PBXFileReference; fileEncoding = 4; lastKnownFileType = sourcecode.c.objc; path = OWSNavigationController.m; sourceTree = "<group>"; };
		34AC09C2211B39AF00997B47 /* SelectRecipientViewController.h */ = {isa = PBXFileReference; fileEncoding = 4; lastKnownFileType = sourcecode.c.h; path = SelectRecipientViewController.h; sourceTree = "<group>"; };
		34AC09C3211B39AF00997B47 /* SelectThreadViewController.m */ = {isa = PBXFileReference; fileEncoding = 4; lastKnownFileType = sourcecode.c.objc; path = SelectThreadViewController.m; sourceTree = "<group>"; };
		34AC09C4211B39AF00997B47 /* ReturnToCallViewController.swift */ = {isa = PBXFileReference; fileEncoding = 4; lastKnownFileType = sourcecode.swift; path = ReturnToCallViewController.swift; sourceTree = "<group>"; };
		34AC09C5211B39AF00997B47 /* OWSViewController.m */ = {isa = PBXFileReference; fileEncoding = 4; lastKnownFileType = sourcecode.c.objc; path = OWSViewController.m; sourceTree = "<group>"; };
		34AC09C6211B39AF00997B47 /* ScreenLockViewController.h */ = {isa = PBXFileReference; fileEncoding = 4; lastKnownFileType = sourcecode.c.h; path = ScreenLockViewController.h; sourceTree = "<group>"; };
		34AC09C7211B39AF00997B47 /* ScreenLockViewController.m */ = {isa = PBXFileReference; fileEncoding = 4; lastKnownFileType = sourcecode.c.objc; path = ScreenLockViewController.m; sourceTree = "<group>"; };
		34AC09C8211B39AF00997B47 /* SelectRecipientViewController.m */ = {isa = PBXFileReference; fileEncoding = 4; lastKnownFileType = sourcecode.c.objc; path = SelectRecipientViewController.m; sourceTree = "<group>"; };
		34AC09C9211B39AF00997B47 /* MessageApprovalViewController.swift */ = {isa = PBXFileReference; fileEncoding = 4; lastKnownFileType = sourcecode.swift; path = MessageApprovalViewController.swift; sourceTree = "<group>"; };
		34AC09CA211B39AF00997B47 /* NewNonContactConversationViewController.h */ = {isa = PBXFileReference; fileEncoding = 4; lastKnownFileType = sourcecode.c.h; path = NewNonContactConversationViewController.h; sourceTree = "<group>"; };
		34AC09CB211B39AF00997B47 /* OWSTableViewController.m */ = {isa = PBXFileReference; fileEncoding = 4; lastKnownFileType = sourcecode.c.objc; path = OWSTableViewController.m; sourceTree = "<group>"; };
		34AC09CC211B39B000997B47 /* ModalActivityIndicatorViewController.swift */ = {isa = PBXFileReference; fileEncoding = 4; lastKnownFileType = sourcecode.swift; path = ModalActivityIndicatorViewController.swift; sourceTree = "<group>"; };
		34AC09CD211B39B000997B47 /* ContactShareApprovalViewController.swift */ = {isa = PBXFileReference; fileEncoding = 4; lastKnownFileType = sourcecode.swift; path = ContactShareApprovalViewController.swift; sourceTree = "<group>"; };
		34AC09CE211B39B000997B47 /* OWSTableViewController.h */ = {isa = PBXFileReference; fileEncoding = 4; lastKnownFileType = sourcecode.c.h; path = OWSTableViewController.h; sourceTree = "<group>"; };
		34AC09CF211B39B000997B47 /* ContactFieldView.swift */ = {isa = PBXFileReference; fileEncoding = 4; lastKnownFileType = sourcecode.swift; path = ContactFieldView.swift; sourceTree = "<group>"; };
		34AC09D0211B39B000997B47 /* EditContactShareNameViewController.swift */ = {isa = PBXFileReference; fileEncoding = 4; lastKnownFileType = sourcecode.swift; path = EditContactShareNameViewController.swift; sourceTree = "<group>"; };
		34AC09D1211B39B000997B47 /* ViewControllerUtils.m */ = {isa = PBXFileReference; fileEncoding = 4; lastKnownFileType = sourcecode.c.objc; path = ViewControllerUtils.m; sourceTree = "<group>"; };
		34AC09D4211B39B000997B47 /* OWSViewController.h */ = {isa = PBXFileReference; fileEncoding = 4; lastKnownFileType = sourcecode.c.h; path = OWSViewController.h; sourceTree = "<group>"; };
		34AC09D5211B39B100997B47 /* NewNonContactConversationViewController.m */ = {isa = PBXFileReference; fileEncoding = 4; lastKnownFileType = sourcecode.c.objc; path = NewNonContactConversationViewController.m; sourceTree = "<group>"; };
		34AC09D6211B39B100997B47 /* SelectThreadViewController.h */ = {isa = PBXFileReference; fileEncoding = 4; lastKnownFileType = sourcecode.c.h; path = SelectThreadViewController.h; sourceTree = "<group>"; };
		34AC09D7211B39B100997B47 /* SharingThreadPickerViewController.h */ = {isa = PBXFileReference; fileEncoding = 4; lastKnownFileType = sourcecode.c.h; path = SharingThreadPickerViewController.h; sourceTree = "<group>"; };
		34AC09D9211B39B100997B47 /* MediaMessageView.swift */ = {isa = PBXFileReference; fileEncoding = 4; lastKnownFileType = sourcecode.swift; path = MediaMessageView.swift; sourceTree = "<group>"; };
		34AC09DA211B39B100997B47 /* CountryCodeViewController.m */ = {isa = PBXFileReference; fileEncoding = 4; lastKnownFileType = sourcecode.c.objc; path = CountryCodeViewController.m; sourceTree = "<group>"; };
		34AC09DB211B39B100997B47 /* CountryCodeViewController.h */ = {isa = PBXFileReference; fileEncoding = 4; lastKnownFileType = sourcecode.c.h; path = CountryCodeViewController.h; sourceTree = "<group>"; };
		34AC09DC211B39B100997B47 /* SharingThreadPickerViewController.m */ = {isa = PBXFileReference; fileEncoding = 4; lastKnownFileType = sourcecode.c.objc; path = SharingThreadPickerViewController.m; sourceTree = "<group>"; };
		34AC09FB211B39E700997B47 /* ContactsViewHelper.h */ = {isa = PBXFileReference; fileEncoding = 4; lastKnownFileType = sourcecode.c.h; path = ContactsViewHelper.h; sourceTree = "<group>"; };
		34AC09FC211B39E700997B47 /* ContactTableViewCell.h */ = {isa = PBXFileReference; fileEncoding = 4; lastKnownFileType = sourcecode.c.h; path = ContactTableViewCell.h; sourceTree = "<group>"; };
		34AC09FD211B39E700997B47 /* TappableView.swift */ = {isa = PBXFileReference; fileEncoding = 4; lastKnownFileType = sourcecode.swift; path = TappableView.swift; sourceTree = "<group>"; };
		34AC09FE211B39E700997B47 /* OWSLayerView.swift */ = {isa = PBXFileReference; fileEncoding = 4; lastKnownFileType = sourcecode.swift; path = OWSLayerView.swift; sourceTree = "<group>"; };
		34AC09FF211B39E700997B47 /* ContactTableViewCell.m */ = {isa = PBXFileReference; fileEncoding = 4; lastKnownFileType = sourcecode.c.objc; path = ContactTableViewCell.m; sourceTree = "<group>"; };
		34AC0A00211B39E700997B47 /* DisappearingTimerConfigurationView.swift */ = {isa = PBXFileReference; fileEncoding = 4; lastKnownFileType = sourcecode.swift; path = DisappearingTimerConfigurationView.swift; sourceTree = "<group>"; };
		34AC0A01211B39E700997B47 /* ContactCellView.m */ = {isa = PBXFileReference; fileEncoding = 4; lastKnownFileType = sourcecode.c.objc; path = ContactCellView.m; sourceTree = "<group>"; };
		34AC0A02211B39E700997B47 /* ContactsViewHelper.m */ = {isa = PBXFileReference; fileEncoding = 4; lastKnownFileType = sourcecode.c.objc; path = ContactsViewHelper.m; sourceTree = "<group>"; };
		34AC0A03211B39E800997B47 /* OWSNavigationBar.swift */ = {isa = PBXFileReference; fileEncoding = 4; lastKnownFileType = sourcecode.swift; path = OWSNavigationBar.swift; sourceTree = "<group>"; };
		34AC0A04211B39E800997B47 /* VideoPlayerView.swift */ = {isa = PBXFileReference; fileEncoding = 4; lastKnownFileType = sourcecode.swift; path = VideoPlayerView.swift; sourceTree = "<group>"; };
		34AC0A05211B39E900997B47 /* TappableStackView.swift */ = {isa = PBXFileReference; fileEncoding = 4; lastKnownFileType = sourcecode.swift; path = TappableStackView.swift; sourceTree = "<group>"; };
		34AC0A06211B39E900997B47 /* OWSAlerts.swift */ = {isa = PBXFileReference; fileEncoding = 4; lastKnownFileType = sourcecode.swift; path = OWSAlerts.swift; sourceTree = "<group>"; };
		34AC0A07211B39E900997B47 /* CommonStrings.swift */ = {isa = PBXFileReference; fileEncoding = 4; lastKnownFileType = sourcecode.swift; path = CommonStrings.swift; sourceTree = "<group>"; };
		34AC0A08211B39E900997B47 /* GradientView.swift */ = {isa = PBXFileReference; fileEncoding = 4; lastKnownFileType = sourcecode.swift; path = GradientView.swift; sourceTree = "<group>"; };
		34AC0A09211B39E900997B47 /* OWSFlatButton.swift */ = {isa = PBXFileReference; fileEncoding = 4; lastKnownFileType = sourcecode.swift; path = OWSFlatButton.swift; sourceTree = "<group>"; };
		34AC0A0A211B39EA00997B47 /* ContactCellView.h */ = {isa = PBXFileReference; fileEncoding = 4; lastKnownFileType = sourcecode.c.h; path = ContactCellView.h; sourceTree = "<group>"; };
		34AC0A0B211B39EA00997B47 /* ThreadViewHelper.m */ = {isa = PBXFileReference; fileEncoding = 4; lastKnownFileType = sourcecode.c.objc; path = ThreadViewHelper.m; sourceTree = "<group>"; };
		34AC0A0C211B39EA00997B47 /* AvatarImageView.swift */ = {isa = PBXFileReference; fileEncoding = 4; lastKnownFileType = sourcecode.swift; path = AvatarImageView.swift; sourceTree = "<group>"; };
		34AC0A0D211B39EA00997B47 /* ThreadViewHelper.h */ = {isa = PBXFileReference; fileEncoding = 4; lastKnownFileType = sourcecode.c.h; path = ThreadViewHelper.h; sourceTree = "<group>"; };
		34AC0A21211C829E00997B47 /* OWSLabel.m */ = {isa = PBXFileReference; fileEncoding = 4; lastKnownFileType = sourcecode.c.objc; path = OWSLabel.m; sourceTree = "<group>"; };
		34AC0A22211C829E00997B47 /* OWSLabel.h */ = {isa = PBXFileReference; fileEncoding = 4; lastKnownFileType = sourcecode.c.h; path = OWSLabel.h; sourceTree = "<group>"; };
		34B0796B1FCF46B000E248C2 /* MainAppContext.m */ = {isa = PBXFileReference; fileEncoding = 4; lastKnownFileType = sourcecode.c.objc; path = MainAppContext.m; sourceTree = "<group>"; };
		34B0796C1FCF46B000E248C2 /* MainAppContext.h */ = {isa = PBXFileReference; fileEncoding = 4; lastKnownFileType = sourcecode.c.h; path = MainAppContext.h; sourceTree = "<group>"; };
		34B0796E1FD07B1E00E248C2 /* SignalShareExtension.entitlements */ = {isa = PBXFileReference; lastKnownFileType = text.plist.entitlements; path = SignalShareExtension.entitlements; sourceTree = "<group>"; };
		34B3F8391E8DF1700035BE1A /* AttachmentSharing.h */ = {isa = PBXFileReference; fileEncoding = 4; lastKnownFileType = sourcecode.c.h; path = AttachmentSharing.h; sourceTree = "<group>"; };
		34B3F83A1E8DF1700035BE1A /* AttachmentSharing.m */ = {isa = PBXFileReference; fileEncoding = 4; lastKnownFileType = sourcecode.c.objc; path = AttachmentSharing.m; sourceTree = "<group>"; };
		34B3F83B1E8DF1700035BE1A /* CallViewController.swift */ = {isa = PBXFileReference; fileEncoding = 4; lastKnownFileType = sourcecode.swift; path = CallViewController.swift; sourceTree = "<group>"; };
		34B3F83E1E8DF1700035BE1A /* ContactsPicker.swift */ = {isa = PBXFileReference; fileEncoding = 4; lastKnownFileType = sourcecode.swift; path = ContactsPicker.swift; sourceTree = "<group>"; };
		34B3F8441E8DF1700035BE1A /* ExperienceUpgradesPageViewController.swift */ = {isa = PBXFileReference; fileEncoding = 4; lastKnownFileType = sourcecode.swift; path = ExperienceUpgradesPageViewController.swift; sourceTree = "<group>"; };
		34B3F84C1E8DF1700035BE1A /* InviteFlow.swift */ = {isa = PBXFileReference; fileEncoding = 4; lastKnownFileType = sourcecode.swift; path = InviteFlow.swift; sourceTree = "<group>"; };
		34B3F84F1E8DF1700035BE1A /* NewContactThreadViewController.h */ = {isa = PBXFileReference; fileEncoding = 4; lastKnownFileType = sourcecode.c.h; path = NewContactThreadViewController.h; sourceTree = "<group>"; };
		34B3F8501E8DF1700035BE1A /* NewContactThreadViewController.m */ = {isa = PBXFileReference; fileEncoding = 4; lastKnownFileType = sourcecode.c.objc; path = NewContactThreadViewController.m; sourceTree = "<group>"; };
		34B3F8541E8DF1700035BE1A /* NewGroupViewController.h */ = {isa = PBXFileReference; fileEncoding = 4; lastKnownFileType = sourcecode.c.h; path = NewGroupViewController.h; sourceTree = "<group>"; };
		34B3F8551E8DF1700035BE1A /* NewGroupViewController.m */ = {isa = PBXFileReference; fileEncoding = 4; lastKnownFileType = sourcecode.c.objc; path = NewGroupViewController.m; sourceTree = "<group>"; };
		34B3F86D1E8DF1700035BE1A /* SignalsNavigationController.h */ = {isa = PBXFileReference; fileEncoding = 4; lastKnownFileType = sourcecode.c.h; path = SignalsNavigationController.h; sourceTree = "<group>"; };
		34B3F86E1E8DF1700035BE1A /* SignalsNavigationController.m */ = {isa = PBXFileReference; fileEncoding = 4; lastKnownFileType = sourcecode.c.objc; path = SignalsNavigationController.m; sourceTree = "<group>"; };
		34B6A902218B3F62007C4606 /* TypingIndicatorView.swift */ = {isa = PBXFileReference; fileEncoding = 4; lastKnownFileType = sourcecode.swift; path = TypingIndicatorView.swift; sourceTree = "<group>"; };
		34B6A904218B4C90007C4606 /* TypingIndicatorInteraction.swift */ = {isa = PBXFileReference; fileEncoding = 4; lastKnownFileType = sourcecode.swift; path = TypingIndicatorInteraction.swift; sourceTree = "<group>"; };
		34B6A906218B5240007C4606 /* TypingIndicatorCell.swift */ = {isa = PBXFileReference; fileEncoding = 4; lastKnownFileType = sourcecode.swift; path = TypingIndicatorCell.swift; sourceTree = "<group>"; };
		34B6A908218B8824007C4606 /* OWS112TypingIndicatorsMigration.swift */ = {isa = PBXFileReference; fileEncoding = 4; lastKnownFileType = sourcecode.swift; path = OWS112TypingIndicatorsMigration.swift; sourceTree = "<group>"; };
		34B6A90A218BA1D0007C4606 /* typing-animation.gif */ = {isa = PBXFileReference; lastKnownFileType = image.gif; path = "typing-animation.gif"; sourceTree = "<group>"; };
		34B6D27220F664C800765BE2 /* OWSUnreadIndicator.h */ = {isa = PBXFileReference; fileEncoding = 4; lastKnownFileType = sourcecode.c.h; path = OWSUnreadIndicator.h; sourceTree = "<group>"; };
		34B6D27320F664C800765BE2 /* OWSUnreadIndicator.m */ = {isa = PBXFileReference; fileEncoding = 4; lastKnownFileType = sourcecode.c.objc; path = OWSUnreadIndicator.m; sourceTree = "<group>"; };
		34BBC84A220B2CB200857249 /* ImageEditorTextViewController.swift */ = {isa = PBXFileReference; fileEncoding = 4; lastKnownFileType = sourcecode.swift; path = ImageEditorTextViewController.swift; sourceTree = "<group>"; };
		34BBC84C220B2D0800857249 /* ImageEditorPinchGestureRecognizer.swift */ = {isa = PBXFileReference; fileEncoding = 4; lastKnownFileType = sourcecode.swift; path = ImageEditorPinchGestureRecognizer.swift; sourceTree = "<group>"; };
		34BBC84E220B8A0100857249 /* ImageEditorCropViewController.swift */ = {isa = PBXFileReference; fileEncoding = 4; lastKnownFileType = sourcecode.swift; path = ImageEditorCropViewController.swift; sourceTree = "<group>"; };
		34BBC850220B8EEF00857249 /* ImageEditorCanvasView.swift */ = {isa = PBXFileReference; fileEncoding = 4; lastKnownFileType = sourcecode.swift; path = ImageEditorCanvasView.swift; sourceTree = "<group>"; };
		34BBC852220C7AD900857249 /* ImageEditorItem.swift */ = {isa = PBXFileReference; fileEncoding = 4; lastKnownFileType = sourcecode.swift; path = ImageEditorItem.swift; sourceTree = "<group>"; };
		34BBC853220C7ADA00857249 /* ImageEditorContents.swift */ = {isa = PBXFileReference; fileEncoding = 4; lastKnownFileType = sourcecode.swift; path = ImageEditorContents.swift; sourceTree = "<group>"; };
		34BBC854220C7ADA00857249 /* ImageEditorStrokeItem.swift */ = {isa = PBXFileReference; fileEncoding = 4; lastKnownFileType = sourcecode.swift; path = ImageEditorStrokeItem.swift; sourceTree = "<group>"; };
		34BBC855220C7ADA00857249 /* ImageEditorTextItem.swift */ = {isa = PBXFileReference; fileEncoding = 4; lastKnownFileType = sourcecode.swift; path = ImageEditorTextItem.swift; sourceTree = "<group>"; };
		34BBC856220C7ADA00857249 /* OrderedDictionary.swift */ = {isa = PBXFileReference; fileEncoding = 4; lastKnownFileType = sourcecode.swift; path = OrderedDictionary.swift; sourceTree = "<group>"; };
		34BBC85C220D19D600857249 /* ImageEditorPanGestureRecognizer.swift */ = {isa = PBXFileReference; fileEncoding = 4; lastKnownFileType = sourcecode.swift; path = ImageEditorPanGestureRecognizer.swift; sourceTree = "<group>"; };
		34BBC85F220E883200857249 /* ImageEditorModelTest.swift */ = {isa = PBXFileReference; fileEncoding = 4; lastKnownFileType = sourcecode.swift; path = ImageEditorModelTest.swift; sourceTree = "<group>"; };
		34BBC860220E883200857249 /* ImageEditorTest.swift */ = {isa = PBXFileReference; fileEncoding = 4; lastKnownFileType = sourcecode.swift; path = ImageEditorTest.swift; sourceTree = "<group>"; };
		34BECE291F74C12700D7438D /* DebugUIStress.h */ = {isa = PBXFileReference; fileEncoding = 4; lastKnownFileType = sourcecode.c.h; path = DebugUIStress.h; sourceTree = "<group>"; };
		34BECE2A1F74C12700D7438D /* DebugUIStress.m */ = {isa = PBXFileReference; fileEncoding = 4; lastKnownFileType = sourcecode.c.objc; path = DebugUIStress.m; sourceTree = "<group>"; };
		34BECE2D1F7ABCE000D7438D /* GifPickerViewController.swift */ = {isa = PBXFileReference; fileEncoding = 4; lastKnownFileType = sourcecode.swift; path = GifPickerViewController.swift; sourceTree = "<group>"; };
		34BECE2F1F7ABCF800D7438D /* GifPickerLayout.swift */ = {isa = PBXFileReference; fileEncoding = 4; lastKnownFileType = sourcecode.swift; path = GifPickerLayout.swift; sourceTree = "<group>"; };
		34BEDB0A21C2FA3D007B0EAE /* OWS114RemoveDynamicInteractions.swift */ = {isa = PBXFileReference; fileEncoding = 4; lastKnownFileType = sourcecode.swift; path = OWS114RemoveDynamicInteractions.swift; sourceTree = "<group>"; };
		34BEDB0D21C405B0007B0EAE /* ImageEditorModel.swift */ = {isa = PBXFileReference; fileEncoding = 4; lastKnownFileType = sourcecode.swift; path = ImageEditorModel.swift; sourceTree = "<group>"; };
		34BEDB1221C43F69007B0EAE /* ImageEditorView.swift */ = {isa = PBXFileReference; fileEncoding = 4; lastKnownFileType = sourcecode.swift; path = ImageEditorView.swift; sourceTree = "<group>"; };
		34BEDB1421C80BC9007B0EAE /* OWSAnyTouchGestureRecognizer.h */ = {isa = PBXFileReference; fileEncoding = 4; lastKnownFileType = sourcecode.c.h; path = OWSAnyTouchGestureRecognizer.h; sourceTree = "<group>"; };
		34BEDB1521C80BCA007B0EAE /* OWSAnyTouchGestureRecognizer.m */ = {isa = PBXFileReference; fileEncoding = 4; lastKnownFileType = sourcecode.c.objc; path = OWSAnyTouchGestureRecognizer.m; sourceTree = "<group>"; };
		34C3C78C20409F320000134C /* Opening.m4r */ = {isa = PBXFileReference; lastKnownFileType = file; path = Opening.m4r; sourceTree = "<group>"; };
		34C3C78E2040A4F70000134C /* sonarping.mp3 */ = {isa = PBXFileReference; lastKnownFileType = audio.mp3; name = sonarping.mp3; path = Signal/AudioFiles/sonarping.mp3; sourceTree = SOURCE_ROOT; };
		34C3C7902040B0DC0000134C /* OWSAudioPlayer.h */ = {isa = PBXFileReference; fileEncoding = 4; lastKnownFileType = sourcecode.c.h; path = OWSAudioPlayer.h; sourceTree = "<group>"; };
		34C3C7912040B0DC0000134C /* OWSAudioPlayer.m */ = {isa = PBXFileReference; fileEncoding = 4; lastKnownFileType = sourcecode.c.objc; path = OWSAudioPlayer.m; sourceTree = "<group>"; };
		34C42D621F4734ED0072EC04 /* OWSContactOffersInteraction.h */ = {isa = PBXFileReference; fileEncoding = 4; lastKnownFileType = sourcecode.c.h; path = OWSContactOffersInteraction.h; sourceTree = "<group>"; };
		34C42D631F4734ED0072EC04 /* OWSContactOffersInteraction.m */ = {isa = PBXFileReference; fileEncoding = 4; lastKnownFileType = sourcecode.c.objc; path = OWSContactOffersInteraction.m; sourceTree = "<group>"; };
		34C42D641F4734ED0072EC04 /* TSUnreadIndicatorInteraction.h */ = {isa = PBXFileReference; fileEncoding = 4; lastKnownFileType = sourcecode.c.h; path = TSUnreadIndicatorInteraction.h; sourceTree = "<group>"; };
		34C42D651F4734ED0072EC04 /* TSUnreadIndicatorInteraction.m */ = {isa = PBXFileReference; fileEncoding = 4; lastKnownFileType = sourcecode.c.objc; path = TSUnreadIndicatorInteraction.m; sourceTree = "<group>"; };
		34C4E2552118957600BEA353 /* OWSWebRTCDataProtos.pb.swift */ = {isa = PBXFileReference; fileEncoding = 4; lastKnownFileType = sourcecode.swift; path = OWSWebRTCDataProtos.pb.swift; sourceTree = "<group>"; };
		34C4E2562118957600BEA353 /* WebRTCProto.swift */ = {isa = PBXFileReference; fileEncoding = 4; lastKnownFileType = sourcecode.swift; path = WebRTCProto.swift; sourceTree = "<group>"; };
		34C6B0A51FA0E46F00D35993 /* test-gif.gif */ = {isa = PBXFileReference; lastKnownFileType = image.gif; path = "test-gif.gif"; sourceTree = "<group>"; };
		34C6B0A71FA0E46F00D35993 /* test-mp3.mp3 */ = {isa = PBXFileReference; lastKnownFileType = audio.mp3; path = "test-mp3.mp3"; sourceTree = "<group>"; };
		34C6B0A81FA0E46F00D35993 /* test-mp4.mp4 */ = {isa = PBXFileReference; lastKnownFileType = file; path = "test-mp4.mp4"; sourceTree = "<group>"; };
		34C6B0AD1FA0E4AA00D35993 /* test-jpg.jpg */ = {isa = PBXFileReference; lastKnownFileType = image.jpeg; path = "test-jpg.jpg"; sourceTree = "<group>"; };
		34CA1C261F7156F300E51C51 /* MessageDetailViewController.swift */ = {isa = PBXFileReference; fileEncoding = 4; lastKnownFileType = sourcecode.swift; path = MessageDetailViewController.swift; sourceTree = "<group>"; };
		34CA63192097806E00E526A0 /* OWSContactShareView.h */ = {isa = PBXFileReference; fileEncoding = 4; lastKnownFileType = sourcecode.c.h; path = OWSContactShareView.h; sourceTree = "<group>"; };
		34CA631A2097806E00E526A0 /* OWSContactShareView.m */ = {isa = PBXFileReference; fileEncoding = 4; lastKnownFileType = sourcecode.c.objc; path = OWSContactShareView.m; sourceTree = "<group>"; };
		34CE88E51F2FB9A10098030F /* ProfileViewController.h */ = {isa = PBXFileReference; fileEncoding = 4; lastKnownFileType = sourcecode.c.h; path = ProfileViewController.h; sourceTree = "<group>"; };
		34CE88E61F2FB9A10098030F /* ProfileViewController.m */ = {isa = PBXFileReference; fileEncoding = 4; lastKnownFileType = sourcecode.c.objc; path = ProfileViewController.m; sourceTree = "<group>"; };
		34CF0783203E6B77005C4D61 /* busy_tone_ansi.caf */ = {isa = PBXFileReference; lastKnownFileType = file; name = busy_tone_ansi.caf; path = Signal/AudioFiles/busy_tone_ansi.caf; sourceTree = SOURCE_ROOT; };
		34CF0784203E6B77005C4D61 /* ringback_tone_ansi.caf */ = {isa = PBXFileReference; lastKnownFileType = file; name = ringback_tone_ansi.caf; path = Signal/AudioFiles/ringback_tone_ansi.caf; sourceTree = SOURCE_ROOT; };
		34CF0786203E6B78005C4D61 /* end_call_tone_cept.caf */ = {isa = PBXFileReference; lastKnownFileType = file; name = end_call_tone_cept.caf; path = Signal/AudioFiles/end_call_tone_cept.caf; sourceTree = SOURCE_ROOT; };
		34D1F04F1F7D45A60066283D /* GifPickerCell.swift */ = {isa = PBXFileReference; fileEncoding = 4; lastKnownFileType = sourcecode.swift; path = GifPickerCell.swift; sourceTree = "<group>"; };
		34D1F0511F7E8EA30066283D /* GiphyDownloader.swift */ = {isa = PBXFileReference; fileEncoding = 4; lastKnownFileType = sourcecode.swift; path = GiphyDownloader.swift; sourceTree = "<group>"; };
		34D1F0671F8678AA0066283D /* ConversationInputTextView.h */ = {isa = PBXFileReference; fileEncoding = 4; lastKnownFileType = sourcecode.c.h; path = ConversationInputTextView.h; sourceTree = "<group>"; };
		34D1F0681F8678AA0066283D /* ConversationInputTextView.m */ = {isa = PBXFileReference; fileEncoding = 4; lastKnownFileType = sourcecode.c.objc; path = ConversationInputTextView.m; sourceTree = "<group>"; };
		34D1F0691F8678AA0066283D /* ConversationInputToolbar.h */ = {isa = PBXFileReference; fileEncoding = 4; lastKnownFileType = sourcecode.c.h; path = ConversationInputToolbar.h; sourceTree = "<group>"; };
		34D1F06A1F8678AA0066283D /* ConversationInputToolbar.m */ = {isa = PBXFileReference; fileEncoding = 4; lastKnownFileType = sourcecode.c.objc; path = ConversationInputToolbar.m; sourceTree = "<group>"; };
		34D1F06D1F8678AA0066283D /* ConversationViewController.h */ = {isa = PBXFileReference; fileEncoding = 4; lastKnownFileType = sourcecode.c.h; path = ConversationViewController.h; sourceTree = "<group>"; };
		34D1F06E1F8678AA0066283D /* ConversationViewController.m */ = {isa = PBXFileReference; fileEncoding = 4; lastKnownFileType = sourcecode.c.objc; path = ConversationViewController.m; sourceTree = "<group>"; };
		34D1F06F1F8678AA0066283D /* ConversationViewItem.h */ = {isa = PBXFileReference; fileEncoding = 4; lastKnownFileType = sourcecode.c.h; path = ConversationViewItem.h; sourceTree = "<group>"; };
		34D1F0701F8678AA0066283D /* ConversationViewItem.m */ = {isa = PBXFileReference; fileEncoding = 4; lastKnownFileType = sourcecode.c.objc; path = ConversationViewItem.m; sourceTree = "<group>"; };
		34D1F0711F8678AA0066283D /* ConversationViewLayout.h */ = {isa = PBXFileReference; fileEncoding = 4; lastKnownFileType = sourcecode.c.h; path = ConversationViewLayout.h; sourceTree = "<group>"; };
		34D1F0721F8678AA0066283D /* ConversationViewLayout.m */ = {isa = PBXFileReference; fileEncoding = 4; lastKnownFileType = sourcecode.c.objc; path = ConversationViewLayout.m; sourceTree = "<group>"; };
		34D1F0961F867BFC0066283D /* ConversationViewCell.h */ = {isa = PBXFileReference; fileEncoding = 4; lastKnownFileType = sourcecode.c.h; path = ConversationViewCell.h; sourceTree = "<group>"; };
		34D1F0971F867BFC0066283D /* ConversationViewCell.m */ = {isa = PBXFileReference; fileEncoding = 4; lastKnownFileType = sourcecode.c.objc; path = ConversationViewCell.m; sourceTree = "<group>"; };
		34D1F09A1F867BFC0066283D /* OWSContactOffersCell.h */ = {isa = PBXFileReference; fileEncoding = 4; lastKnownFileType = sourcecode.c.h; path = OWSContactOffersCell.h; sourceTree = "<group>"; };
		34D1F09B1F867BFC0066283D /* OWSContactOffersCell.m */ = {isa = PBXFileReference; fileEncoding = 4; lastKnownFileType = sourcecode.c.objc; path = OWSContactOffersCell.m; sourceTree = "<group>"; };
		34D1F0A11F867BFC0066283D /* OWSMessageCell.h */ = {isa = PBXFileReference; fileEncoding = 4; lastKnownFileType = sourcecode.c.h; path = OWSMessageCell.h; sourceTree = "<group>"; };
		34D1F0A21F867BFC0066283D /* OWSMessageCell.m */ = {isa = PBXFileReference; fileEncoding = 4; lastKnownFileType = sourcecode.c.objc; path = OWSMessageCell.m; sourceTree = "<group>"; };
		34D1F0A51F867BFC0066283D /* OWSSystemMessageCell.h */ = {isa = PBXFileReference; fileEncoding = 4; lastKnownFileType = sourcecode.c.h; path = OWSSystemMessageCell.h; sourceTree = "<group>"; };
		34D1F0A61F867BFC0066283D /* OWSSystemMessageCell.m */ = {isa = PBXFileReference; fileEncoding = 4; lastKnownFileType = sourcecode.c.objc; path = OWSSystemMessageCell.m; sourceTree = "<group>"; };
		34D1F0B21F86D31D0066283D /* ConversationCollectionView.h */ = {isa = PBXFileReference; fileEncoding = 4; lastKnownFileType = sourcecode.c.h; path = ConversationCollectionView.h; sourceTree = "<group>"; };
		34D1F0B31F86D31D0066283D /* ConversationCollectionView.m */ = {isa = PBXFileReference; fileEncoding = 4; lastKnownFileType = sourcecode.c.objc; path = ConversationCollectionView.m; sourceTree = "<group>"; };
		34D1F0B51F87F8850066283D /* OWSGenericAttachmentView.h */ = {isa = PBXFileReference; fileEncoding = 4; lastKnownFileType = sourcecode.c.h; path = OWSGenericAttachmentView.h; sourceTree = "<group>"; };
		34D1F0B61F87F8850066283D /* OWSGenericAttachmentView.m */ = {isa = PBXFileReference; fileEncoding = 4; lastKnownFileType = sourcecode.c.objc; path = OWSGenericAttachmentView.m; sourceTree = "<group>"; };
		34D1F0B81F8800D90066283D /* OWSAudioMessageView.h */ = {isa = PBXFileReference; fileEncoding = 4; lastKnownFileType = sourcecode.c.h; path = OWSAudioMessageView.h; sourceTree = "<group>"; };
		34D1F0B91F8800D90066283D /* OWSAudioMessageView.m */ = {isa = PBXFileReference; fileEncoding = 4; lastKnownFileType = sourcecode.c.objc; path = OWSAudioMessageView.m; sourceTree = "<group>"; };
		34D1F0BB1F8D108C0066283D /* AttachmentUploadView.h */ = {isa = PBXFileReference; fileEncoding = 4; lastKnownFileType = sourcecode.c.h; path = AttachmentUploadView.h; sourceTree = "<group>"; };
		34D1F0BC1F8D108C0066283D /* AttachmentUploadView.m */ = {isa = PBXFileReference; fileEncoding = 4; lastKnownFileType = sourcecode.c.objc; path = AttachmentUploadView.m; sourceTree = "<group>"; };
		34D1F0BF1F8EC1760066283D /* MessageRecipientStatusUtils.swift */ = {isa = PBXFileReference; fileEncoding = 4; lastKnownFileType = sourcecode.swift; path = MessageRecipientStatusUtils.swift; sourceTree = "<group>"; };
		34D2CCD82062E7D000CB1A14 /* OWSScreenLockUI.h */ = {isa = PBXFileReference; fileEncoding = 4; lastKnownFileType = sourcecode.c.h; path = OWSScreenLockUI.h; sourceTree = "<group>"; };
		34D2CCD92062E7D000CB1A14 /* OWSScreenLockUI.m */ = {isa = PBXFileReference; fileEncoding = 4; lastKnownFileType = sourcecode.c.objc; path = OWSScreenLockUI.m; sourceTree = "<group>"; };
		34D2CCDB206939B100CB1A14 /* DebugUIMessagesAction.m */ = {isa = PBXFileReference; fileEncoding = 4; lastKnownFileType = sourcecode.c.objc; path = DebugUIMessagesAction.m; sourceTree = "<group>"; };
		34D2CCDC206939B200CB1A14 /* DebugUIMessagesAssetLoader.m */ = {isa = PBXFileReference; fileEncoding = 4; lastKnownFileType = sourcecode.c.objc; path = DebugUIMessagesAssetLoader.m; sourceTree = "<group>"; };
		34D2CCDD206939B200CB1A14 /* DebugUIMessagesAction.h */ = {isa = PBXFileReference; fileEncoding = 4; lastKnownFileType = sourcecode.c.h; path = DebugUIMessagesAction.h; sourceTree = "<group>"; };
		34D2CCDE206939B400CB1A14 /* DebugUIMessagesAssetLoader.h */ = {isa = PBXFileReference; fileEncoding = 4; lastKnownFileType = sourcecode.c.h; path = DebugUIMessagesAssetLoader.h; sourceTree = "<group>"; };
		34D2CCE220693A1700CB1A14 /* DebugUIMessagesUtils.h */ = {isa = PBXFileReference; fileEncoding = 4; lastKnownFileType = sourcecode.c.h; path = DebugUIMessagesUtils.h; sourceTree = "<group>"; };
		34D5872D208E2C4100D2255A /* OWS109OutgoingMessageState.m */ = {isa = PBXFileReference; fileEncoding = 4; lastKnownFileType = sourcecode.c.objc; path = OWS109OutgoingMessageState.m; sourceTree = "<group>"; };
		34D5872E208E2C4100D2255A /* OWS109OutgoingMessageState.h */ = {isa = PBXFileReference; fileEncoding = 4; lastKnownFileType = sourcecode.c.h; path = OWS109OutgoingMessageState.h; sourceTree = "<group>"; };
		34D5CCA71EAE3D30005515DB /* AvatarViewHelper.h */ = {isa = PBXFileReference; fileEncoding = 4; lastKnownFileType = sourcecode.c.h; path = AvatarViewHelper.h; sourceTree = "<group>"; };
		34D5CCA81EAE3D30005515DB /* AvatarViewHelper.m */ = {isa = PBXFileReference; fileEncoding = 4; lastKnownFileType = sourcecode.c.objc; path = AvatarViewHelper.m; sourceTree = "<group>"; };
		34D8C0231ED3673300188D7C /* DebugUIMessages.h */ = {isa = PBXFileReference; fileEncoding = 4; lastKnownFileType = sourcecode.c.h; path = DebugUIMessages.h; sourceTree = "<group>"; };
		34D8C0241ED3673300188D7C /* DebugUIMessages.m */ = {isa = PBXFileReference; fileEncoding = 4; lastKnownFileType = sourcecode.c.objc; path = DebugUIMessages.m; sourceTree = "<group>"; };
		34D8C0251ED3673300188D7C /* DebugUITableViewController.h */ = {isa = PBXFileReference; fileEncoding = 4; lastKnownFileType = sourcecode.c.h; path = DebugUITableViewController.h; sourceTree = "<group>"; };
		34D8C0261ED3673300188D7C /* DebugUITableViewController.m */ = {isa = PBXFileReference; fileEncoding = 4; lastKnownFileType = sourcecode.c.objc; lineEnding = 0; path = DebugUITableViewController.m; sourceTree = "<group>"; xcLanguageSpecificationIdentifier = xcode.lang.objc; };
		34D8C0291ED3685800188D7C /* DebugUIContacts.h */ = {isa = PBXFileReference; fileEncoding = 4; lastKnownFileType = sourcecode.c.h; path = DebugUIContacts.h; sourceTree = "<group>"; };
		34D8C02A1ED3685800188D7C /* DebugUIContacts.m */ = {isa = PBXFileReference; fileEncoding = 4; lastKnownFileType = sourcecode.c.objc; path = DebugUIContacts.m; sourceTree = "<group>"; };
		34D913491F62D4A500722898 /* SignalAttachment.swift */ = {isa = PBXFileReference; fileEncoding = 4; lastKnownFileType = sourcecode.swift; path = SignalAttachment.swift; sourceTree = "<group>"; };
		34D920E520E179C100D51158 /* OWSMessageFooterView.h */ = {isa = PBXFileReference; fileEncoding = 4; lastKnownFileType = sourcecode.c.h; path = OWSMessageFooterView.h; sourceTree = "<group>"; };
		34D920E620E179C200D51158 /* OWSMessageFooterView.m */ = {isa = PBXFileReference; fileEncoding = 4; lastKnownFileType = sourcecode.c.objc; path = OWSMessageFooterView.m; sourceTree = "<group>"; };
		34D99C911F2937CC00D284D6 /* OWSAnalytics.swift */ = {isa = PBXFileReference; fileEncoding = 4; lastKnownFileType = sourcecode.swift; path = OWSAnalytics.swift; sourceTree = "<group>"; };
		34D99CE3217509C1000AFB39 /* AppEnvironment.swift */ = {isa = PBXFileReference; fileEncoding = 4; lastKnownFileType = sourcecode.swift; path = AppEnvironment.swift; sourceTree = "<group>"; };
		34DB0BEC2011548B007B313F /* OWSDatabaseConverterTest.m */ = {isa = PBXFileReference; fileEncoding = 4; lastKnownFileType = sourcecode.c.objc; path = OWSDatabaseConverterTest.m; sourceTree = "<group>"; };
		34DBEFFF206BD5A400025978 /* OWSMessageTextView.m */ = {isa = PBXFileReference; fileEncoding = 4; lastKnownFileType = sourcecode.c.objc; path = OWSMessageTextView.m; sourceTree = "<group>"; };
		34DBF000206BD5A400025978 /* OWSMessageTextView.h */ = {isa = PBXFileReference; fileEncoding = 4; lastKnownFileType = sourcecode.c.h; path = OWSMessageTextView.h; sourceTree = "<group>"; };
		34DBF001206BD5A500025978 /* OWSBubbleView.m */ = {isa = PBXFileReference; fileEncoding = 4; lastKnownFileType = sourcecode.c.objc; path = OWSBubbleView.m; sourceTree = "<group>"; };
		34DBF002206BD5A500025978 /* OWSBubbleView.h */ = {isa = PBXFileReference; fileEncoding = 4; lastKnownFileType = sourcecode.c.h; path = OWSBubbleView.h; sourceTree = "<group>"; };
		34DBF005206C3CB100025978 /* OWSBubbleShapeView.h */ = {isa = PBXFileReference; fileEncoding = 4; lastKnownFileType = sourcecode.c.h; path = OWSBubbleShapeView.h; sourceTree = "<group>"; };
		34DBF006206C3CB200025978 /* OWSBubbleShapeView.m */ = {isa = PBXFileReference; fileEncoding = 4; lastKnownFileType = sourcecode.c.objc; path = OWSBubbleShapeView.m; sourceTree = "<group>"; };
		34DC9BD721543E0A00FDDCEC /* DebugContactsUtils.m */ = {isa = PBXFileReference; fileEncoding = 4; lastKnownFileType = sourcecode.c.objc; path = DebugContactsUtils.m; sourceTree = "<group>"; };
		34DC9BD821543E0B00FDDCEC /* DebugContactsUtils.h */ = {isa = PBXFileReference; fileEncoding = 4; lastKnownFileType = sourcecode.c.h; path = DebugContactsUtils.h; sourceTree = "<group>"; };
		34E3E5671EC4B19400495BAC /* AudioProgressView.swift */ = {isa = PBXFileReference; fileEncoding = 4; lastKnownFileType = sourcecode.swift; path = AudioProgressView.swift; sourceTree = "<group>"; };
		34E3EF0B1EFC235B007F6822 /* DebugUIDiskUsage.h */ = {isa = PBXFileReference; fileEncoding = 4; lastKnownFileType = sourcecode.c.h; path = DebugUIDiskUsage.h; sourceTree = "<group>"; };
		34E3EF0C1EFC235B007F6822 /* DebugUIDiskUsage.m */ = {isa = PBXFileReference; fileEncoding = 4; lastKnownFileType = sourcecode.c.objc; path = DebugUIDiskUsage.m; sourceTree = "<group>"; };
		34E3EF0E1EFC2684007F6822 /* DebugUIPage.h */ = {isa = PBXFileReference; fileEncoding = 4; lastKnownFileType = sourcecode.c.h; path = DebugUIPage.h; sourceTree = "<group>"; };
		34E3EF0F1EFC2684007F6822 /* DebugUIPage.m */ = {isa = PBXFileReference; fileEncoding = 4; lastKnownFileType = sourcecode.c.objc; path = DebugUIPage.m; sourceTree = "<group>"; };
		34E5DC8020D8050D00C08145 /* RegistrationUtils.h */ = {isa = PBXFileReference; fileEncoding = 4; lastKnownFileType = sourcecode.c.h; path = RegistrationUtils.h; sourceTree = "<group>"; };
		34E5DC8120D8050D00C08145 /* RegistrationUtils.m */ = {isa = PBXFileReference; fileEncoding = 4; lastKnownFileType = sourcecode.c.objc; path = RegistrationUtils.m; sourceTree = "<group>"; };
		34E88D252098C5AE00A608F4 /* ContactViewController.swift */ = {isa = PBXFileReference; fileEncoding = 4; lastKnownFileType = sourcecode.swift; path = ContactViewController.swift; sourceTree = "<group>"; };
		34E8A8D02085238900B272B1 /* ProtoParsingTest.m */ = {isa = PBXFileReference; fileEncoding = 4; lastKnownFileType = sourcecode.c.objc; path = ProtoParsingTest.m; sourceTree = "<group>"; };
		34EA693F2194933900702471 /* MediaDownloadView.swift */ = {isa = PBXFileReference; fileEncoding = 4; lastKnownFileType = sourcecode.swift; path = MediaDownloadView.swift; sourceTree = "<group>"; };
		34EA69412194DE7F00702471 /* MediaUploadView.swift */ = {isa = PBXFileReference; fileEncoding = 4; lastKnownFileType = sourcecode.swift; path = MediaUploadView.swift; sourceTree = "<group>"; };
		34F308A01ECB469700BB7697 /* OWSBezierPathView.h */ = {isa = PBXFileReference; fileEncoding = 4; lastKnownFileType = sourcecode.c.h; path = OWSBezierPathView.h; sourceTree = "<group>"; };
		34F308A11ECB469700BB7697 /* OWSBezierPathView.m */ = {isa = PBXFileReference; fileEncoding = 4; lastKnownFileType = sourcecode.c.objc; path = OWSBezierPathView.m; sourceTree = "<group>"; };
		34FDB29121FF986600A01202 /* UIView+OWS.swift */ = {isa = PBXFileReference; fileEncoding = 4; lastKnownFileType = sourcecode.swift; path = "UIView+OWS.swift"; sourceTree = "<group>"; };
		435EAC2E5E22D3F087EB3192 /* Pods-SignalShareExtension.app store release.xcconfig */ = {isa = PBXFileReference; includeInIndex = 1; lastKnownFileType = text.xcconfig; name = "Pods-SignalShareExtension.app store release.xcconfig"; path = "Pods/Target Support Files/Pods-SignalShareExtension/Pods-SignalShareExtension.app store release.xcconfig"; sourceTree = "<group>"; };
		4503F1BB20470A5B00CEE724 /* classic-quiet.aifc */ = {isa = PBXFileReference; lastKnownFileType = file; path = "classic-quiet.aifc"; sourceTree = "<group>"; };
		4503F1BC20470A5B00CEE724 /* classic.aifc */ = {isa = PBXFileReference; lastKnownFileType = file; path = classic.aifc; sourceTree = "<group>"; };
		4503F1C1204711D200CEE724 /* OWS107LegacySounds.m */ = {isa = PBXFileReference; fileEncoding = 4; lastKnownFileType = sourcecode.c.objc; path = OWS107LegacySounds.m; sourceTree = "<group>"; };
		4503F1C2204711D200CEE724 /* OWS107LegacySounds.h */ = {isa = PBXFileReference; fileEncoding = 4; lastKnownFileType = sourcecode.c.h; path = OWS107LegacySounds.h; sourceTree = "<group>"; };
		4505C2BE1E648EA300CEBF41 /* ExperienceUpgrade.swift */ = {isa = PBXFileReference; fileEncoding = 4; lastKnownFileType = sourcecode.swift; name = ExperienceUpgrade.swift; path = ExperienceUpgrades/ExperienceUpgrade.swift; sourceTree = "<group>"; };
		4509E7991DD653700025A59F /* WebRTC.framework */ = {isa = PBXFileReference; lastKnownFileType = wrapper.framework; name = WebRTC.framework; path = ThirdParty/WebRTC/Build/WebRTC.framework; sourceTree = "<group>"; };
		450D19111F85236600970622 /* RemoteVideoView.h */ = {isa = PBXFileReference; lastKnownFileType = sourcecode.c.h; path = RemoteVideoView.h; sourceTree = "<group>"; };
		450D19121F85236600970622 /* RemoteVideoView.m */ = {isa = PBXFileReference; lastKnownFileType = sourcecode.c.objc; path = RemoteVideoView.m; sourceTree = "<group>"; };
		450DF2041E0D74AC003D14BE /* Platform.swift */ = {isa = PBXFileReference; fileEncoding = 4; lastKnownFileType = sourcecode.swift; path = Platform.swift; sourceTree = "<group>"; };
		450DF2081E0DD2C6003D14BE /* UserNotificationsAdaptee.swift */ = {isa = PBXFileReference; fileEncoding = 4; lastKnownFileType = sourcecode.swift; lineEnding = 0; name = UserNotificationsAdaptee.swift; path = UserInterface/Notifications/UserNotificationsAdaptee.swift; sourceTree = "<group>"; xcLanguageSpecificationIdentifier = xcode.lang.swift; };
		451166BF1FD86B98000739BA /* AccountManager.swift */ = {isa = PBXFileReference; fileEncoding = 4; lastKnownFileType = sourcecode.swift; path = AccountManager.swift; sourceTree = "<group>"; };
		451764291DE939FD00EDB8B9 /* ContactCell.swift */ = {isa = PBXFileReference; fileEncoding = 4; lastKnownFileType = sourcecode.swift; path = ContactCell.swift; sourceTree = "<group>"; };
		451777C71FD61554001225FF /* FullTextSearcher.swift */ = {isa = PBXFileReference; fileEncoding = 4; lastKnownFileType = sourcecode.swift; path = FullTextSearcher.swift; sourceTree = "<group>"; };
		451A13B01E13DED2000A50FD /* AppNotifications.swift */ = {isa = PBXFileReference; fileEncoding = 4; lastKnownFileType = sourcecode.swift; lineEnding = 0; name = AppNotifications.swift; path = UserInterface/Notifications/AppNotifications.swift; sourceTree = "<group>"; xcLanguageSpecificationIdentifier = xcode.lang.swift; };
		452037CF1EE84975004E4CDF /* DebugUISessionState.h */ = {isa = PBXFileReference; fileEncoding = 4; lastKnownFileType = sourcecode.c.h; path = DebugUISessionState.h; sourceTree = "<group>"; };
		452037D01EE84975004E4CDF /* DebugUISessionState.m */ = {isa = PBXFileReference; fileEncoding = 4; lastKnownFileType = sourcecode.c.objc; path = DebugUISessionState.m; sourceTree = "<group>"; };
		4520D8D41D417D8E00123472 /* Photos.framework */ = {isa = PBXFileReference; lastKnownFileType = wrapper.framework; name = Photos.framework; path = System/Library/Frameworks/Photos.framework; sourceTree = SDKROOT; };
		4521C3BF1F59F3BA00B4C582 /* TextFieldHelper.swift */ = {isa = PBXFileReference; fileEncoding = 4; lastKnownFileType = sourcecode.swift; path = TextFieldHelper.swift; sourceTree = "<group>"; };
		4523149F1F7E9E18003A428C /* DirectionalPanGestureRecognizer.swift */ = {isa = PBXFileReference; fileEncoding = 4; lastKnownFileType = sourcecode.swift; path = DirectionalPanGestureRecognizer.swift; sourceTree = "<group>"; };
		452B998F20A34B6B006F2F9E /* AddContactShareToExistingContactViewController.swift */ = {isa = PBXFileReference; lastKnownFileType = sourcecode.swift; path = AddContactShareToExistingContactViewController.swift; sourceTree = "<group>"; };
		452C468E1E427E200087B011 /* OutboundCallInitiator.swift */ = {isa = PBXFileReference; fileEncoding = 4; lastKnownFileType = sourcecode.swift; path = OutboundCallInitiator.swift; sourceTree = "<group>"; };
		452D1AF02081059C00A67F7F /* StringAdditionsTest.swift */ = {isa = PBXFileReference; lastKnownFileType = sourcecode.swift; path = StringAdditionsTest.swift; sourceTree = "<group>"; };
		452EC6DE205E9E30000E787C /* MediaGalleryViewController.swift */ = {isa = PBXFileReference; lastKnownFileType = sourcecode.swift; path = MediaGalleryViewController.swift; sourceTree = "<group>"; };
		452EC6E0205FF5DC000E787C /* Bench.swift */ = {isa = PBXFileReference; lastKnownFileType = sourcecode.swift; path = Bench.swift; sourceTree = "<group>"; };
		452ECA4C1E087E7200E2F016 /* MessageFetcherJob.swift */ = {isa = PBXFileReference; fileEncoding = 4; lastKnownFileType = sourcecode.swift; path = MessageFetcherJob.swift; sourceTree = "<group>"; };
		453518681FC635DD00210559 /* SignalShareExtension.appex */ = {isa = PBXFileReference; explicitFileType = "wrapper.app-extension"; includeInIndex = 0; path = SignalShareExtension.appex; sourceTree = BUILT_PRODUCTS_DIR; };
		4535186A1FC635DD00210559 /* ShareViewController.swift */ = {isa = PBXFileReference; lastKnownFileType = sourcecode.swift; path = ShareViewController.swift; sourceTree = "<group>"; };
		4535186D1FC635DD00210559 /* Base */ = {isa = PBXFileReference; lastKnownFileType = file.storyboard; name = Base; path = Base.lproj/MainInterface.storyboard; sourceTree = "<group>"; };
		4535186F1FC635DD00210559 /* Info.plist */ = {isa = PBXFileReference; lastKnownFileType = text.plist.xml; path = Info.plist; sourceTree = "<group>"; };
		453518921FC63DBF00210559 /* SignalMessaging.framework */ = {isa = PBXFileReference; explicitFileType = wrapper.framework; includeInIndex = 0; path = SignalMessaging.framework; sourceTree = BUILT_PRODUCTS_DIR; };
		453518941FC63DBF00210559 /* SignalMessaging.h */ = {isa = PBXFileReference; lastKnownFileType = sourcecode.c.h; path = SignalMessaging.h; sourceTree = "<group>"; };
		453518951FC63DBF00210559 /* Info.plist */ = {isa = PBXFileReference; lastKnownFileType = text.plist.xml; path = Info.plist; sourceTree = "<group>"; };
		45360B8C1F9521F800FA666C /* Searcher.swift */ = {isa = PBXFileReference; lastKnownFileType = sourcecode.swift; path = Searcher.swift; sourceTree = "<group>"; };
		45360B8F1F9527DA00FA666C /* SearcherTest.swift */ = {isa = PBXFileReference; lastKnownFileType = sourcecode.swift; path = SearcherTest.swift; sourceTree = "<group>"; };
		4539B5851F79348F007141FF /* PushRegistrationManager.swift */ = {isa = PBXFileReference; fileEncoding = 4; lastKnownFileType = sourcecode.swift; path = PushRegistrationManager.swift; sourceTree = "<group>"; };
		453CC0361D08E1A60040EBA3 /* sn */ = {isa = PBXFileReference; lastKnownFileType = text.plist.strings; name = sn; path = translations/sn.lproj/Localizable.strings; sourceTree = "<group>"; };
		4541B71A209D2DAE0008608F /* ContactShareViewModel.swift */ = {isa = PBXFileReference; lastKnownFileType = sourcecode.swift; path = ContactShareViewModel.swift; sourceTree = "<group>"; };
		4542DF51208B82E9007B4E76 /* ThreadViewModel.swift */ = {isa = PBXFileReference; lastKnownFileType = sourcecode.swift; path = ThreadViewModel.swift; sourceTree = "<group>"; };
		4542DF53208D40AC007B4E76 /* LoadingViewController.swift */ = {isa = PBXFileReference; lastKnownFileType = sourcecode.swift; path = LoadingViewController.swift; sourceTree = "<group>"; };
		454A84032059C787008B8C75 /* MediaTileViewController.swift */ = {isa = PBXFileReference; lastKnownFileType = sourcecode.swift; path = MediaTileViewController.swift; sourceTree = "<group>"; };
		454B35071D08EED80026D658 /* mk */ = {isa = PBXFileReference; lastKnownFileType = text.plist.strings; name = mk; path = translations/mk.lproj/Localizable.strings; sourceTree = "<group>"; };
		4551DB59205C562300C8AE75 /* Collection+OWS.swift */ = {isa = PBXFileReference; lastKnownFileType = sourcecode.swift; path = "Collection+OWS.swift"; sourceTree = "<group>"; };
		4556FA671F54AA9500AF40DD /* DebugUIProfile.swift */ = {isa = PBXFileReference; fileEncoding = 4; lastKnownFileType = sourcecode.swift; path = DebugUIProfile.swift; sourceTree = "<group>"; };
		455A16DB1F1FEA0000F86704 /* Metal.framework */ = {isa = PBXFileReference; lastKnownFileType = wrapper.framework; name = Metal.framework; path = System/Library/Frameworks/Metal.framework; sourceTree = SDKROOT; };
		455A16DC1F1FEA0000F86704 /* MetalKit.framework */ = {isa = PBXFileReference; lastKnownFileType = wrapper.framework; name = MetalKit.framework; path = System/Library/Frameworks/MetalKit.framework; sourceTree = SDKROOT; };
		455AC69D1F4F8B0300134004 /* ImageCacheTest.swift */ = {isa = PBXFileReference; fileEncoding = 4; lastKnownFileType = sourcecode.swift; path = ImageCacheTest.swift; sourceTree = "<group>"; };
		45638BDB1F3DD0D400128435 /* DebugUICalling.swift */ = {isa = PBXFileReference; fileEncoding = 4; lastKnownFileType = sourcecode.swift; path = DebugUICalling.swift; sourceTree = "<group>"; };
		45666EC41D99483D008FE134 /* OWSAvatarBuilder.h */ = {isa = PBXFileReference; fileEncoding = 4; lastKnownFileType = sourcecode.c.h; path = OWSAvatarBuilder.h; sourceTree = "<group>"; };
		45666EC51D99483D008FE134 /* OWSAvatarBuilder.m */ = {isa = PBXFileReference; fileEncoding = 4; lastKnownFileType = sourcecode.c.objc; path = OWSAvatarBuilder.m; sourceTree = "<group>"; };
		45666EC71D994C0D008FE134 /* OWSGroupAvatarBuilder.h */ = {isa = PBXFileReference; fileEncoding = 4; lastKnownFileType = sourcecode.c.h; path = OWSGroupAvatarBuilder.h; sourceTree = "<group>"; };
		45666EC81D994C0D008FE134 /* OWSGroupAvatarBuilder.m */ = {isa = PBXFileReference; fileEncoding = 4; lastKnownFileType = sourcecode.c.objc; path = OWSGroupAvatarBuilder.m; sourceTree = "<group>"; };
		45666F571D9B2880008FE134 /* OWSScrubbingLogFormatterTest.m */ = {isa = PBXFileReference; fileEncoding = 4; lastKnownFileType = sourcecode.c.objc; path = OWSScrubbingLogFormatterTest.m; sourceTree = "<group>"; };
		456D0FD51F63094D008499CD /* km */ = {isa = PBXFileReference; lastKnownFileType = text.plist.strings; name = km; path = translations/km.lproj/Localizable.strings; sourceTree = "<group>"; };
		456D0FD81F631F4E008499CD /* lt */ = {isa = PBXFileReference; lastKnownFileType = text.plist.strings; name = lt; path = translations/lt.lproj/Localizable.strings; sourceTree = "<group>"; };
		456F6E2E1E261D1000FD2210 /* PeerConnectionClientTest.swift */ = {isa = PBXFileReference; fileEncoding = 4; lastKnownFileType = sourcecode.swift; path = PeerConnectionClientTest.swift; sourceTree = "<group>"; };
		4574A5D51DD6704700C6B692 /* CallService.swift */ = {isa = PBXFileReference; fileEncoding = 4; lastKnownFileType = sourcecode.swift; lineEnding = 0; path = CallService.swift; sourceTree = "<group>"; xcLanguageSpecificationIdentifier = xcode.lang.swift; };
		4579431C1E7C8CE9008ED0C0 /* Pastelog.h */ = {isa = PBXFileReference; fileEncoding = 4; lastKnownFileType = sourcecode.c.h; path = Pastelog.h; sourceTree = "<group>"; };
		4579431D1E7C8CE9008ED0C0 /* Pastelog.m */ = {isa = PBXFileReference; fileEncoding = 4; lastKnownFileType = sourcecode.c.objc; path = Pastelog.m; sourceTree = "<group>"; };
		45794E851E00620000066731 /* CallUIAdapter.swift */ = {isa = PBXFileReference; fileEncoding = 4; lastKnownFileType = sourcecode.swift; name = CallUIAdapter.swift; path = UserInterface/CallUIAdapter.swift; sourceTree = "<group>"; };
		457C87B72032645C008D52D6 /* DebugUINotifications.swift */ = {isa = PBXFileReference; lastKnownFileType = sourcecode.swift; path = DebugUINotifications.swift; sourceTree = "<group>"; };
		457F671A20746193000EABCD /* QuotedReplyPreview.swift */ = {isa = PBXFileReference; lastKnownFileType = sourcecode.swift; path = QuotedReplyPreview.swift; sourceTree = "<group>"; };
		45847E861E4283C30080EAB3 /* Intents.framework */ = {isa = PBXFileReference; lastKnownFileType = wrapper.framework; name = Intents.framework; path = System/Library/Frameworks/Intents.framework; sourceTree = SDKROOT; };
		45855F351D9498A40084F340 /* OWSContactAvatarBuilder.h */ = {isa = PBXFileReference; fileEncoding = 4; lastKnownFileType = sourcecode.c.h; path = OWSContactAvatarBuilder.h; sourceTree = "<group>"; };
		45855F361D9498A40084F340 /* OWSContactAvatarBuilder.m */ = {isa = PBXFileReference; fileEncoding = 4; lastKnownFileType = sourcecode.c.objc; path = OWSContactAvatarBuilder.m; sourceTree = "<group>"; };
		4585C4671ED8F8D200896AEA /* SafetyNumberConfirmationAlert.swift */ = {isa = PBXFileReference; fileEncoding = 4; lastKnownFileType = sourcecode.swift; path = SafetyNumberConfirmationAlert.swift; sourceTree = "<group>"; };
		4589670F1DC117CC00E9DD21 /* SignalTests-Bridging-Header.h */ = {isa = PBXFileReference; lastKnownFileType = sourcecode.c.h; path = "SignalTests-Bridging-Header.h"; sourceTree = "<group>"; };
		458967101DC117CC00E9DD21 /* AccountManagerTest.swift */ = {isa = PBXFileReference; fileEncoding = 4; lastKnownFileType = sourcecode.swift; name = AccountManagerTest.swift; path = Models/AccountManagerTest.swift; sourceTree = "<group>"; };
		458DE9D51DEE3FD00071BB03 /* PeerConnectionClient.swift */ = {isa = PBXFileReference; fileEncoding = 4; lastKnownFileType = sourcecode.swift; path = PeerConnectionClient.swift; sourceTree = "<group>"; };
		458E38351D668EBF0094BD24 /* OWSDeviceProvisioningURLParser.h */ = {isa = PBXFileReference; fileEncoding = 4; lastKnownFileType = sourcecode.c.h; path = OWSDeviceProvisioningURLParser.h; sourceTree = "<group>"; };
		458E38361D668EBF0094BD24 /* OWSDeviceProvisioningURLParser.m */ = {isa = PBXFileReference; fileEncoding = 4; lastKnownFileType = sourcecode.c.objc; path = OWSDeviceProvisioningURLParser.m; sourceTree = "<group>"; };
		458E38391D6699FA0094BD24 /* OWSDeviceProvisioningURLParserTest.m */ = {isa = PBXFileReference; fileEncoding = 4; lastKnownFileType = sourcecode.c.objc; name = OWSDeviceProvisioningURLParserTest.m; path = Models/OWSDeviceProvisioningURLParserTest.m; sourceTree = "<group>"; };
		459311FA1D75C948008DD4F0 /* OWSDeviceTableViewCell.h */ = {isa = PBXFileReference; fileEncoding = 4; lastKnownFileType = sourcecode.c.h; path = OWSDeviceTableViewCell.h; sourceTree = "<group>"; };
		459311FB1D75C948008DD4F0 /* OWSDeviceTableViewCell.m */ = {isa = PBXFileReference; fileEncoding = 4; lastKnownFileType = sourcecode.c.objc; path = OWSDeviceTableViewCell.m; sourceTree = "<group>"; };
		4597E94E1D8313C100040CDE /* sq */ = {isa = PBXFileReference; lastKnownFileType = text.plist.strings; name = sq; path = translations/sq.lproj/Localizable.strings; sourceTree = "<group>"; };
		4597E94F1D8313CB00040CDE /* bg */ = {isa = PBXFileReference; lastKnownFileType = text.plist.strings; name = bg; path = translations/bg.lproj/Localizable.strings; sourceTree = "<group>"; };
		4598198C204E2F28009414F2 /* OWS108CallLoggingPreference.h */ = {isa = PBXFileReference; lastKnownFileType = sourcecode.c.h; path = OWS108CallLoggingPreference.h; sourceTree = "<group>"; };
		4598198D204E2F28009414F2 /* OWS108CallLoggingPreference.m */ = {isa = PBXFileReference; lastKnownFileType = sourcecode.c.objc; path = OWS108CallLoggingPreference.m; sourceTree = "<group>"; };
		459B7759207BA3A80071D0AB /* OWSQuotedReplyModel.h */ = {isa = PBXFileReference; lastKnownFileType = sourcecode.c.h; path = OWSQuotedReplyModel.h; sourceTree = "<group>"; };
		459B775A207BA3A80071D0AB /* OWSQuotedReplyModel.m */ = {isa = PBXFileReference; lastKnownFileType = sourcecode.c.objc; path = OWSQuotedReplyModel.m; sourceTree = "<group>"; };
		45A2F004204473A3002E978A /* NewMessage.aifc */ = {isa = PBXFileReference; lastKnownFileType = file; name = NewMessage.aifc; path = Signal/AudioFiles/NewMessage.aifc; sourceTree = SOURCE_ROOT; };
		45A663C41F92EC760027B59E /* GroupTableViewCell.swift */ = {isa = PBXFileReference; lastKnownFileType = sourcecode.swift; path = GroupTableViewCell.swift; sourceTree = "<group>"; };
		45A6DAD51EBBF85500893231 /* ReminderView.swift */ = {isa = PBXFileReference; fileEncoding = 4; lastKnownFileType = sourcecode.swift; path = ReminderView.swift; sourceTree = "<group>"; };
		45AE48501E0732D6004D96C2 /* TurnServerInfo.swift */ = {isa = PBXFileReference; fileEncoding = 4; lastKnownFileType = sourcecode.swift; path = TurnServerInfo.swift; sourceTree = "<group>"; };
		45B201741DAECBFD00C461E0 /* Signal-Bridging-Header.h */ = {isa = PBXFileReference; lastKnownFileType = sourcecode.c.h; path = "Signal-Bridging-Header.h"; sourceTree = "<group>"; };
		45B27B852037FFB400A539DF /* DebugUIFileBrowser.swift */ = {isa = PBXFileReference; lastKnownFileType = sourcecode.swift; path = DebugUIFileBrowser.swift; sourceTree = "<group>"; };
		45B5360D206DD8BB00D61655 /* UIResponder+OWS.swift */ = {isa = PBXFileReference; lastKnownFileType = sourcecode.swift; name = "UIResponder+OWS.swift"; path = "util/UI Categories/UIResponder+OWS.swift"; sourceTree = "<group>"; };
		45B74A5B2044AAB300CD42F8 /* aurora-quiet.aifc */ = {isa = PBXFileReference; lastKnownFileType = file; path = "aurora-quiet.aifc"; sourceTree = "<group>"; };
		45B74A5C2044AAB300CD42F8 /* synth-quiet.aifc */ = {isa = PBXFileReference; lastKnownFileType = file; path = "synth-quiet.aifc"; sourceTree = "<group>"; };
		45B74A5D2044AAB400CD42F8 /* keys-quiet.aifc */ = {isa = PBXFileReference; lastKnownFileType = file; path = "keys-quiet.aifc"; sourceTree = "<group>"; };
		45B74A5E2044AAB400CD42F8 /* hello.aifc */ = {isa = PBXFileReference; lastKnownFileType = file; path = hello.aifc; sourceTree = "<group>"; };
		45B74A5F2044AAB400CD42F8 /* bamboo-quiet.aifc */ = {isa = PBXFileReference; lastKnownFileType = file; path = "bamboo-quiet.aifc"; sourceTree = "<group>"; };
		45B74A602044AAB400CD42F8 /* input.aifc */ = {isa = PBXFileReference; lastKnownFileType = file; path = input.aifc; sourceTree = "<group>"; };
		45B74A612044AAB400CD42F8 /* keys.aifc */ = {isa = PBXFileReference; lastKnownFileType = file; path = keys.aifc; sourceTree = "<group>"; };
		45B74A622044AAB400CD42F8 /* chord.aifc */ = {isa = PBXFileReference; lastKnownFileType = file; path = chord.aifc; sourceTree = "<group>"; };
		45B74A632044AAB400CD42F8 /* hello-quiet.aifc */ = {isa = PBXFileReference; lastKnownFileType = file; path = "hello-quiet.aifc"; sourceTree = "<group>"; };
		45B74A642044AAB400CD42F8 /* popcorn-quiet.aifc */ = {isa = PBXFileReference; lastKnownFileType = file; path = "popcorn-quiet.aifc"; sourceTree = "<group>"; };
		45B74A652044AAB400CD42F8 /* complete.aifc */ = {isa = PBXFileReference; lastKnownFileType = file; path = complete.aifc; sourceTree = "<group>"; };
		45B74A662044AAB400CD42F8 /* note-quiet.aifc */ = {isa = PBXFileReference; lastKnownFileType = file; path = "note-quiet.aifc"; sourceTree = "<group>"; };
		45B74A672044AAB500CD42F8 /* pulse-quiet.aifc */ = {isa = PBXFileReference; lastKnownFileType = file; path = "pulse-quiet.aifc"; sourceTree = "<group>"; };
		45B74A682044AAB500CD42F8 /* chord-quiet.aifc */ = {isa = PBXFileReference; lastKnownFileType = file; path = "chord-quiet.aifc"; sourceTree = "<group>"; };
		45B74A692044AAB500CD42F8 /* pulse.aifc */ = {isa = PBXFileReference; lastKnownFileType = file; path = pulse.aifc; sourceTree = "<group>"; };
		45B74A6A2044AAB500CD42F8 /* circles.aifc */ = {isa = PBXFileReference; lastKnownFileType = file; path = circles.aifc; sourceTree = "<group>"; };
		45B74A6B2044AAB500CD42F8 /* popcorn.aifc */ = {isa = PBXFileReference; lastKnownFileType = file; path = popcorn.aifc; sourceTree = "<group>"; };
		45B74A6C2044AAB500CD42F8 /* bamboo.aifc */ = {isa = PBXFileReference; lastKnownFileType = file; path = bamboo.aifc; sourceTree = "<group>"; };
		45B74A6D2044AAB500CD42F8 /* note.aifc */ = {isa = PBXFileReference; lastKnownFileType = file; path = note.aifc; sourceTree = "<group>"; };
		45B74A6E2044AAB500CD42F8 /* complete-quiet.aifc */ = {isa = PBXFileReference; lastKnownFileType = file; path = "complete-quiet.aifc"; sourceTree = "<group>"; };
		45B74A6F2044AAB500CD42F8 /* aurora.aifc */ = {isa = PBXFileReference; lastKnownFileType = file; path = aurora.aifc; sourceTree = "<group>"; };
		45B74A702044AAB500CD42F8 /* circles-quiet.aifc */ = {isa = PBXFileReference; lastKnownFileType = file; path = "circles-quiet.aifc"; sourceTree = "<group>"; };
		45B74A722044AAB600CD42F8 /* synth.aifc */ = {isa = PBXFileReference; lastKnownFileType = file; path = synth.aifc; sourceTree = "<group>"; };
		45B74A732044AAB600CD42F8 /* input-quiet.aifc */ = {isa = PBXFileReference; lastKnownFileType = file; path = "input-quiet.aifc"; sourceTree = "<group>"; };
		45B9EE9A200E91FB005D2F2D /* MediaDetailViewController.h */ = {isa = PBXFileReference; fileEncoding = 4; lastKnownFileType = sourcecode.c.h; path = MediaDetailViewController.h; sourceTree = "<group>"; };
		45B9EE9B200E91FB005D2F2D /* MediaDetailViewController.m */ = {isa = PBXFileReference; fileEncoding = 4; lastKnownFileType = sourcecode.c.objc; path = MediaDetailViewController.m; sourceTree = "<group>"; };
		45BB93371E688E14001E3939 /* UIDevice+featureSupport.swift */ = {isa = PBXFileReference; fileEncoding = 4; lastKnownFileType = sourcecode.swift; path = "UIDevice+featureSupport.swift"; sourceTree = "<group>"; };
		45BC829C1FD9C4B400011CF3 /* ShareViewDelegate.swift */ = {isa = PBXFileReference; lastKnownFileType = sourcecode.swift; path = ShareViewDelegate.swift; sourceTree = "<group>"; };
		45BD60811DE9547E00A8F436 /* Contacts.framework */ = {isa = PBXFileReference; lastKnownFileType = wrapper.framework; name = Contacts.framework; path = System/Library/Frameworks/Contacts.framework; sourceTree = SDKROOT; };
		45C0DC1A1E68FE9000E04C47 /* UIApplication+OWS.swift */ = {isa = PBXFileReference; fileEncoding = 4; lastKnownFileType = sourcecode.swift; path = "UIApplication+OWS.swift"; sourceTree = "<group>"; };
		45C0DC1D1E69011F00E04C47 /* UIStoryboard+OWS.swift */ = {isa = PBXFileReference; fileEncoding = 4; lastKnownFileType = sourcecode.swift; path = "UIStoryboard+OWS.swift"; sourceTree = "<group>"; };
		45C9DEB71DF4E35A0065CA84 /* WebRTCCallMessageHandler.swift */ = {isa = PBXFileReference; fileEncoding = 4; lastKnownFileType = sourcecode.swift; path = WebRTCCallMessageHandler.swift; sourceTree = "<group>"; };
		45CB2FA71CB7146C00E1B343 /* Launch Screen.storyboard */ = {isa = PBXFileReference; fileEncoding = 4; lastKnownFileType = file.storyboard; name = "Launch Screen.storyboard"; path = "Signal/src/util/Launch Screen.storyboard"; sourceTree = SOURCE_ROOT; };
		45CD81EE1DC030E7004C9430 /* SyncPushTokensJob.swift */ = {isa = PBXFileReference; fileEncoding = 4; lastKnownFileType = sourcecode.swift; path = SyncPushTokensJob.swift; sourceTree = "<group>"; };
		45D231761DC7E8F10034FA89 /* SessionResetJob.swift */ = {isa = PBXFileReference; fileEncoding = 4; lastKnownFileType = sourcecode.swift; path = SessionResetJob.swift; sourceTree = "<group>"; };
		45D2AC01204885170033C692 /* OWS2FAReminderViewController.swift */ = {isa = PBXFileReference; lastKnownFileType = sourcecode.swift; path = OWS2FAReminderViewController.swift; sourceTree = "<group>"; };
		45D308AB2049A439000189E4 /* PinEntryView.h */ = {isa = PBXFileReference; lastKnownFileType = sourcecode.c.h; path = PinEntryView.h; sourceTree = "<group>"; };
		45D308AC2049A439000189E4 /* PinEntryView.m */ = {isa = PBXFileReference; lastKnownFileType = sourcecode.c.objc; path = PinEntryView.m; sourceTree = "<group>"; };
		45DDA6232090CEB500DE97F8 /* ConversationHeaderView.swift */ = {isa = PBXFileReference; lastKnownFileType = sourcecode.swift; path = ConversationHeaderView.swift; sourceTree = "<group>"; };
		45DF5DF11DDB843F00C936C7 /* CompareSafetyNumbersActivity.swift */ = {isa = PBXFileReference; fileEncoding = 4; lastKnownFileType = sourcecode.swift; path = CompareSafetyNumbersActivity.swift; sourceTree = "<group>"; };
		45E282DE1D08E67800ADD4C8 /* gl */ = {isa = PBXFileReference; lastKnownFileType = text.plist.strings; name = gl; path = translations/gl.lproj/Localizable.strings; sourceTree = "<group>"; };
		45E282DF1D08E6CC00ADD4C8 /* id */ = {isa = PBXFileReference; lastKnownFileType = text.plist.strings; name = id; path = translations/id.lproj/Localizable.strings; sourceTree = "<group>"; };
		45E5A6981F61E6DD001E4A8A /* MarqueeLabel.swift */ = {isa = PBXFileReference; fileEncoding = 4; lastKnownFileType = sourcecode.swift; path = MarqueeLabel.swift; sourceTree = "<group>"; };
		45E7A6A61E71CA7E00D44FB5 /* DisplayableTextFilterTest.swift */ = {isa = PBXFileReference; fileEncoding = 4; lastKnownFileType = sourcecode.swift; path = DisplayableTextFilterTest.swift; sourceTree = "<group>"; };
		45F170AB1E2F0351003FC1F2 /* OWSAudioSession.swift */ = {isa = PBXFileReference; fileEncoding = 4; lastKnownFileType = sourcecode.swift; path = OWSAudioSession.swift; sourceTree = "<group>"; };
		45F170BA1E2FC5D3003FC1F2 /* CallAudioService.swift */ = {isa = PBXFileReference; fileEncoding = 4; lastKnownFileType = sourcecode.swift; path = CallAudioService.swift; sourceTree = "<group>"; };
		45F170D51E315310003FC1F2 /* Weak.swift */ = {isa = PBXFileReference; fileEncoding = 4; lastKnownFileType = sourcecode.swift; path = Weak.swift; sourceTree = "<group>"; };
		45F32C1D205718B000A300D5 /* MediaPageViewController.swift */ = {isa = PBXFileReference; lastKnownFileType = sourcecode.swift; name = MediaPageViewController.swift; path = Signal/src/ViewControllers/MediaPageViewController.swift; sourceTree = SOURCE_ROOT; };
		45F59A092029140500E8D2B0 /* OWSVideoPlayer.swift */ = {isa = PBXFileReference; lastKnownFileType = sourcecode.swift; path = OWSVideoPlayer.swift; sourceTree = "<group>"; };
		45F659721E1BD99C00444429 /* CallKitCallUIAdaptee.swift */ = {isa = PBXFileReference; fileEncoding = 4; lastKnownFileType = sourcecode.swift; path = CallKitCallUIAdaptee.swift; sourceTree = "<group>"; };
		45F659811E1BE77000444429 /* NonCallKitCallUIAdaptee.swift */ = {isa = PBXFileReference; fileEncoding = 4; lastKnownFileType = sourcecode.swift; path = NonCallKitCallUIAdaptee.swift; sourceTree = "<group>"; };
		45FBC59A1DF8575700E9B410 /* CallKitCallManager.swift */ = {isa = PBXFileReference; fileEncoding = 4; lastKnownFileType = sourcecode.swift; path = CallKitCallManager.swift; sourceTree = "<group>"; };
		45FBC5D01DF8592E00E9B410 /* SignalCall.swift */ = {isa = PBXFileReference; fileEncoding = 4; lastKnownFileType = sourcecode.swift; path = SignalCall.swift; sourceTree = "<group>"; };
		4C043929220A9EC800BAEA63 /* VoiceNoteLock.swift */ = {isa = PBXFileReference; lastKnownFileType = sourcecode.swift; path = VoiceNoteLock.swift; sourceTree = "<group>"; };
		4C04F58321C860C50090D0BB /* MantlePerfTest.swift */ = {isa = PBXFileReference; lastKnownFileType = sourcecode.swift; name = MantlePerfTest.swift; path = Models/MantlePerfTest.swift; sourceTree = "<group>"; };
		4C090A1A210FD9C7001FD7F9 /* HapticFeedback.swift */ = {isa = PBXFileReference; lastKnownFileType = sourcecode.swift; name = HapticFeedback.swift; path = UserInterface/HapticFeedback.swift; sourceTree = "<group>"; };
		4C11AA4F20FD59C700351FBD /* MessageStatusView.swift */ = {isa = PBXFileReference; lastKnownFileType = sourcecode.swift; path = MessageStatusView.swift; sourceTree = "<group>"; };
		4C13C9F520E57BA30089A98B /* ColorPickerViewController.swift */ = {isa = PBXFileReference; lastKnownFileType = sourcecode.swift; path = ColorPickerViewController.swift; sourceTree = "<group>"; };
		4C1885D1218F8E1C00B67051 /* PhotoGridViewCell.swift */ = {isa = PBXFileReference; lastKnownFileType = sourcecode.swift; path = PhotoGridViewCell.swift; sourceTree = "<group>"; };
		4C1D2333218B692800A0598F /* ko */ = {isa = PBXFileReference; lastKnownFileType = text.plist.strings; name = ko; path = translations/ko.lproj/Localizable.strings; sourceTree = "<group>"; };
		4C1D2334218B6A1100A0598F /* az */ = {isa = PBXFileReference; lastKnownFileType = text.plist.strings; name = az; path = translations/az.lproj/Localizable.strings; sourceTree = "<group>"; };
		4C1D2335218B6A7600A0598F /* el */ = {isa = PBXFileReference; lastKnownFileType = text.plist.strings; name = el; path = translations/el.lproj/Localizable.strings; sourceTree = "<group>"; };
		4C1D2337218B6BA000A0598F /* it */ = {isa = PBXFileReference; lastKnownFileType = text.plist.strings; name = it; path = translations/it.lproj/Localizable.strings; sourceTree = "<group>"; };
		4C1D2338218B6BF100A0598F /* ja */ = {isa = PBXFileReference; lastKnownFileType = text.plist.strings; name = ja; path = translations/ja.lproj/Localizable.strings; sourceTree = "<group>"; };
		4C1D2339218B6C6D00A0598F /* sv */ = {isa = PBXFileReference; lastKnownFileType = text.plist.strings; name = sv; path = translations/sv.lproj/Localizable.strings; sourceTree = "<group>"; };
		4C1D233A218B6CDB00A0598F /* th */ = {isa = PBXFileReference; lastKnownFileType = text.plist.strings; name = th; path = translations/th.lproj/Localizable.strings; sourceTree = "<group>"; };
		4C1D233B218B6D3100A0598F /* tr */ = {isa = PBXFileReference; lastKnownFileType = text.plist.strings; name = tr; path = translations/tr.lproj/Localizable.strings; sourceTree = "<group>"; };
		4C20B2B820CA10DE001BAC90 /* ConversationSearchViewController.swift */ = {isa = PBXFileReference; lastKnownFileType = sourcecode.swift; path = ConversationSearchViewController.swift; sourceTree = "<group>"; };
		4C21D5D5223A9DC500EF8A77 /* UIAlerts+iOS9.m */ = {isa = PBXFileReference; lastKnownFileType = sourcecode.c.objc; path = "UIAlerts+iOS9.m"; sourceTree = "<group>"; };
		4C21D5D7223AC60F00EF8A77 /* PhotoCapture.swift */ = {isa = PBXFileReference; lastKnownFileType = sourcecode.swift; path = PhotoCapture.swift; sourceTree = "<group>"; };
		4C23A5F1215C4ADE00534937 /* SheetViewController.swift */ = {isa = PBXFileReference; lastKnownFileType = sourcecode.swift; path = SheetViewController.swift; sourceTree = "<group>"; };
		4C2F454E214C00E1004871FF /* AvatarTableViewCell.swift */ = {isa = PBXFileReference; lastKnownFileType = sourcecode.swift; path = AvatarTableViewCell.swift; sourceTree = "<group>"; };
		4C3EF7FC2107DDEE0007EBF7 /* ParamParserTest.swift */ = {isa = PBXFileReference; lastKnownFileType = sourcecode.swift; path = ParamParserTest.swift; sourceTree = "<group>"; };
		4C3EF801210918740007EBF7 /* SSKProtoEnvelopeTest.swift */ = {isa = PBXFileReference; lastKnownFileType = sourcecode.swift; path = SSKProtoEnvelopeTest.swift; sourceTree = "<group>"; };
		4C4AE69F224AF21900D4AF6F /* SendMediaNavigationController.swift */ = {isa = PBXFileReference; lastKnownFileType = sourcecode.swift; path = SendMediaNavigationController.swift; sourceTree = "<group>"; };
		4C4AEC4420EC343B0020E72B /* DismissableTextField.swift */ = {isa = PBXFileReference; lastKnownFileType = sourcecode.swift; path = DismissableTextField.swift; sourceTree = "<group>"; };
		4C4BC6C22102D697004040C9 /* ContactDiscoveryOperationTest.swift */ = {isa = PBXFileReference; lastKnownFileType = sourcecode.swift; name = ContactDiscoveryOperationTest.swift; path = contact/ContactDiscoveryOperationTest.swift; sourceTree = "<group>"; };
		4C5250D121E7BD7D00CE3D95 /* PhoneNumberValidator.swift */ = {isa = PBXFileReference; lastKnownFileType = sourcecode.swift; path = PhoneNumberValidator.swift; sourceTree = "<group>"; };
		4C5250D321E7C51900CE3D95 /* PhoneNumberValidatorTest.swift */ = {isa = PBXFileReference; lastKnownFileType = sourcecode.swift; path = PhoneNumberValidatorTest.swift; sourceTree = "<group>"; };
		4C586924224FAB83003FD070 /* AVAudioSession+OWS.h */ = {isa = PBXFileReference; lastKnownFileType = sourcecode.c.h; name = "AVAudioSession+OWS.h"; path = "util/UI Categories/AVAudioSession+OWS.h"; sourceTree = "<group>"; };
		4C586925224FAB83003FD070 /* AVAudioSession+OWS.m */ = {isa = PBXFileReference; lastKnownFileType = sourcecode.c.objc; name = "AVAudioSession+OWS.m"; path = "util/UI Categories/AVAudioSession+OWS.m"; sourceTree = "<group>"; };
		4C618198219DF03A009BD6B5 /* OWSButton.swift */ = {isa = PBXFileReference; lastKnownFileType = sourcecode.swift; path = OWSButton.swift; sourceTree = "<group>"; };
		4C61819E219E1795009BD6B5 /* typing-animation-dark.gif */ = {isa = PBXFileReference; lastKnownFileType = image.gif; path = "typing-animation-dark.gif"; sourceTree = "<group>"; };
		4C63CBFF210A620B003AE45C /* SignalTSan.supp */ = {isa = PBXFileReference; lastKnownFileType = text; path = SignalTSan.supp; sourceTree = "<group>"; };
		4C6F527B20FFE8400097DEEE /* SignalUBSan.supp */ = {isa = PBXFileReference; lastKnownFileType = text; path = SignalUBSan.supp; sourceTree = "<group>"; };
		4C7537882193779700DF5E37 /* OWS113MultiAttachmentMediaMessages.swift */ = {isa = PBXFileReference; lastKnownFileType = sourcecode.swift; path = OWS113MultiAttachmentMediaMessages.swift; sourceTree = "<group>"; };
		4C858A51212DC5E1001B45D3 /* UIImage+OWS.swift */ = {isa = PBXFileReference; lastKnownFileType = sourcecode.swift; path = "UIImage+OWS.swift"; sourceTree = "<group>"; };
		4C948FF62146EB4800349F0D /* BlockListCache.swift */ = {isa = PBXFileReference; lastKnownFileType = sourcecode.swift; path = BlockListCache.swift; sourceTree = "<group>"; };
		4C9CA25C217E676900607C63 /* ZXingObjC.framework */ = {isa = PBXFileReference; lastKnownFileType = wrapper.framework; name = ZXingObjC.framework; path = ThirdParty/Carthage/Build/iOS/ZXingObjC.framework; sourceTree = "<group>"; };
		4CA46F49219C78050038ABDE /* GalleryRailView.swift */ = {isa = PBXFileReference; lastKnownFileType = sourcecode.swift; path = GalleryRailView.swift; sourceTree = "<group>"; };
		4CA46F4B219CCC630038ABDE /* CaptionView.swift */ = {isa = PBXFileReference; lastKnownFileType = sourcecode.swift; path = CaptionView.swift; sourceTree = "<group>"; };
		4CA485BA2232339F004B9E7D /* PhotoCaptureViewController.swift */ = {isa = PBXFileReference; lastKnownFileType = sourcecode.swift; path = PhotoCaptureViewController.swift; sourceTree = "<group>"; };
		4CA5F792211E1F06008C2708 /* Toast.swift */ = {isa = PBXFileReference; lastKnownFileType = sourcecode.swift; path = Toast.swift; sourceTree = "<group>"; };
		4CB5F26820F7D060004D1B42 /* MessageActions.swift */ = {isa = PBXFileReference; lastKnownFileType = sourcecode.swift; path = MessageActions.swift; sourceTree = "<group>"; };
		4CB93DC12180FF07004B9764 /* ProximityMonitoringManager.swift */ = {isa = PBXFileReference; lastKnownFileType = sourcecode.swift; path = ProximityMonitoringManager.swift; sourceTree = "<group>"; };
		4CBBCA6221714B4500EEB37D /* OWS110SortIdMigration.swift */ = {isa = PBXFileReference; fileEncoding = 4; lastKnownFileType = sourcecode.swift; path = OWS110SortIdMigration.swift; sourceTree = "<group>"; };
		4CC0B59B20EC5F2E00CF6EE0 /* ConversationConfigurationSyncOperation.swift */ = {isa = PBXFileReference; lastKnownFileType = sourcecode.swift; path = ConversationConfigurationSyncOperation.swift; sourceTree = "<group>"; };
		4CC1ECF8211A47CD00CC13BE /* StoreKit.framework */ = {isa = PBXFileReference; lastKnownFileType = wrapper.framework; name = StoreKit.framework; path = System/Library/Frameworks/StoreKit.framework; sourceTree = SDKROOT; };
		4CC1ECFA211A553000CC13BE /* AppUpdateNag.swift */ = {isa = PBXFileReference; lastKnownFileType = sourcecode.swift; path = AppUpdateNag.swift; sourceTree = "<group>"; };
		4CC613352227A00400E21A3A /* ConversationSearch.swift */ = {isa = PBXFileReference; lastKnownFileType = sourcecode.swift; path = ConversationSearch.swift; sourceTree = "<group>"; };
		4CEB78C72178EBAB00F315D2 /* OWSSessionResetJobRecord.h */ = {isa = PBXFileReference; lastKnownFileType = sourcecode.c.h; path = OWSSessionResetJobRecord.h; sourceTree = "<group>"; };
		4CEB78C82178EBAB00F315D2 /* OWSSessionResetJobRecord.m */ = {isa = PBXFileReference; lastKnownFileType = sourcecode.c.objc; path = OWSSessionResetJobRecord.m; sourceTree = "<group>"; };
		4CFB4E9B220BC56D00ECB4DE /* nb */ = {isa = PBXFileReference; lastKnownFileType = text.plist.strings; name = nb; path = translations/nb.lproj/Localizable.strings; sourceTree = "<group>"; };
		4CFD151C22415AA400F2450F /* CallVideoHintView.swift */ = {isa = PBXFileReference; lastKnownFileType = sourcecode.swift; path = CallVideoHintView.swift; sourceTree = "<group>"; };
		4CFE6B6B21F92BA700006701 /* LegacyNotificationsAdaptee.swift */ = {isa = PBXFileReference; lastKnownFileType = sourcecode.swift; name = LegacyNotificationsAdaptee.swift; path = UserInterface/Notifications/LegacyNotificationsAdaptee.swift; sourceTree = "<group>"; };
		4CFF4C0920F55BBA005DA313 /* MenuActionsViewController.swift */ = {isa = PBXFileReference; lastKnownFileType = sourcecode.swift; path = MenuActionsViewController.swift; sourceTree = "<group>"; };
		69349DE607F5BA6036C9AC60 /* Pods-SignalShareExtension.debug.xcconfig */ = {isa = PBXFileReference; includeInIndex = 1; lastKnownFileType = text.xcconfig; name = "Pods-SignalShareExtension.debug.xcconfig"; path = "Pods/Target Support Files/Pods-SignalShareExtension/Pods-SignalShareExtension.debug.xcconfig"; sourceTree = "<group>"; };
		70377AAA1918450100CAF501 /* MobileCoreServices.framework */ = {isa = PBXFileReference; lastKnownFileType = wrapper.framework; name = MobileCoreServices.framework; path = System/Library/Frameworks/MobileCoreServices.framework; sourceTree = SDKROOT; };
		748A5CAEDD7C919FC64C6807 /* Pods_SignalTests.framework */ = {isa = PBXFileReference; explicitFileType = wrapper.framework; includeInIndex = 0; path = Pods_SignalTests.framework; sourceTree = BUILT_PRODUCTS_DIR; };
		768A1A2A17FC9CD300E00ED8 /* libz.dylib */ = {isa = PBXFileReference; lastKnownFileType = "compiled.mach-o.dylib"; name = libz.dylib; path = usr/lib/libz.dylib; sourceTree = SDKROOT; };
		76C87F18181EFCE600C4ACAB /* MediaPlayer.framework */ = {isa = PBXFileReference; lastKnownFileType = wrapper.framework; name = MediaPlayer.framework; path = System/Library/Frameworks/MediaPlayer.framework; sourceTree = SDKROOT; };
		76EB03C218170B33006006FC /* AppDelegate.h */ = {isa = PBXFileReference; fileEncoding = 4; lastKnownFileType = sourcecode.c.h; path = AppDelegate.h; sourceTree = "<group>"; };
		76EB03C318170B33006006FC /* AppDelegate.m */ = {isa = PBXFileReference; fileEncoding = 4; lastKnownFileType = sourcecode.c.objc; path = AppDelegate.m; sourceTree = "<group>"; };
		8981C8F64D94D3C52EB67A2C /* Pods-SignalTests.test.xcconfig */ = {isa = PBXFileReference; includeInIndex = 1; lastKnownFileType = text.xcconfig; name = "Pods-SignalTests.test.xcconfig"; path = "Pods/Target Support Files/Pods-SignalTests/Pods-SignalTests.test.xcconfig"; sourceTree = "<group>"; };
		8EEE74B0753448C085B48721 /* Pods-SignalMessaging.app store release.xcconfig */ = {isa = PBXFileReference; includeInIndex = 1; lastKnownFileType = text.xcconfig; name = "Pods-SignalMessaging.app store release.xcconfig"; path = "Pods/Target Support Files/Pods-SignalMessaging/Pods-SignalMessaging.app store release.xcconfig"; sourceTree = "<group>"; };
		948239851C08032C842937CC /* Pods-SignalMessaging.test.xcconfig */ = {isa = PBXFileReference; includeInIndex = 1; lastKnownFileType = text.xcconfig; name = "Pods-SignalMessaging.test.xcconfig"; path = "Pods/Target Support Files/Pods-SignalMessaging/Pods-SignalMessaging.test.xcconfig"; sourceTree = "<group>"; };
		954AEE681DF33D32002E5410 /* ContactsPickerTest.swift */ = {isa = PBXFileReference; fileEncoding = 4; lastKnownFileType = sourcecode.swift; path = ContactsPickerTest.swift; sourceTree = "<group>"; };
		9B533A9FA46206D3D99C9ADA /* Pods-SignalMessaging.debug.xcconfig */ = {isa = PBXFileReference; includeInIndex = 1; lastKnownFileType = text.xcconfig; name = "Pods-SignalMessaging.debug.xcconfig"; path = "Pods/Target Support Files/Pods-SignalMessaging/Pods-SignalMessaging.debug.xcconfig"; sourceTree = "<group>"; };
		A11CD70C17FA230600A2D1B1 /* QuartzCore.framework */ = {isa = PBXFileReference; lastKnownFileType = wrapper.framework; name = QuartzCore.framework; path = System/Library/Frameworks/QuartzCore.framework; sourceTree = SDKROOT; };
		A163E8AA16F3F6A90094D68B /* Security.framework */ = {isa = PBXFileReference; lastKnownFileType = wrapper.framework; name = Security.framework; path = System/Library/Frameworks/Security.framework; sourceTree = SDKROOT; };
		A1C32D4D17A0652C000A904E /* AddressBook.framework */ = {isa = PBXFileReference; lastKnownFileType = wrapper.framework; name = AddressBook.framework; path = System/Library/Frameworks/AddressBook.framework; sourceTree = SDKROOT; };
		A1C32D4F17A06537000A904E /* AddressBookUI.framework */ = {isa = PBXFileReference; lastKnownFileType = wrapper.framework; name = AddressBookUI.framework; path = System/Library/Frameworks/AddressBookUI.framework; sourceTree = SDKROOT; };
		A1FDCBEE16DAA6C300868894 /* AVFoundation.framework */ = {isa = PBXFileReference; lastKnownFileType = wrapper.framework; name = AVFoundation.framework; path = System/Library/Frameworks/AVFoundation.framework; sourceTree = SDKROOT; };
		A5509EC91A69AB8B00ABA4BC /* Main.storyboard */ = {isa = PBXFileReference; fileEncoding = 4; lastKnownFileType = file.storyboard; name = Main.storyboard; path = Storyboard/Main.storyboard; sourceTree = "<group>"; };
		AD2AB1207E8888E4262D781B /* Pods-SignalTests.debug.xcconfig */ = {isa = PBXFileReference; includeInIndex = 1; lastKnownFileType = text.xcconfig; name = "Pods-SignalTests.debug.xcconfig"; path = "Pods/Target Support Files/Pods-SignalTests/Pods-SignalTests.debug.xcconfig"; sourceTree = "<group>"; };
		AD83FF381A73426500B5C81A /* audio_pause_button_blue.png */ = {isa = PBXFileReference; lastKnownFileType = image.png; path = audio_pause_button_blue.png; sourceTree = "<group>"; };
		AD83FF391A73426500B5C81A /* audio_pause_button_blue@2x.png */ = {isa = PBXFileReference; lastKnownFileType = image.png; path = "audio_pause_button_blue@2x.png"; sourceTree = "<group>"; };
		AD83FF3A1A73426500B5C81A /* audio_play_button_blue@2x.png */ = {isa = PBXFileReference; lastKnownFileType = image.png; path = "audio_play_button_blue@2x.png"; sourceTree = "<group>"; };
		AD83FF3B1A73426500B5C81A /* audio_play_button.png */ = {isa = PBXFileReference; lastKnownFileType = image.png; path = audio_play_button.png; sourceTree = "<group>"; };
		AD83FF3C1A73426500B5C81A /* audio_play_button@2x.png */ = {isa = PBXFileReference; lastKnownFileType = image.png; path = "audio_play_button@2x.png"; sourceTree = "<group>"; };
		AD83FF3D1A73426500B5C81A /* audio_pause_button.png */ = {isa = PBXFileReference; lastKnownFileType = image.png; path = audio_pause_button.png; sourceTree = "<group>"; };
		AD83FF3E1A73426500B5C81A /* audio_pause_button@2x.png */ = {isa = PBXFileReference; lastKnownFileType = image.png; path = "audio_pause_button@2x.png"; sourceTree = "<group>"; };
		AD83FF461A73428300B5C81A /* audio_play_button_blue.png */ = {isa = PBXFileReference; lastKnownFileType = image.png; path = audio_play_button_blue.png; sourceTree = "<group>"; };
		B10C9B5B1A7049EC00ECA2BF /* pause_icon.png */ = {isa = PBXFileReference; lastKnownFileType = image.png; path = pause_icon.png; sourceTree = "<group>"; };
		B10C9B5C1A7049EC00ECA2BF /* pause_icon@2x.png */ = {isa = PBXFileReference; lastKnownFileType = image.png; path = "pause_icon@2x.png"; sourceTree = "<group>"; };
		B10C9B5D1A7049EC00ECA2BF /* play_icon.png */ = {isa = PBXFileReference; lastKnownFileType = image.png; path = play_icon.png; sourceTree = "<group>"; };
		B10C9B5E1A7049EC00ECA2BF /* play_icon@2x.png */ = {isa = PBXFileReference; lastKnownFileType = image.png; path = "play_icon@2x.png"; sourceTree = "<group>"; };
		B60EDE031A05A01700D73516 /* AudioToolbox.framework */ = {isa = PBXFileReference; lastKnownFileType = wrapper.framework; name = AudioToolbox.framework; path = System/Library/Frameworks/AudioToolbox.framework; sourceTree = SDKROOT; };
		B633C5041A1D190B0059AC12 /* call@2x.png */ = {isa = PBXFileReference; lastKnownFileType = image.png; path = "call@2x.png"; sourceTree = "<group>"; };
		B633C50B1A1D190B0059AC12 /* contact_default_feed.png */ = {isa = PBXFileReference; lastKnownFileType = image.png; path = contact_default_feed.png; sourceTree = "<group>"; };
		B633C51B1A1D190B0059AC12 /* endcall@2x.png */ = {isa = PBXFileReference; lastKnownFileType = image.png; path = "endcall@2x.png"; sourceTree = "<group>"; };
		B633C5411A1D190B0059AC12 /* mute_off@2x.png */ = {isa = PBXFileReference; lastKnownFileType = image.png; path = "mute_off@2x.png"; sourceTree = "<group>"; };
		B633C5421A1D190B0059AC12 /* mute_on@2x.png */ = {isa = PBXFileReference; lastKnownFileType = image.png; path = "mute_on@2x.png"; sourceTree = "<group>"; };
		B633C54C1A1D190B0059AC12 /* quit@2x.png */ = {isa = PBXFileReference; lastKnownFileType = image.png; path = "quit@2x.png"; sourceTree = "<group>"; };
		B633C5501A1D190B0059AC12 /* savephoto@2x.png */ = {isa = PBXFileReference; lastKnownFileType = image.png; path = "savephoto@2x.png"; sourceTree = "<group>"; };
		B634CBB31AB10D2300C49B99 /* hr */ = {isa = PBXFileReference; lastKnownFileType = text.plist.strings; name = hr; path = translations/hr.lproj/Localizable.strings; sourceTree = "<group>"; };
		B634CBB51AB10D5400C49B99 /* ro */ = {isa = PBXFileReference; lastKnownFileType = text.plist.strings; name = ro; path = translations/ro.lproj/Localizable.strings; sourceTree = "<group>"; };
		B63FBC9E1AA545CB00548746 /* fi */ = {isa = PBXFileReference; lastKnownFileType = text.plist.strings; name = fi; path = translations/fi.lproj/Localizable.strings; sourceTree = "<group>"; };
		B646D10E1AA5461A004133BA /* fr */ = {isa = PBXFileReference; lastKnownFileType = text.plist.strings; name = fr; path = translations/fr.lproj/Localizable.strings; sourceTree = "<group>"; };
		B646D10F1AA54626004133BA /* fil */ = {isa = PBXFileReference; lastKnownFileType = text.plist.strings; name = fil; path = translations/fil.lproj/Localizable.strings; sourceTree = "<group>"; };
		B646D1141AA54674004133BA /* hu */ = {isa = PBXFileReference; lastKnownFileType = text.plist.strings; name = hu; path = translations/hu.lproj/Localizable.strings; sourceTree = "<group>"; };
		B657DDC91911A40500F45B0C /* Signal.entitlements */ = {isa = PBXFileReference; lastKnownFileType = text.xml; path = Signal.entitlements; sourceTree = "<group>"; };
		B660F69E1C29868000687D6E /* SignalTests-Info.plist */ = {isa = PBXFileReference; fileEncoding = 4; lastKnownFileType = text.plist.xml; path = "SignalTests-Info.plist"; sourceTree = "<group>"; };
		B660F69F1C29868000687D6E /* whisperFake.cer */ = {isa = PBXFileReference; lastKnownFileType = file; path = whisperFake.cer; sourceTree = "<group>"; };
		B660F6A01C29868000687D6E /* TestUtil.h */ = {isa = PBXFileReference; fileEncoding = 4; lastKnownFileType = sourcecode.c.h; path = TestUtil.h; sourceTree = "<group>"; };
		B660F6AD1C29868000687D6E /* FunctionalUtilTest.m */ = {isa = PBXFileReference; fileEncoding = 4; lastKnownFileType = sourcecode.c.objc; path = FunctionalUtilTest.m; sourceTree = "<group>"; };
		B660F6B31C29868000687D6E /* UtilTest.h */ = {isa = PBXFileReference; fileEncoding = 4; lastKnownFileType = sourcecode.c.h; path = UtilTest.h; sourceTree = "<group>"; };
		B660F6B41C29868000687D6E /* UtilTest.m */ = {isa = PBXFileReference; fileEncoding = 4; lastKnownFileType = sourcecode.c.objc; path = UtilTest.m; sourceTree = "<group>"; };
		B66DBF4919D5BBC8006EA940 /* Images.xcassets */ = {isa = PBXFileReference; lastKnownFileType = folder.assetcatalog; path = Images.xcassets; sourceTree = "<group>"; };
		B676BCEF1AA544E7009637B8 /* de */ = {isa = PBXFileReference; lastKnownFileType = text.plist.strings; name = de; path = translations/de.lproj/Localizable.strings; sourceTree = "<group>"; };
		B676BCF11AA5451E009637B8 /* es */ = {isa = PBXFileReference; lastKnownFileType = text.plist.strings; name = es; path = translations/es.lproj/Localizable.strings; sourceTree = "<group>"; };
		B67EBF5C19194AC60084CCFD /* Settings.bundle */ = {isa = PBXFileReference; lastKnownFileType = "wrapper.plug-in"; name = Settings.bundle; path = SettingsBundle/Settings.bundle; sourceTree = SOURCE_ROOT; };
		B68CB7D81AA546C30065AC3F /* lv */ = {isa = PBXFileReference; lastKnownFileType = text.plist.strings; name = lv; path = translations/lv.lproj/Localizable.strings; sourceTree = "<group>"; };
		B68CB7DA1AA546F50065AC3F /* nl */ = {isa = PBXFileReference; lastKnownFileType = text.plist.strings; name = nl; path = translations/nl.lproj/Localizable.strings; sourceTree = "<group>"; };
		B68CB7DB1AA547070065AC3F /* pl */ = {isa = PBXFileReference; lastKnownFileType = text.plist.strings; name = pl; path = translations/pl.lproj/Localizable.strings; sourceTree = "<group>"; };
		B68CB7DC1AA547100065AC3F /* pt_BR */ = {isa = PBXFileReference; lastKnownFileType = text.plist.strings; name = pt_BR; path = translations/pt_BR.lproj/Localizable.strings; sourceTree = "<group>"; };
		B68CB7DD1AA5471A0065AC3F /* pt_PT */ = {isa = PBXFileReference; lastKnownFileType = text.plist.strings; name = pt_PT; path = translations/pt_PT.lproj/Localizable.strings; sourceTree = "<group>"; };
		B68CB7E01AA548420065AC3F /* ru */ = {isa = PBXFileReference; lastKnownFileType = text.plist.strings; name = ru; path = translations/ru.lproj/Localizable.strings; sourceTree = "<group>"; };
		B68CB7E11AA5484F0065AC3F /* sl */ = {isa = PBXFileReference; lastKnownFileType = text.plist.strings; name = sl; path = translations/sl.lproj/Localizable.strings; sourceTree = "<group>"; };
		B68CB7E61AA548870065AC3F /* zh_CN */ = {isa = PBXFileReference; lastKnownFileType = text.plist.strings; name = zh_CN; path = translations/zh_CN.lproj/Localizable.strings; sourceTree = "<group>"; };
		B69C2D191AA5446C00A640C2 /* bs */ = {isa = PBXFileReference; lastKnownFileType = text.plist.strings; name = bs; path = translations/bs.lproj/Localizable.strings; sourceTree = "<group>"; };
		B69C2D1A1AA5447600A640C2 /* ca */ = {isa = PBXFileReference; lastKnownFileType = text.plist.strings; name = ca; path = translations/ca.lproj/Localizable.strings; sourceTree = "<group>"; };
		B69C2D1B1AA5448300A640C2 /* cs */ = {isa = PBXFileReference; lastKnownFileType = text.plist.strings; name = cs; path = translations/cs.lproj/Localizable.strings; sourceTree = "<group>"; };
		B69CD25019773E79005CE69A /* XCTest.framework */ = {isa = PBXFileReference; lastKnownFileType = wrapper.framework; name = XCTest.framework; path = Library/Frameworks/XCTest.framework; sourceTree = DEVELOPER_DIR; };
		B6B226961BE4B7D200860F4D /* ContactsUI.framework */ = {isa = PBXFileReference; lastKnownFileType = wrapper.framework; name = ContactsUI.framework; path = System/Library/Frameworks/ContactsUI.framework; sourceTree = SDKROOT; };
		B6BC3D0C1AA544B100C2907F /* da */ = {isa = PBXFileReference; lastKnownFileType = text.plist.strings; name = da; path = translations/da.lproj/Localizable.strings; sourceTree = "<group>"; };
		B6F509961AA53F760068F56A /* en */ = {isa = PBXFileReference; lastKnownFileType = text.plist.strings; name = en; path = translations/en.lproj/Localizable.strings; sourceTree = "<group>"; };
		B6FE7EB61ADD62FA00A6D22F /* PushKit.framework */ = {isa = PBXFileReference; lastKnownFileType = wrapper.framework; name = PushKit.framework; path = System/Library/Frameworks/PushKit.framework; sourceTree = SDKROOT; };
		B80A579E23DFF1F300876683 /* NewClosedGroupVC.swift */ = {isa = PBXFileReference; lastKnownFileType = sourcecode.swift; path = NewClosedGroupVC.swift; sourceTree = "<group>"; };
		B80C6B562384A56D00FDBC8B /* DeviceLinksVC.swift */ = {isa = PBXFileReference; lastKnownFileType = sourcecode.swift; path = DeviceLinksVC.swift; sourceTree = "<group>"; };
		B80C6B582384C4E700FDBC8B /* DeviceNameModal.swift */ = {isa = PBXFileReference; lastKnownFileType = sourcecode.swift; path = DeviceNameModal.swift; sourceTree = "<group>"; };
		B80C6B5A2384C7F900FDBC8B /* DeviceNameModalDelegate.swift */ = {isa = PBXFileReference; lastKnownFileType = sourcecode.swift; path = DeviceNameModalDelegate.swift; sourceTree = "<group>"; };
		B8162F0222891AD600D46544 /* FriendRequestView.swift */ = {isa = PBXFileReference; lastKnownFileType = sourcecode.swift; path = FriendRequestView.swift; sourceTree = "<group>"; };
		B8162F0422892C5F00D46544 /* FriendRequestViewDelegate.swift */ = {isa = PBXFileReference; lastKnownFileType = sourcecode.swift; path = FriendRequestViewDelegate.swift; sourceTree = "<group>"; };
		B825849F2315024B001B41CB /* LokiRSSFeedPoller.swift */ = {isa = PBXFileReference; lastKnownFileType = sourcecode.swift; path = LokiRSSFeedPoller.swift; sourceTree = "<group>"; };
		B82B40872399EB0E00A248E7 /* LandingVC.swift */ = {isa = PBXFileReference; lastKnownFileType = sourcecode.swift; path = LandingVC.swift; sourceTree = "<group>"; };
		B82B40892399EC0600A248E7 /* FakeChatView.swift */ = {isa = PBXFileReference; lastKnownFileType = sourcecode.swift; path = FakeChatView.swift; sourceTree = "<group>"; };
		B82B408B239A068800A248E7 /* RegisterVC.swift */ = {isa = PBXFileReference; lastKnownFileType = sourcecode.swift; path = RegisterVC.swift; sourceTree = "<group>"; };
		B82B408D239DC00D00A248E7 /* DisplayNameVC.swift */ = {isa = PBXFileReference; lastKnownFileType = sourcecode.swift; path = DisplayNameVC.swift; sourceTree = "<group>"; };
		B82B408F239DD75000A248E7 /* RestoreVC.swift */ = {isa = PBXFileReference; lastKnownFileType = sourcecode.swift; path = RestoreVC.swift; sourceTree = "<group>"; };
		B82B4093239DF15900A248E7 /* ConversationTitleView.swift */ = {isa = PBXFileReference; lastKnownFileType = sourcecode.swift; path = ConversationTitleView.swift; sourceTree = "<group>"; };
		B83F2B85240C7B8F000A54AB /* NewConversationButtonSet.swift */ = {isa = PBXFileReference; lastKnownFileType = sourcecode.swift; path = NewConversationButtonSet.swift; sourceTree = "<group>"; };
		B83F2B87240CB75A000A54AB /* UIImage+Scaling.swift */ = {isa = PBXFileReference; lastKnownFileType = sourcecode.swift; path = "UIImage+Scaling.swift"; sourceTree = "<group>"; };
		B846365A22B7418B00AF1514 /* Identicon+ObjC.swift */ = {isa = PBXFileReference; lastKnownFileType = sourcecode.swift; path = "Identicon+ObjC.swift"; sourceTree = "<group>"; };
		B84664F4235022F30083A1CD /* MentionUtilities.swift */ = {isa = PBXFileReference; lastKnownFileType = sourcecode.swift; path = MentionUtilities.swift; sourceTree = "<group>"; };
		B847570023D568EB00759540 /* SignalServiceKit.framework */ = {isa = PBXFileReference; explicitFileType = wrapper.framework; path = SignalServiceKit.framework; sourceTree = BUILT_PRODUCTS_DIR; };
		B847570223D5698100759540 /* LokiPushNotificationManager.swift */ = {isa = PBXFileReference; lastKnownFileType = sourcecode.swift; path = LokiPushNotificationManager.swift; sourceTree = "<group>"; };
		B85357BE23A1AE0800AAF6CD /* SeedReminderView.swift */ = {isa = PBXFileReference; lastKnownFileType = sourcecode.swift; path = SeedReminderView.swift; sourceTree = "<group>"; };
		B85357C023A1B81900AAF6CD /* SeedReminderViewDelegate.swift */ = {isa = PBXFileReference; lastKnownFileType = sourcecode.swift; path = SeedReminderViewDelegate.swift; sourceTree = "<group>"; };
		B85357C223A1BD1200AAF6CD /* SeedVC.swift */ = {isa = PBXFileReference; lastKnownFileType = sourcecode.swift; path = SeedVC.swift; sourceTree = "<group>"; };
		B85357C423A1F13800AAF6CD /* LinkDeviceVC.swift */ = {isa = PBXFileReference; lastKnownFileType = sourcecode.swift; path = LinkDeviceVC.swift; sourceTree = "<group>"; };
		B85357C623A1FB5100AAF6CD /* LinkDeviceVCDelegate.swift */ = {isa = PBXFileReference; lastKnownFileType = sourcecode.swift; path = LinkDeviceVCDelegate.swift; sourceTree = "<group>"; };
		B8544E3023D16CA500299F14 /* DeviceUtilities.swift */ = {isa = PBXFileReference; lastKnownFileType = sourcecode.swift; path = DeviceUtilities.swift; sourceTree = "<group>"; };
		B8544E3223D50E4900299F14 /* AppearanceUtilities.swift */ = {isa = PBXFileReference; lastKnownFileType = sourcecode.swift; path = AppearanceUtilities.swift; sourceTree = "<group>"; };
		B86BD08323399ACF000F5AE3 /* Modal.swift */ = {isa = PBXFileReference; lastKnownFileType = sourcecode.swift; path = Modal.swift; sourceTree = "<group>"; };
		B86BD08523399CEF000F5AE3 /* SeedModal.swift */ = {isa = PBXFileReference; lastKnownFileType = sourcecode.swift; path = SeedModal.swift; sourceTree = "<group>"; };
		B8783E9D23EB948D00404FB8 /* UILabel+Interaction.swift */ = {isa = PBXFileReference; lastKnownFileType = sourcecode.swift; path = "UILabel+Interaction.swift"; sourceTree = "<group>"; };
		B885D5F3233491AB00EE0D8E /* DeviceLinkingModal.swift */ = {isa = PBXFileReference; lastKnownFileType = sourcecode.swift; path = DeviceLinkingModal.swift; sourceTree = "<group>"; };
		B885D5F52334A32100EE0D8E /* UIView+Constraints.swift */ = {isa = PBXFileReference; lastKnownFileType = sourcecode.swift; path = "UIView+Constraints.swift"; sourceTree = "<group>"; };
		B886B4A62398B23E00211ABE /* QRCodeVC.swift */ = {isa = PBXFileReference; lastKnownFileType = sourcecode.swift; path = QRCodeVC.swift; sourceTree = "<group>"; };
		B886B4A82398BA1500211ABE /* QRCode.swift */ = {isa = PBXFileReference; lastKnownFileType = sourcecode.swift; path = QRCode.swift; sourceTree = "<group>"; };
		B88847BB23E10BC6009836D2 /* GroupMembersVC.swift */ = {isa = PBXFileReference; lastKnownFileType = sourcecode.swift; path = GroupMembersVC.swift; sourceTree = "<group>"; };
		B891105B2320872800F15FCC /* GoogleService-Info.plist */ = {isa = PBXFileReference; fileEncoding = 4; lastKnownFileType = text.plist.xml; path = "GoogleService-Info.plist"; sourceTree = "<group>"; };
		B893063E2383961A005EAA8E /* ScanQRCodeWrapperVC.swift */ = {isa = PBXFileReference; lastKnownFileType = sourcecode.swift; path = ScanQRCodeWrapperVC.swift; sourceTree = "<group>"; };
		B894D0702339D6F300B4D94D /* DeviceLinkingModalDelegate.swift */ = {isa = PBXFileReference; lastKnownFileType = sourcecode.swift; path = DeviceLinkingModalDelegate.swift; sourceTree = "<group>"; };
		B894D0742339EDCF00B4D94D /* NukeDataModal.swift */ = {isa = PBXFileReference; lastKnownFileType = sourcecode.swift; path = NukeDataModal.swift; sourceTree = "<group>"; };
		B8B26C8E234D629C004ED98C /* MentionCandidateSelectionView.swift */ = {isa = PBXFileReference; lastKnownFileType = sourcecode.swift; path = MentionCandidateSelectionView.swift; sourceTree = "<group>"; };
		B8B26C90234D8CBD004ED98C /* MentionCandidateSelectionViewDelegate.swift */ = {isa = PBXFileReference; lastKnownFileType = sourcecode.swift; path = MentionCandidateSelectionViewDelegate.swift; sourceTree = "<group>"; };
		B8B5BCEB2394D869003823C9 /* Button.swift */ = {isa = PBXFileReference; lastKnownFileType = sourcecode.swift; path = Button.swift; sourceTree = "<group>"; };
		B8BB829F238F322400BA5194 /* Colors.swift */ = {isa = PBXFileReference; lastKnownFileType = sourcecode.swift; path = Colors.swift; sourceTree = "<group>"; };
		B8BB82A1238F356100BA5194 /* Values.swift */ = {isa = PBXFileReference; lastKnownFileType = sourcecode.swift; path = Values.swift; sourceTree = "<group>"; };
		B8BB82A4238F627000BA5194 /* HomeVC.swift */ = {isa = PBXFileReference; lastKnownFileType = sourcecode.swift; path = HomeVC.swift; sourceTree = "<group>"; };
		B8BB82A8238F62FB00BA5194 /* Gradients.swift */ = {isa = PBXFileReference; lastKnownFileType = sourcecode.swift; path = Gradients.swift; sourceTree = "<group>"; };
		B8BB82AA238F669C00BA5194 /* ConversationCell.swift */ = {isa = PBXFileReference; lastKnownFileType = sourcecode.swift; path = ConversationCell.swift; sourceTree = "<group>"; };
		B8BB82AC238F734800BA5194 /* ProfilePictureView.swift */ = {isa = PBXFileReference; lastKnownFileType = sourcecode.swift; path = ProfilePictureView.swift; sourceTree = "<group>"; };
		B8BB82B02390C37000BA5194 /* SearchBar.swift */ = {isa = PBXFileReference; lastKnownFileType = sourcecode.swift; path = SearchBar.swift; sourceTree = "<group>"; };
		B8BB82B423947F2D00BA5194 /* TextField.swift */ = {isa = PBXFileReference; lastKnownFileType = sourcecode.swift; path = TextField.swift; sourceTree = "<group>"; };
		B8BB82B82394911B00BA5194 /* Separator.swift */ = {isa = PBXFileReference; lastKnownFileType = sourcecode.swift; path = Separator.swift; sourceTree = "<group>"; };
		B8BB82BD2394D4CE00BA5194 /* Fonts.swift */ = {isa = PBXFileReference; lastKnownFileType = sourcecode.swift; path = Fonts.swift; sourceTree = "<group>"; };
		B8C9689023FA1401005F64E0 /* AppMode.swift */ = {isa = PBXFileReference; lastKnownFileType = sourcecode.swift; path = AppMode.swift; sourceTree = "<group>"; };
		B8CCF6342396005F0091D419 /* SpaceMono-Regular.ttf */ = {isa = PBXFileReference; lastKnownFileType = file; path = "SpaceMono-Regular.ttf"; sourceTree = "<group>"; };
		B8CCF63623961D6D0091D419 /* NewPrivateChatVC.swift */ = {isa = PBXFileReference; lastKnownFileType = sourcecode.swift; path = NewPrivateChatVC.swift; sourceTree = "<group>"; };
		B8CCF638239721E20091D419 /* TabBar.swift */ = {isa = PBXFileReference; lastKnownFileType = sourcecode.swift; path = TabBar.swift; sourceTree = "<group>"; };
		B8CCF63E23975CFB0091D419 /* JoinPublicChatVC.swift */ = {isa = PBXFileReference; lastKnownFileType = sourcecode.swift; path = JoinPublicChatVC.swift; sourceTree = "<group>"; };
		B8CCF6422397711F0091D419 /* SettingsVC.swift */ = {isa = PBXFileReference; lastKnownFileType = sourcecode.swift; path = SettingsVC.swift; sourceTree = "<group>"; };
		B90418E4183E9DD40038554A /* DateUtil.h */ = {isa = PBXFileReference; fileEncoding = 4; lastKnownFileType = sourcecode.c.h; path = DateUtil.h; sourceTree = "<group>"; };
		B90418E5183E9DD40038554A /* DateUtil.m */ = {isa = PBXFileReference; fileEncoding = 4; lastKnownFileType = sourcecode.c.objc; path = DateUtil.m; sourceTree = "<group>"; };
		B97940251832BD2400BD66CB /* UIUtil.h */ = {isa = PBXFileReference; fileEncoding = 4; lastKnownFileType = sourcecode.c.h; path = UIUtil.h; sourceTree = "<group>"; };
		B97940261832BD2400BD66CB /* UIUtil.m */ = {isa = PBXFileReference; fileEncoding = 4; lastKnownFileType = sourcecode.c.objc; path = UIUtil.m; sourceTree = "<group>"; };
		B9EB5ABC1884C002007CBB57 /* MessageUI.framework */ = {isa = PBXFileReference; lastKnownFileType = wrapper.framework; name = MessageUI.framework; path = System/Library/Frameworks/MessageUI.framework; sourceTree = SDKROOT; };
		C34C8F7323A7830A00D82669 /* SpaceMono-Bold.ttf */ = {isa = PBXFileReference; lastKnownFileType = file; path = "SpaceMono-Bold.ttf"; sourceTree = "<group>"; };
<<<<<<< HEAD
		C354E75923FE2A7600CE22E3 /* BaseVC.swift */ = {isa = PBXFileReference; lastKnownFileType = sourcecode.swift; path = BaseVC.swift; sourceTree = "<group>"; };
=======
		C3B781FE2411C18600C859D8 /* GoogleService-Info.plist */ = {isa = PBXFileReference; lastKnownFileType = text.plist.xml; name = "GoogleService-Info.plist"; path = "Signal/GoogleService-Info.plist"; sourceTree = SOURCE_ROOT; };
>>>>>>> 93c5fd4b
		C3DFFAC523E96F0D0058DAF8 /* Sheet.swift */ = {isa = PBXFileReference; lastKnownFileType = sourcecode.swift; path = Sheet.swift; sourceTree = "<group>"; };
		C3DFFAC723E970080058DAF8 /* OpenGroupSuggestionSheet.swift */ = {isa = PBXFileReference; lastKnownFileType = sourcecode.swift; path = OpenGroupSuggestionSheet.swift; sourceTree = "<group>"; };
		D17BB5C25D615AB49813100C /* Pods_Signal.framework */ = {isa = PBXFileReference; explicitFileType = wrapper.framework; includeInIndex = 0; path = Pods_Signal.framework; sourceTree = BUILT_PRODUCTS_DIR; };
		D2179CFB16BB0B3A0006F3AB /* CoreTelephony.framework */ = {isa = PBXFileReference; lastKnownFileType = wrapper.framework; name = CoreTelephony.framework; path = System/Library/Frameworks/CoreTelephony.framework; sourceTree = SDKROOT; };
		D2179CFD16BB0B480006F3AB /* SystemConfiguration.framework */ = {isa = PBXFileReference; lastKnownFileType = wrapper.framework; name = SystemConfiguration.framework; path = System/Library/Frameworks/SystemConfiguration.framework; sourceTree = SDKROOT; };
		D221A089169C9E5E00537ABF /* Session.app */ = {isa = PBXFileReference; explicitFileType = wrapper.application; includeInIndex = 0; path = Session.app; sourceTree = BUILT_PRODUCTS_DIR; };
		D221A08D169C9E5E00537ABF /* UIKit.framework */ = {isa = PBXFileReference; lastKnownFileType = wrapper.framework; name = UIKit.framework; path = System/Library/Frameworks/UIKit.framework; sourceTree = SDKROOT; };
		D221A08F169C9E5E00537ABF /* Foundation.framework */ = {isa = PBXFileReference; lastKnownFileType = wrapper.framework; name = Foundation.framework; path = System/Library/Frameworks/Foundation.framework; sourceTree = SDKROOT; };
		D221A091169C9E5E00537ABF /* CoreGraphics.framework */ = {isa = PBXFileReference; lastKnownFileType = wrapper.framework; name = CoreGraphics.framework; path = System/Library/Frameworks/CoreGraphics.framework; sourceTree = SDKROOT; };
		D221A095169C9E5E00537ABF /* Signal-Info.plist */ = {isa = PBXFileReference; lastKnownFileType = text.plist.xml; path = "Signal-Info.plist"; sourceTree = "<group>"; };
		D221A099169C9E5E00537ABF /* main.m */ = {isa = PBXFileReference; lastKnownFileType = sourcecode.c.objc; path = main.m; sourceTree = "<group>"; };
		D221A09B169C9E5E00537ABF /* Signal-Prefix.pch */ = {isa = PBXFileReference; lastKnownFileType = sourcecode.c.h; path = "Signal-Prefix.pch"; sourceTree = "<group>"; };
		D221A0AA169C9E5F00537ABF /* SignalTests.xctest */ = {isa = PBXFileReference; explicitFileType = wrapper.cfbundle; includeInIndex = 0; path = SignalTests.xctest; sourceTree = BUILT_PRODUCTS_DIR; };
		D221A0E7169DFFC500537ABF /* AVFoundation.framework */ = {isa = PBXFileReference; lastKnownFileType = wrapper.framework; name = AVFoundation.framework; path = ../../../../../../System/Library/Frameworks/AVFoundation.framework; sourceTree = "<group>"; };
		D24B5BD4169F568C00681372 /* AudioToolbox.framework */ = {isa = PBXFileReference; lastKnownFileType = wrapper.framework; name = AudioToolbox.framework; path = ../../../../../../System/Library/Frameworks/AudioToolbox.framework; sourceTree = "<group>"; };
		D2AEACDB16C426DA00C364C0 /* CFNetwork.framework */ = {isa = PBXFileReference; lastKnownFileType = wrapper.framework; name = CFNetwork.framework; path = System/Library/Frameworks/CFNetwork.framework; sourceTree = SDKROOT; };
		DE2DD605305BC6EFAD731723 /* Pods-Signal.debug.xcconfig */ = {isa = PBXFileReference; includeInIndex = 1; lastKnownFileType = text.xcconfig; name = "Pods-Signal.debug.xcconfig"; path = "Pods/Target Support Files/Pods-Signal/Pods-Signal.debug.xcconfig"; sourceTree = "<group>"; };
		DF728B4B438716EAF95CEC18 /* Pods-Signal.app store release.xcconfig */ = {isa = PBXFileReference; includeInIndex = 1; lastKnownFileType = text.xcconfig; name = "Pods-Signal.app store release.xcconfig"; path = "Pods/Target Support Files/Pods-Signal/Pods-Signal.app store release.xcconfig"; sourceTree = "<group>"; };
		E1A0AD8B16E13FDD0071E604 /* CoreFoundation.framework */ = {isa = PBXFileReference; lastKnownFileType = wrapper.framework; name = CoreFoundation.framework; path = System/Library/Frameworks/CoreFoundation.framework; sourceTree = SDKROOT; };
		E85DB184824BA9DC302EC8B3 /* Pods-SignalTests.app store release.xcconfig */ = {isa = PBXFileReference; includeInIndex = 1; lastKnownFileType = text.xcconfig; name = "Pods-SignalTests.app store release.xcconfig"; path = "Pods/Target Support Files/Pods-SignalTests/Pods-SignalTests.app store release.xcconfig"; sourceTree = "<group>"; };
		EF764C331DB67CC5000D9A87 /* UIViewController+Permissions.h */ = {isa = PBXFileReference; fileEncoding = 4; lastKnownFileType = sourcecode.c.h; name = "UIViewController+Permissions.h"; path = "util/UIViewController+Permissions.h"; sourceTree = "<group>"; };
		EF764C341DB67CC5000D9A87 /* UIViewController+Permissions.m */ = {isa = PBXFileReference; fileEncoding = 4; lastKnownFileType = sourcecode.c.objc; name = "UIViewController+Permissions.m"; path = "util/UIViewController+Permissions.m"; sourceTree = "<group>"; };
		FC3BD9871A30A790005B96BB /* Social.framework */ = {isa = PBXFileReference; lastKnownFileType = wrapper.framework; name = Social.framework; path = System/Library/Frameworks/Social.framework; sourceTree = SDKROOT; };
		FC5CDF371A3393DD00B47253 /* error_white@2x.png */ = {isa = PBXFileReference; lastKnownFileType = image.png; path = "error_white@2x.png"; sourceTree = "<group>"; };
		FC5CDF381A3393DD00B47253 /* warning_white@2x.png */ = {isa = PBXFileReference; lastKnownFileType = image.png; path = "warning_white@2x.png"; sourceTree = "<group>"; };
		FC91203F1A39EFB70074545C /* qr@2x.png */ = {isa = PBXFileReference; lastKnownFileType = image.png; path = "qr@2x.png"; sourceTree = "<group>"; };
		FCB11D8B1A129A76002F93FB /* CoreMedia.framework */ = {isa = PBXFileReference; lastKnownFileType = wrapper.framework; name = CoreMedia.framework; path = System/Library/Frameworks/CoreMedia.framework; sourceTree = SDKROOT; };
/* End PBXFileReference section */

/* Begin PBXFrameworksBuildPhase section */
		453518651FC635DD00210559 /* Frameworks */ = {
			isa = PBXFrameworksBuildPhase;
			buildActionMask = 2147483647;
			files = (
				453518A21FC63E2900210559 /* SignalMessaging.framework in Frameworks */,
				2AE2882E4C2B96BFFF9EE27C /* Pods_SignalShareExtension.framework in Frameworks */,
			);
			runOnlyForDeploymentPostprocessing = 0;
		};
		4535188E1FC63DBF00210559 /* Frameworks */ = {
			isa = PBXFrameworksBuildPhase;
			buildActionMask = 2147483647;
			files = (
				4AC4EA13C8A444455DAB351F /* Pods_SignalMessaging.framework in Frameworks */,
			);
			runOnlyForDeploymentPostprocessing = 0;
		};
		D221A086169C9E5E00537ABF /* Frameworks */ = {
			isa = PBXFrameworksBuildPhase;
			buildActionMask = 2147483647;
			files = (
				4CC1ECF9211A47CE00CC13BE /* StoreKit.framework in Frameworks */,
				455A16DD1F1FEA0000F86704 /* Metal.framework in Frameworks */,
				455A16DE1F1FEA0000F86704 /* MetalKit.framework in Frameworks */,
				45847E871E4283C30080EAB3 /* Intents.framework in Frameworks */,
				4509E79A1DD653700025A59F /* WebRTC.framework in Frameworks */,
				4520D8D51D417D8E00123472 /* Photos.framework in Frameworks */,
				4C9CA25D217E676900607C63 /* ZXingObjC.framework in Frameworks */,
				B6B226971BE4B7D200860F4D /* ContactsUI.framework in Frameworks */,
				45BD60821DE9547E00A8F436 /* Contacts.framework in Frameworks */,
				B6FE7EB71ADD62FA00A6D22F /* PushKit.framework in Frameworks */,
				FC3BD9881A30A790005B96BB /* Social.framework in Frameworks */,
				FCB11D8C1A129A76002F93FB /* CoreMedia.framework in Frameworks */,
				70377AAB1918450100CAF501 /* MobileCoreServices.framework in Frameworks */,
				B9EB5ABD1884C002007CBB57 /* MessageUI.framework in Frameworks */,
				453518991FC63DBF00210559 /* SignalMessaging.framework in Frameworks */,
				3496956021A2FC8100DCFE74 /* CloudKit.framework in Frameworks */,
				76C87F19181EFCE600C4ACAB /* MediaPlayer.framework in Frameworks */,
				768A1A2B17FC9CD300E00ED8 /* libz.dylib in Frameworks */,
				A11CD70D17FA230600A2D1B1 /* QuartzCore.framework in Frameworks */,
				A163E8AB16F3F6AA0094D68B /* Security.framework in Frameworks */,
				A1C32D5117A06544000A904E /* AddressBook.framework in Frameworks */,
				A1C32D5017A06538000A904E /* AddressBookUI.framework in Frameworks */,
				D2AEACDC16C426DA00C364C0 /* CFNetwork.framework in Frameworks */,
				D2179CFE16BB0B480006F3AB /* SystemConfiguration.framework in Frameworks */,
				D2179CFC16BB0B3A0006F3AB /* CoreTelephony.framework in Frameworks */,
				D221A08E169C9E5E00537ABF /* UIKit.framework in Frameworks */,
				D221A090169C9E5E00537ABF /* Foundation.framework in Frameworks */,
				D221A0E8169DFFC500537ABF /* AVFoundation.framework in Frameworks */,
				D24B5BD5169F568C00681372 /* AudioToolbox.framework in Frameworks */,
				BFF3FB9730634F37D25903F4 /* Pods_Signal.framework in Frameworks */,
			);
			runOnlyForDeploymentPostprocessing = 0;
		};
		D221A0A6169C9E5F00537ABF /* Frameworks */ = {
			isa = PBXFrameworksBuildPhase;
			buildActionMask = 2147483647;
			files = (
				B60EDE041A05A01700D73516 /* AudioToolbox.framework in Frameworks */,
				B69CD25119773E79005CE69A /* XCTest.framework in Frameworks */,
				E1368CBE18A1C36B00109378 /* MessageUI.framework in Frameworks */,
				A10FDF79184FB4BB007FF963 /* MediaPlayer.framework in Frameworks */,
				A1A018531805C60D00A052A6 /* CoreGraphics.framework in Frameworks */,
				A1A018521805C5E800A052A6 /* QuartzCore.framework in Frameworks */,
				A123C14916F902EE000AE905 /* Security.framework in Frameworks */,
				A194D3BA17A08CD5004BD3A9 /* AddressBookUI.framework in Frameworks */,
				A194D3B917A08CD1004BD3A9 /* AddressBook.framework in Frameworks */,
				D202868416DBE108009068E9 /* AVFoundation.framework in Frameworks */,
				D202868316DBE0FC009068E9 /* CoreTelephony.framework in Frameworks */,
				D202868216DBE0F4009068E9 /* SystemConfiguration.framework in Frameworks */,
				D202868116DBE0E7009068E9 /* CFNetwork.framework in Frameworks */,
				D221A0AD169C9E5F00537ABF /* UIKit.framework in Frameworks */,
				D221A0AE169C9E5F00537ABF /* Foundation.framework in Frameworks */,
				CC875800737563D6891B741D /* Pods_SignalTests.framework in Frameworks */,
			);
			runOnlyForDeploymentPostprocessing = 0;
		};
/* End PBXFrameworksBuildPhase section */

/* Begin PBXGroup section */
		34074F54203D0722004596AE /* Sounds */ = {
			isa = PBXGroup;
			children = (
				45A2F004204473A3002E978A /* NewMessage.aifc */,
				34661FB720C1C0D60056EDD6 /* message_sent.aiff */,
				34CF0783203E6B77005C4D61 /* busy_tone_ansi.caf */,
				34CF0786203E6B78005C4D61 /* end_call_tone_cept.caf */,
				34074FC5203E5435004596AE /* messageReceivedSounds */,
				34CF0784203E6B77005C4D61 /* ringback_tone_ansi.caf */,
				34C3C78B20409F320000134C /* ringtoneSounds */,
				34C3C78E2040A4F70000134C /* sonarping.mp3 */,
			);
			path = Sounds;
			sourceTree = "<group>";
		};
		34074FC5203E5435004596AE /* messageReceivedSounds */ = {
			isa = PBXGroup;
			children = (
				45B74A5B2044AAB300CD42F8 /* aurora-quiet.aifc */,
				45B74A6F2044AAB500CD42F8 /* aurora.aifc */,
				45B74A5F2044AAB400CD42F8 /* bamboo-quiet.aifc */,
				45B74A6C2044AAB500CD42F8 /* bamboo.aifc */,
				45B74A682044AAB500CD42F8 /* chord-quiet.aifc */,
				45B74A622044AAB400CD42F8 /* chord.aifc */,
				45B74A702044AAB500CD42F8 /* circles-quiet.aifc */,
				45B74A6A2044AAB500CD42F8 /* circles.aifc */,
				4503F1BB20470A5B00CEE724 /* classic-quiet.aifc */,
				4503F1BC20470A5B00CEE724 /* classic.aifc */,
				45B74A6E2044AAB500CD42F8 /* complete-quiet.aifc */,
				45B74A652044AAB400CD42F8 /* complete.aifc */,
				45B74A632044AAB400CD42F8 /* hello-quiet.aifc */,
				45B74A5E2044AAB400CD42F8 /* hello.aifc */,
				45B74A732044AAB600CD42F8 /* input-quiet.aifc */,
				45B74A602044AAB400CD42F8 /* input.aifc */,
				45B74A5D2044AAB400CD42F8 /* keys-quiet.aifc */,
				45B74A612044AAB400CD42F8 /* keys.aifc */,
				45B74A662044AAB400CD42F8 /* note-quiet.aifc */,
				45B74A6D2044AAB500CD42F8 /* note.aifc */,
				45B74A642044AAB400CD42F8 /* popcorn-quiet.aifc */,
				45B74A6B2044AAB500CD42F8 /* popcorn.aifc */,
				45B74A672044AAB500CD42F8 /* pulse-quiet.aifc */,
				45B74A692044AAB500CD42F8 /* pulse.aifc */,
				45B74A5C2044AAB300CD42F8 /* synth-quiet.aifc */,
				45B74A722044AAB600CD42F8 /* synth.aifc */,
			);
			name = messageReceivedSounds;
			path = Signal/AudioFiles/messageReceivedSounds;
			sourceTree = SOURCE_ROOT;
		};
		340872C22239563500CB25B0 /* AttachmentApproval */ = {
			isa = PBXGroup;
			children = (
				340872C32239563500CB25B0 /* ApprovalRailCellView.swift */,
				340872CD2239596000CB25B0 /* AttachmentApprovalInputAccessoryView.swift */,
				340872C52239563500CB25B0 /* AttachmentApprovalViewController.swift */,
				340872D522397E6800CB25B0 /* AttachmentCaptionToolbar.swift */,
				340872D722397F4500CB25B0 /* AttachmentCaptionViewController.swift */,
				340872C42239563500CB25B0 /* AttachmentItemCollection.swift */,
				340872C62239563500CB25B0 /* AttachmentPrepViewController.swift */,
				340872CF2239787F00CB25B0 /* AttachmentTextToolbar.swift */,
				340872D922397FEB00CB25B0 /* AttachmentTextView.swift */,
			);
			path = AttachmentApproval;
			sourceTree = "<group>";
		};
		340FC875204DAC8C007AEB0F /* Registration */ = {
			isa = PBXGroup;
			children = (
				3441FD9E21A3604F00BB9542 /* BackupRestoreViewController.swift */,
				349ED98F221B0194008045B0 /* Onboarding2FAViewController.swift */,
				3448E1612213585C004B052E /* OnboardingBaseViewController.swift */,
				3448E1652215B313004B052E /* OnboardingCaptchaViewController.swift */,
				3448E15D221333F5004B052E /* OnboardingController.swift */,
				3448E15B22133274004B052E /* OnboardingPermissionsViewController.swift */,
				34A4C61F22175C5C0042EF2E /* OnboardingProfileViewController.swift */,
				3448E15F22134C88004B052E /* OnboardingSplashViewController.swift */,
				34A4C61D221613D00042EF2E /* OnboardingVerificationViewController.swift */,
				346E9D5321B040B600562252 /* RegistrationController.swift */,
			);
			path = Registration;
			sourceTree = "<group>";
		};
		340FC87A204DAC8C007AEB0F /* AppSettings */ = {
			isa = PBXGroup;
			children = (
				340FC884204DAC8C007AEB0F /* AboutTableViewController.h */,
				340FC893204DAC8C007AEB0F /* AboutTableViewController.m */,
				340FC892204DAC8C007AEB0F /* AddToBlockListViewController.h */,
				340FC886204DAC8C007AEB0F /* AddToBlockListViewController.m */,
				340FC881204DAC8C007AEB0F /* AdvancedSettingsTableViewController.h */,
				340FC88C204DAC8C007AEB0F /* AdvancedSettingsTableViewController.m */,
				340FC880204DAC8C007AEB0F /* AppSettingsViewController.h */,
				340FC88D204DAC8C007AEB0F /* AppSettingsViewController.m */,
				340FC890204DAC8C007AEB0F /* BlockListViewController.h */,
				340FC887204DAC8C007AEB0F /* BlockListViewController.m */,
				340FC889204DAC8C007AEB0F /* DomainFrontingCountryViewController.h */,
				340FC87D204DAC8C007AEB0F /* DomainFrontingCountryViewController.m */,
				340FC88B204DAC8C007AEB0F /* NotificationSettingsOptionsViewController.h */,
				340FC87B204DAC8C007AEB0F /* NotificationSettingsOptionsViewController.m */,
				340FC88A204DAC8C007AEB0F /* NotificationSettingsViewController.h */,
				340FC87C204DAC8C007AEB0F /* NotificationSettingsViewController.m */,
				340FC87F204DAC8C007AEB0F /* OWSBackupSettingsViewController.h */,
				340FC88E204DAC8C007AEB0F /* OWSBackupSettingsViewController.m */,
				340FC891204DAC8C007AEB0F /* OWSLinkDeviceViewController.h */,
				340FC885204DAC8C007AEB0F /* OWSLinkDeviceViewController.m */,
				340FC895204DAC8C007AEB0F /* OWSLinkedDevicesTableViewController.h */,
				340FC882204DAC8C007AEB0F /* OWSLinkedDevicesTableViewController.m */,
				340FC888204DAC8C007AEB0F /* OWSQRCodeScanningViewController.h */,
				340FC896204DAC8C007AEB0F /* OWSQRCodeScanningViewController.m */,
				340FC894204DAC8C007AEB0F /* OWSSoundSettingsViewController.h */,
				340FC883204DAC8C007AEB0F /* OWSSoundSettingsViewController.m */,
				340FC88F204DAC8C007AEB0F /* PrivacySettingsTableViewController.h */,
				340FC87E204DAC8C007AEB0F /* PrivacySettingsTableViewController.m */,
			);
			path = AppSettings;
			sourceTree = "<group>";
		};
		340FC897204DAC8D007AEB0F /* ThreadSettings */ = {
			isa = PBXGroup;
			children = (
				340FC8A4204DAC8D007AEB0F /* AddToGroupViewController.h */,
				340FC89B204DAC8D007AEB0F /* AddToGroupViewController.m */,
				340FC89D204DAC8D007AEB0F /* FingerprintViewController.h */,
				340FC8A2204DAC8D007AEB0F /* FingerprintViewController.m */,
				340FC8A5204DAC8D007AEB0F /* FingerprintViewScanController.h */,
				340FC89F204DAC8D007AEB0F /* FingerprintViewScanController.m */,
				340FC898204DAC8D007AEB0F /* OWSAddToContactViewController.h */,
				340FC8A1204DAC8D007AEB0F /* OWSAddToContactViewController.m */,
				340FC8A0204DAC8D007AEB0F /* OWSConversationSettingsViewController.h */,
				340FC89A204DAC8D007AEB0F /* OWSConversationSettingsViewController.m */,
				340FC899204DAC8D007AEB0F /* OWSConversationSettingsViewDelegate.h */,
				340FC89E204DAC8D007AEB0F /* ShowGroupMembersViewController.h */,
				340FC8A6204DAC8D007AEB0F /* ShowGroupMembersViewController.m */,
				340FC8A3204DAC8D007AEB0F /* UpdateGroupViewController.h */,
				340FC89C204DAC8D007AEB0F /* UpdateGroupViewController.m */,
			);
			path = ThreadSettings;
			sourceTree = "<group>";
		};
		34330A581E7875FB00DF2FB9 /* Fonts */ = {
			isa = PBXGroup;
			children = (
				34330A5B1E787A9800DF2FB9 /* dripicons-v2.ttf */,
				34330A5D1E787BD800DF2FB9 /* ElegantIcons.ttf */,
				34330A591E7875FB00DF2FB9 /* fontawesome-webfont.ttf */,
				B8BB82BA2394D47000BA5194 /* Loki */,
			);
			path = Fonts;
			sourceTree = "<group>";
		};
		34386A4C207D0C01009F5D9C /* HomeView */ = {
			isa = PBXGroup;
			children = (
				34386A4E207D0C01009F5D9C /* HomeViewCell.h */,
				34386A50207D0C01009F5D9C /* HomeViewCell.m */,
				34386A4F207D0C01009F5D9C /* HomeViewController.h */,
				34386A4D207D0C01009F5D9C /* HomeViewController.m */,
				4C20B2B820CA10DE001BAC90 /* ConversationSearchViewController.swift */,
				4C11AA4F20FD59C700351FBD /* MessageStatusView.swift */,
			);
			path = HomeView;
			sourceTree = "<group>";
		};
		34480B2F1FD0921000BC14EF /* utils */ = {
			isa = PBXGroup;
			children = (
				34480B341FD0929200BC14EF /* ShareAppExtensionContext.h */,
				34480B351FD0929200BC14EF /* ShareAppExtensionContext.m */,
			);
			path = utils;
			sourceTree = "<group>";
		};
		34480B471FD0A60200BC14EF /* utils */ = {
			isa = PBXGroup;
			children = (
				349ED991221EE80D008045B0 /* AppPreferences.swift */,
				452EC6E0205FF5DC000E787C /* Bench.swift */,
				4C948FF62146EB4800349F0D /* BlockListCache.swift */,
				343D3D991E9283F100165CA4 /* BlockListUIUtils.h */,
				343D3D9A1E9283F100165CA4 /* BlockListUIUtils.m */,
				3466087120E550F300AFFE73 /* ConversationStyle.swift */,
				34480B4D1FD0A7A300BC14EF /* DebugLogger.h */,
				34480B4E1FD0A7A300BC14EF /* DebugLogger.m */,
				348F2EAD1F0D21BC00D4ECE0 /* DeviceSleepManager.swift */,
				344F248C2007CCD600CFB4F4 /* DisplayableText.swift */,
				451777C71FD61554001225FF /* FullTextSearcher.swift */,
				346129AC1FD1F34E00532771 /* ImageCache.swift */,
				34BEDB1421C80BC9007B0EAE /* OWSAnyTouchGestureRecognizer.h */,
				34BEDB1521C80BCA007B0EAE /* OWSAnyTouchGestureRecognizer.m */,
				34C3C7902040B0DC0000134C /* OWSAudioPlayer.h */,
				34C3C7912040B0DC0000134C /* OWSAudioPlayer.m */,
				45666EC41D99483D008FE134 /* OWSAvatarBuilder.h */,
				45666EC51D99483D008FE134 /* OWSAvatarBuilder.m */,
				45855F351D9498A40084F340 /* OWSContactAvatarBuilder.h */,
				45855F361D9498A40084F340 /* OWSContactAvatarBuilder.m */,
				346129A81FD1F0DF00532771 /* OWSFormat.h */,
				346129AA1FD1F0EE00532771 /* OWSFormat.m */,
				45666EC71D994C0D008FE134 /* OWSGroupAvatarBuilder.h */,
				45666EC81D994C0D008FE134 /* OWSGroupAvatarBuilder.m */,
				346129371FD1B47200532771 /* OWSPreferences.h */,
				346129381FD1B47200532771 /* OWSPreferences.m */,
				34641E172088D7E900E2EDE5 /* OWSScreenLock.swift */,
				34480B4F1FD0A7A300BC14EF /* OWSScrubbingLogFormatter.h */,
				34480B511FD0A7A400BC14EF /* OWSScrubbingLogFormatter.m */,
				34B6D27220F664C800765BE2 /* OWSUnreadIndicator.h */,
				34B6D27320F664C800765BE2 /* OWSUnreadIndicator.m */,
				34641E1120878FB000E2EDE5 /* OWSWindowManager.h */,
				34641E1020878FAF00E2EDE5 /* OWSWindowManager.m */,
				4CB93DC12180FF07004B9764 /* ProximityMonitoringManager.swift */,
				45360B8C1F9521F800FA666C /* Searcher.swift */,
				346129BD1FD2068600532771 /* ThreadUtil.h */,
				346129BE1FD2068600532771 /* ThreadUtil.m */,
				340872BE22393CF900CB25B0 /* UIGestureRecognizer+OWS.swift */,
				4C858A51212DC5E1001B45D3 /* UIImage+OWS.swift */,
				B97940251832BD2400BD66CB /* UIUtil.h */,
				B97940261832BD2400BD66CB /* UIUtil.m */,
				45F170D51E315310003FC1F2 /* Weak.swift */,
			);
			path = utils;
			sourceTree = "<group>";
		};
		34480B5C1FD0A98800BC14EF /* categories */ = {
			isa = PBXGroup;
			children = (
				4551DB59205C562300C8AE75 /* Collection+OWS.swift */,
				346129C51FD2072D00532771 /* NSAttributedString+OWS.h */,
				346129C11FD2072D00532771 /* NSAttributedString+OWS.m */,
				34480B5D1FD0A98800BC14EF /* UIColor+OWS.h */,
				34480B5E1FD0A98800BC14EF /* UIColor+OWS.m */,
				45BB93371E688E14001E3939 /* UIDevice+featureSupport.swift */,
				34480B661FD0AA9400BC14EF /* UIFont+OWS.h */,
				34480B651FD0AA9400BC14EF /* UIFont+OWS.m */,
				34480B5F1FD0A98800BC14EF /* UIView+OWS.h */,
				34480B601FD0A98800BC14EF /* UIView+OWS.m */,
				34FDB29121FF986600A01202 /* UIView+OWS.swift */,
				346129D41FD20ADC00532771 /* UIViewController+OWS.h */,
				346129D31FD20ADB00532771 /* UIViewController+OWS.m */,
			);
			path = categories;
			sourceTree = "<group>";
		};
		3448BFC01EDF0EA7005B2D69 /* ConversationView */ = {
			isa = PBXGroup;
			children = (
				34D1F0951F867BFC0066283D /* Cells */,
				34D1F0B21F86D31D0066283D /* ConversationCollectionView.h */,
				34D1F0B31F86D31D0066283D /* ConversationCollectionView.m */,
				45DDA6232090CEB500DE97F8 /* ConversationHeaderView.swift */,
				34D1F0671F8678AA0066283D /* ConversationInputTextView.h */,
				34D1F0681F8678AA0066283D /* ConversationInputTextView.m */,
				34D1F0691F8678AA0066283D /* ConversationInputToolbar.h */,
				34D1F06A1F8678AA0066283D /* ConversationInputToolbar.m */,
				34ABC0E321DD20C500ED9469 /* ConversationMessageMapping.swift */,
				343A65971FC4CFE7000477A1 /* ConversationScrollButton.h */,
				343A65961FC4CFE6000477A1 /* ConversationScrollButton.m */,
				34D1F06D1F8678AA0066283D /* ConversationViewController.h */,
				34D1F06E1F8678AA0066283D /* ConversationViewController.m */,
				34D1F06F1F8678AA0066283D /* ConversationViewItem.h */,
				34D1F0701F8678AA0066283D /* ConversationViewItem.m */,
				34D1F0711F8678AA0066283D /* ConversationViewLayout.h */,
				34D1F0721F8678AA0066283D /* ConversationViewLayout.m */,
				341341ED2187467900192D59 /* ConversationViewModel.h */,
				341341EE2187467900192D59 /* ConversationViewModel.m */,
				34B6A904218B4C90007C4606 /* TypingIndicatorInteraction.swift */,
			);
			path = ConversationView;
			sourceTree = "<group>";
		};
		3461293F1FD1D74B00532771 /* environment */ = {
			isa = PBXGroup;
			children = (
				347850661FD9B789007B8332 /* AppSetup.h */,
				347850651FD9B789007B8332 /* AppSetup.m */,
				346129401FD1D74B00532771 /* Environment.h */,
				346129411FD1D74B00532771 /* Environment.m */,
				346129921FD1E30000532771 /* migrations */,
				347850671FD9B78A007B8332 /* NoopCallMessageHandler.swift */,
				45F170AB1E2F0351003FC1F2 /* OWSAudioSession.swift */,
				34074F60203D0CBE004596AE /* OWSSounds.h */,
				34074F5F203D0CBD004596AE /* OWSSounds.m */,
				346129581FD1D74B00532771 /* SignalKeyingStorage.h */,
				346129591FD1D74B00532771 /* SignalKeyingStorage.m */,
				346129E01FD5C0BE00532771 /* VersionMigrations.h */,
				346129E11FD5C0BE00532771 /* VersionMigrations.m */,
			);
			path = environment;
			sourceTree = "<group>";
		};
		346129921FD1E30000532771 /* migrations */ = {
			isa = PBXGroup;
			children = (
				346129ED1FD5F31300532771 /* OWS100RemoveTSRecipientsMigration.h */,
				346129EB1FD5F31300532771 /* OWS100RemoveTSRecipientsMigration.m */,
				346129EF1FD5F31400532771 /* OWS101ExistingUsersBlockOnIdentityChange.h */,
				346129EE1FD5F31300532771 /* OWS101ExistingUsersBlockOnIdentityChange.m */,
				346129F01FD5F31400532771 /* OWS102MoveLoggingPreferenceToUserDefaults.h */,
				346129E81FD5F31200532771 /* OWS102MoveLoggingPreferenceToUserDefaults.m */,
				346129E91FD5F31300532771 /* OWS103EnableVideoCalling.h */,
				346129F21FD5F31400532771 /* OWS103EnableVideoCalling.m */,
				346129F41FD5F31400532771 /* OWS104CreateRecipientIdentities.h */,
				346129EC1FD5F31300532771 /* OWS104CreateRecipientIdentities.m */,
				346129F31FD5F31400532771 /* OWS105AttachmentFilePaths.h */,
				346129EA1FD5F31300532771 /* OWS105AttachmentFilePaths.m */,
				346129F11FD5F31400532771 /* OWS106EnsureProfileComplete.swift */,
				4503F1C2204711D200CEE724 /* OWS107LegacySounds.h */,
				4503F1C1204711D200CEE724 /* OWS107LegacySounds.m */,
				4598198C204E2F28009414F2 /* OWS108CallLoggingPreference.h */,
				4598198D204E2F28009414F2 /* OWS108CallLoggingPreference.m */,
				34D5872E208E2C4100D2255A /* OWS109OutgoingMessageState.h */,
				34D5872D208E2C4100D2255A /* OWS109OutgoingMessageState.m */,
				4CBBCA6221714B4500EEB37D /* OWS110SortIdMigration.swift */,
				349EA07B2162AEA700F7B17F /* OWS111UDAttributesMigration.swift */,
				34B6A908218B8824007C4606 /* OWS112TypingIndicatorsMigration.swift */,
				4C7537882193779700DF5E37 /* OWS113MultiAttachmentMediaMessages.swift */,
				34BEDB0A21C2FA3D007B0EAE /* OWS114RemoveDynamicInteractions.swift */,
				346129931FD1E30000532771 /* OWSDatabaseMigration.h */,
				346129941FD1E30000532771 /* OWSDatabaseMigration.m */,
				346129E51FD5C0C600532771 /* OWSDatabaseMigrationRunner.h */,
				346129E41FD5C0C600532771 /* OWSDatabaseMigrationRunner.m */,
				34ABB2C32090C59700C727A6 /* OWSResaveCollectionDBMigration.h */,
				34ABB2C22090C59600C727A6 /* OWSResaveCollectionDBMigration.m */,
			);
			path = migrations;
			sourceTree = "<group>";
		};
		346129A11FD1F09100532771 /* contacts */ = {
			isa = PBXGroup;
			children = (
				346129A21FD1F09100532771 /* OWSContactsManager.h */,
				346129A31FD1F09100532771 /* OWSContactsManager.m */,
				34612A041FD7238500532771 /* OWSSyncManager.h */,
				34612A051FD7238500532771 /* OWSSyncManager.m */,
				346129AE1FD1F5D900532771 /* SystemContactsFetcher.swift */,
			);
			path = contacts;
			sourceTree = "<group>";
		};
		346129B01FD1F7E800532771 /* profiles */ = {
			isa = PBXGroup;
			children = (
				346129B11FD1F7E800532771 /* OWSProfileManager.h */,
				346129B21FD1F7E800532771 /* OWSProfileManager.m */,
				347850701FDAEB16007B8332 /* OWSUserProfile.h */,
				3478506F1FDAEB16007B8332 /* OWSUserProfile.m */,
				346129B31FD1F7E800532771 /* ProfileFetcherJob.swift */,
			);
			path = profiles;
			sourceTree = "<group>";
		};
		346129CE1FD207F200532771 /* Views */ = {
			isa = PBXGroup;
			children = (
				34AC0A0C211B39EA00997B47 /* AvatarImageView.swift */,
				34AC0A07211B39E900997B47 /* CommonStrings.swift */,
				34AC0A0A211B39EA00997B47 /* ContactCellView.h */,
				34AC0A01211B39E700997B47 /* ContactCellView.m */,
				34AC09FB211B39E700997B47 /* ContactsViewHelper.h */,
				34AC0A02211B39E700997B47 /* ContactsViewHelper.m */,
				34AC09FC211B39E700997B47 /* ContactTableViewCell.h */,
				34AC09FF211B39E700997B47 /* ContactTableViewCell.m */,
				4523149F1F7E9E18003A428C /* DirectionalPanGestureRecognizer.swift */,
				34AC0A00211B39E700997B47 /* DisappearingTimerConfigurationView.swift */,
				4CA46F49219C78050038ABDE /* GalleryRailView.swift */,
				34AC0A08211B39E900997B47 /* GradientView.swift */,
				34BEDB0C21C405B0007B0EAE /* ImageEditor */,
				34AC0A06211B39E900997B47 /* OWSAlerts.swift */,
				4C618198219DF03A009BD6B5 /* OWSButton.swift */,
				34AC0A09211B39E900997B47 /* OWSFlatButton.swift */,
				34AC09FE211B39E700997B47 /* OWSLayerView.swift */,
				34AC0A03211B39E800997B47 /* OWSNavigationBar.swift */,
				342950872124CB0A0000B063 /* OWSSearchBar.h */,
				342950862124CB0A0000B063 /* OWSSearchBar.m */,
				342950812124C9750000B063 /* OWSTextField.h */,
				3429507E2124C9740000B063 /* OWSTextField.m */,
				342950802124C9740000B063 /* OWSTextView.h */,
				3429507F2124C9740000B063 /* OWSTextView.m */,
				34AC0A05211B39E900997B47 /* TappableStackView.swift */,
				34AC09FD211B39E700997B47 /* TappableView.swift */,
				34AC0A0D211B39EA00997B47 /* ThreadViewHelper.h */,
				34AC0A0B211B39EA00997B47 /* ThreadViewHelper.m */,
				4CA5F792211E1F06008C2708 /* Toast.swift */,
				346E35BD224283B000E55D5F /* UIAlertController+OWS.swift */,
				34AC0A04211B39E800997B47 /* VideoPlayerView.swift */,
			);
			path = Views;
			sourceTree = "<group>";
		};
		3469419C215D2EE400B5BFAD /* appearance */ = {
			isa = PBXGroup;
			children = (
				346941A0215D2EE400B5BFAD /* OWSConversationColor.h */,
				3469419E215D2EE400B5BFAD /* OWSConversationColor.m */,
				3469419D215D2EE400B5BFAD /* Theme.h */,
				3469419F215D2EE400B5BFAD /* Theme.m */,
			);
			path = appearance;
			sourceTree = "<group>";
		};
		34843B29214FE295004DED45 /* mocks */ = {
			isa = PBXGroup;
			children = (
				34843B2B214FE295004DED45 /* MockEnvironment.h */,
				34843B2A214FE295004DED45 /* MockEnvironment.m */,
			);
			path = mocks;
			sourceTree = "<group>";
		};
		34969558219B605E00DCFE74 /* Photos */ = {
			isa = PBXGroup;
			children = (
				4C4AE69F224AF21900D4AF6F /* SendMediaNavigationController.swift */,
				34969559219B605E00DCFE74 /* ImagePickerController.swift */,
				3496955A219B605E00DCFE74 /* PhotoCollectionPickerController.swift */,
				3496955B219B605E00DCFE74 /* PhotoLibrary.swift */,
				4CA485BA2232339F004B9E7D /* PhotoCaptureViewController.swift */,
				4C21D5D7223AC60F00EF8A77 /* PhotoCapture.swift */,
			);
			path = Photos;
			sourceTree = "<group>";
		};
		3496956121A301A100DCFE74 /* Backup */ = {
			isa = PBXGroup;
			children = (
				3496956421A301A100DCFE74 /* OWSBackup.h */,
				3496956921A301A100DCFE74 /* OWSBackup.m */,
				3496956B21A301A100DCFE74 /* OWSBackupAPI.swift */,
				3496956821A301A100DCFE74 /* OWSBackupExportJob.h */,
				3496956221A301A100DCFE74 /* OWSBackupExportJob.m */,
				3496956C21A301A100DCFE74 /* OWSBackupImportJob.h */,
				3496956621A301A100DCFE74 /* OWSBackupImportJob.m */,
				3496956D21A301A100DCFE74 /* OWSBackupIO.h */,
				3496956521A301A100DCFE74 /* OWSBackupIO.m */,
				3496956721A301A100DCFE74 /* OWSBackupJob.h */,
				3496956A21A301A100DCFE74 /* OWSBackupJob.m */,
				3496956321A301A100DCFE74 /* OWSBackupLazyRestore.swift */,
			);
			path = Backup;
			sourceTree = "<group>";
		};
		34B3F8331E8DF1700035BE1A /* ViewControllers */ = {
			isa = PBXGroup;
			children = (
				4CFD151B22415A6C00F2450F /* Call */,
				452B998F20A34B6B006F2F9E /* AddContactShareToExistingContactViewController.swift */,
				340FC87A204DAC8C007AEB0F /* AppSettings */,
				34D5CCA71EAE3D30005515DB /* AvatarViewHelper.h */,
				34D5CCA81EAE3D30005515DB /* AvatarViewHelper.m */,
				4C13C9F520E57BA30089A98B /* ColorPickerViewController.swift */,
				348BB25C20A0C5530047AEC2 /* ContactShareViewHelper.swift */,
				34B3F83E1E8DF1700035BE1A /* ContactsPicker.swift */,
				34E88D252098C5AE00A608F4 /* ContactViewController.swift */,
				3448BFC01EDF0EA7005B2D69 /* ConversationView */,
				346B66301F4E29B200E5122F /* CropScaleImageViewController.swift */,
				34D8C0221ED3673300188D7C /* DebugUI */,
				34B3F8441E8DF1700035BE1A /* ExperienceUpgradesPageViewController.swift */,
				34BECE2C1F7ABCE000D7438D /* GifPicker */,
				34386A4C207D0C01009F5D9C /* HomeView */,
				34B3F84C1E8DF1700035BE1A /* InviteFlow.swift */,
				4542DF53208D40AC007B4E76 /* LoadingViewController.swift */,
				3496744E2076ACCE00080B5F /* LongTextViewController.swift */,
				45B9EE9A200E91FB005D2F2D /* MediaDetailViewController.h */,
				45B9EE9B200E91FB005D2F2D /* MediaDetailViewController.m */,
				452EC6DE205E9E30000E787C /* MediaGalleryViewController.swift */,
				45F32C1D205718B000A300D5 /* MediaPageViewController.swift */,
				454A84032059C787008B8C75 /* MediaTileViewController.swift */,
				4CFF4C0920F55BBA005DA313 /* MenuActionsViewController.swift */,
				34CA1C261F7156F300E51C51 /* MessageDetailViewController.swift */,
				34B3F84F1E8DF1700035BE1A /* NewContactThreadViewController.h */,
				34B3F8501E8DF1700035BE1A /* NewContactThreadViewController.m */,
				34B3F8541E8DF1700035BE1A /* NewGroupViewController.h */,
				34B3F8551E8DF1700035BE1A /* NewGroupViewController.m */,
				45D2AC01204885170033C692 /* OWS2FAReminderViewController.swift */,
				345BC30A2047030600257B7C /* OWS2FASettingsViewController.h */,
				345BC30B2047030600257B7C /* OWS2FASettingsViewController.m */,
				34A6C27F21E503E600B5B12E /* OWSImagePickerController.swift */,
				34969558219B605E00DCFE74 /* Photos */,
				34CE88E51F2FB9A10098030F /* ProfileViewController.h */,
				34CE88E61F2FB9A10098030F /* ProfileViewController.m */,
				340FC875204DAC8C007AEB0F /* Registration */,
				4585C4671ED8F8D200896AEA /* SafetyNumberConfirmationAlert.swift */,
				34B3F86D1E8DF1700035BE1A /* SignalsNavigationController.h */,
				34B3F86E1E8DF1700035BE1A /* SignalsNavigationController.m */,
				340FC897204DAC8D007AEB0F /* ThreadSettings */,
				34D1F0BE1F8EC1760066283D /* Utils */,
			);
			path = ViewControllers;
			sourceTree = "<group>";
		};
		34B3F8951E8DF1B90035BE1A /* ViewControllers */ = {
			isa = PBXGroup;
			children = (
				340B02B91FA0D6C700F9CFEC /* ConversationViewItemTest.m */,
			);
			path = ViewControllers;
			sourceTree = "<group>";
		};
		34BBC85E220E883200857249 /* ImageEditor */ = {
			isa = PBXGroup;
			children = (
				34BBC85F220E883200857249 /* ImageEditorModelTest.swift */,
				34BBC860220E883200857249 /* ImageEditorTest.swift */,
			);
			path = ImageEditor;
			sourceTree = "<group>";
		};
		34BECE2C1F7ABCE000D7438D /* GifPicker */ = {
			isa = PBXGroup;
			children = (
				34D1F04F1F7D45A60066283D /* GifPickerCell.swift */,
				34BECE2F1F7ABCF800D7438D /* GifPickerLayout.swift */,
				34BECE2D1F7ABCE000D7438D /* GifPickerViewController.swift */,
			);
			path = GifPicker;
			sourceTree = "<group>";
		};
		34BEDB0C21C405B0007B0EAE /* ImageEditor */ = {
			isa = PBXGroup;
			children = (
				34080F01222853E30087E99F /* ImageEditorBrushViewController.swift */,
				34BBC850220B8EEF00857249 /* ImageEditorCanvasView.swift */,
				34BBC853220C7ADA00857249 /* ImageEditorContents.swift */,
				34BBC84E220B8A0100857249 /* ImageEditorCropViewController.swift */,
				34BBC852220C7AD900857249 /* ImageEditorItem.swift */,
				34BEDB0D21C405B0007B0EAE /* ImageEditorModel.swift */,
				34080EFD2225F96D0087E99F /* ImageEditorPaletteView.swift */,
				34BBC85C220D19D600857249 /* ImageEditorPanGestureRecognizer.swift */,
				34BBC84C220B2D0800857249 /* ImageEditorPinchGestureRecognizer.swift */,
				34BBC854220C7ADA00857249 /* ImageEditorStrokeItem.swift */,
				34BBC855220C7ADA00857249 /* ImageEditorTextItem.swift */,
				34BBC84A220B2CB200857249 /* ImageEditorTextViewController.swift */,
				340872C022394CAA00CB25B0 /* ImageEditorTransform.swift */,
				34BEDB1221C43F69007B0EAE /* ImageEditorView.swift */,
				34BBC856220C7ADA00857249 /* OrderedDictionary.swift */,
				34080F03222858DC0087E99F /* OWSViewController+ImageEditor.swift */,
			);
			path = ImageEditor;
			sourceTree = "<group>";
		};
		34BEDB0F21C41E71007B0EAE /* views */ = {
			isa = PBXGroup;
			children = (
				34BBC85E220E883200857249 /* ImageEditor */,
			);
			path = views;
			sourceTree = "<group>";
		};
		34C3C78B20409F320000134C /* ringtoneSounds */ = {
			isa = PBXGroup;
			children = (
				34C3C78C20409F320000134C /* Opening.m4r */,
			);
			name = ringtoneSounds;
			path = Signal/AudioFiles/ringtoneSounds;
			sourceTree = SOURCE_ROOT;
		};
		34C4E2542118957600BEA353 /* Generated */ = {
			isa = PBXGroup;
			children = (
				34C4E2552118957600BEA353 /* OWSWebRTCDataProtos.pb.swift */,
				34C4E2562118957600BEA353 /* WebRTCProto.swift */,
			);
			path = Generated;
			sourceTree = "<group>";
		};
		34C6B0A41FA0E46F00D35993 /* Assets */ = {
			isa = PBXGroup;
			children = (
				34C6B0A51FA0E46F00D35993 /* test-gif.gif */,
				34C6B0AD1FA0E4AA00D35993 /* test-jpg.jpg */,
				34C6B0A71FA0E46F00D35993 /* test-mp3.mp3 */,
				34C6B0A81FA0E46F00D35993 /* test-mp4.mp4 */,
			);
			path = Assets;
			sourceTree = "<group>";
		};
		34D1F0951F867BFC0066283D /* Cells */ = {
			isa = PBXGroup;
			children = (
				34D1F0BB1F8D108C0066283D /* AttachmentUploadView.h */,
				34D1F0BC1F8D108C0066283D /* AttachmentUploadView.m */,
				3488F9352191CC4000E524CC /* ConversationMediaView.swift */,
				34D1F0961F867BFC0066283D /* ConversationViewCell.h */,
				34D1F0971F867BFC0066283D /* ConversationViewCell.m */,
				34A8B3502190A40E00218A25 /* MediaAlbumCellView.swift */,
				34EA693F2194933900702471 /* MediaDownloadView.swift */,
				34EA69412194DE7F00702471 /* MediaUploadView.swift */,
				34D1F0B81F8800D90066283D /* OWSAudioMessageView.h */,
				34D1F0B91F8800D90066283D /* OWSAudioMessageView.m */,
				34DBF005206C3CB100025978 /* OWSBubbleShapeView.h */,
				34DBF006206C3CB200025978 /* OWSBubbleShapeView.m */,
				34DBF002206BD5A500025978 /* OWSBubbleView.h */,
				34DBF001206BD5A500025978 /* OWSBubbleView.m */,
				34D1F09A1F867BFC0066283D /* OWSContactOffersCell.h */,
				34D1F09B1F867BFC0066283D /* OWSContactOffersCell.m */,
				3403B95C20EA9527001A1F44 /* OWSContactShareButtonsView.h */,
				3403B95B20EA9526001A1F44 /* OWSContactShareButtonsView.m */,
				34CA63192097806E00E526A0 /* OWSContactShareView.h */,
				34CA631A2097806E00E526A0 /* OWSContactShareView.m */,
				34D1F0B51F87F8850066283D /* OWSGenericAttachmentView.h */,
				34D1F0B61F87F8850066283D /* OWSGenericAttachmentView.m */,
				34AC0A22211C829E00997B47 /* OWSLabel.h */,
				34AC0A21211C829E00997B47 /* OWSLabel.m */,
				3496744B2076768600080B5F /* OWSMessageBubbleView.h */,
				3496744C2076768700080B5F /* OWSMessageBubbleView.m */,
				34D1F0A11F867BFC0066283D /* OWSMessageCell.h */,
				34D1F0A21F867BFC0066283D /* OWSMessageCell.m */,
				34D920E520E179C100D51158 /* OWSMessageFooterView.h */,
				34D920E620E179C200D51158 /* OWSMessageFooterView.m */,
				348570A720F67574004FF32B /* OWSMessageHeaderView.h */,
				348570A620F67574004FF32B /* OWSMessageHeaderView.m */,
				34DBF000206BD5A400025978 /* OWSMessageTextView.h */,
				34DBEFFF206BD5A400025978 /* OWSMessageTextView.m */,
				3427C64120F500DE00EEC730 /* OWSMessageTimerView.h */,
				3427C64220F500DF00EEC730 /* OWSMessageTimerView.m */,
				34277A5D20751BDC006049F2 /* OWSQuotedMessageView.h */,
				34277A5C20751BDC006049F2 /* OWSQuotedMessageView.m */,
				34D1F0A51F867BFC0066283D /* OWSSystemMessageCell.h */,
				34D1F0A61F867BFC0066283D /* OWSSystemMessageCell.m */,
				34B6A906218B5240007C4606 /* TypingIndicatorCell.swift */,
			);
			path = Cells;
			sourceTree = "<group>";
		};
		34D1F0BE1F8EC1760066283D /* Utils */ = {
			isa = PBXGroup;
			children = (
				34D1F0BF1F8EC1760066283D /* MessageRecipientStatusUtils.swift */,
			);
			path = Utils;
			sourceTree = "<group>";
		};
		34D8C0221ED3673300188D7C /* DebugUI */ = {
			isa = PBXGroup;
			children = (
				34DC9BD821543E0B00FDDCEC /* DebugContactsUtils.h */,
				34DC9BD721543E0A00FDDCEC /* DebugContactsUtils.m */,
				340FC8C3204DE223007AEB0F /* DebugUIBackup.h */,
				340FC8C4204DE223007AEB0F /* DebugUIBackup.m */,
				45638BDB1F3DD0D400128435 /* DebugUICalling.swift */,
				34D8C0291ED3685800188D7C /* DebugUIContacts.h */,
				34D8C02A1ED3685800188D7C /* DebugUIContacts.m */,
				34E3EF0B1EFC235B007F6822 /* DebugUIDiskUsage.h */,
				34E3EF0C1EFC235B007F6822 /* DebugUIDiskUsage.m */,
				45B27B852037FFB400A539DF /* DebugUIFileBrowser.swift */,
				34D8C0231ED3673300188D7C /* DebugUIMessages.h */,
				34D8C0241ED3673300188D7C /* DebugUIMessages.m */,
				34D2CCDD206939B200CB1A14 /* DebugUIMessagesAction.h */,
				34D2CCDB206939B100CB1A14 /* DebugUIMessagesAction.m */,
				34D2CCDE206939B400CB1A14 /* DebugUIMessagesAssetLoader.h */,
				34D2CCDC206939B200CB1A14 /* DebugUIMessagesAssetLoader.m */,
				34D2CCE220693A1700CB1A14 /* DebugUIMessagesUtils.h */,
				341F2C0D1F2B8AE700D07D6B /* DebugUIMisc.h */,
				341F2C0E1F2B8AE700D07D6B /* DebugUIMisc.m */,
				457C87B72032645C008D52D6 /* DebugUINotifications.swift */,
				34E3EF0E1EFC2684007F6822 /* DebugUIPage.h */,
				34E3EF0F1EFC2684007F6822 /* DebugUIPage.m */,
				4556FA671F54AA9500AF40DD /* DebugUIProfile.swift */,
				452037CF1EE84975004E4CDF /* DebugUISessionState.h */,
				452037D01EE84975004E4CDF /* DebugUISessionState.m */,
				34BECE291F74C12700D7438D /* DebugUIStress.h */,
				34BECE2A1F74C12700D7438D /* DebugUIStress.m */,
				343A65931FC47D5D000477A1 /* DebugUISyncMessages.h */,
				343A65941FC47D5E000477A1 /* DebugUISyncMessages.m */,
				34D8C0251ED3673300188D7C /* DebugUITableViewController.h */,
				34D8C0261ED3673300188D7C /* DebugUITableViewController.m */,
			);
			path = DebugUI;
			sourceTree = "<group>";
		};
		4505C2BD1E648E6E00CEBF41 /* ExperienceUpgrades */ = {
			isa = PBXGroup;
			children = (
				4505C2BE1E648EA300CEBF41 /* ExperienceUpgrade.swift */,
				3461293D1FD1D72B00532771 /* ExperienceUpgradeFinder.swift */,
			);
			name = ExperienceUpgrades;
			sourceTree = "<group>";
		};
		450DF2061E0DD28D003D14BE /* UserInterface */ = {
			isa = PBXGroup;
			children = (
				450DF2071E0DD29E003D14BE /* Notifications */,
				4C090A1A210FD9C7001FD7F9 /* HapticFeedback.swift */,
				34B3F8331E8DF1700035BE1A /* ViewControllers */,
				76EB052B18170B33006006FC /* Views */,
				4CC613352227A00400E21A3A /* ConversationSearch.swift */,
			);
			name = UserInterface;
			sourceTree = "<group>";
		};
		450DF2071E0DD29E003D14BE /* Notifications */ = {
			isa = PBXGroup;
			children = (
				451A13B01E13DED2000A50FD /* AppNotifications.swift */,
				450DF2081E0DD2C6003D14BE /* UserNotificationsAdaptee.swift */,
				4CFE6B6B21F92BA700006701 /* LegacyNotificationsAdaptee.swift */,
			);
			name = Notifications;
			sourceTree = "<group>";
		};
		45194F911FD7214600333B2C /* Models */ = {
			isa = PBXGroup;
			children = (
				34C42D621F4734ED0072EC04 /* OWSContactOffersInteraction.h */,
				34C42D631F4734ED0072EC04 /* OWSContactOffersInteraction.m */,
				34C42D641F4734ED0072EC04 /* TSUnreadIndicatorInteraction.h */,
				34C42D651F4734ED0072EC04 /* TSUnreadIndicatorInteraction.m */,
			);
			path = Models;
			sourceTree = "<group>";
		};
		451F8A361FD7115D005CB9DA /* ViewControllers */ = {
			isa = PBXGroup;
			children = (
				340872C22239563500CB25B0 /* AttachmentApproval */,
				34AC09CF211B39B000997B47 /* ContactFieldView.swift */,
				34AC09CD211B39B000997B47 /* ContactShareApprovalViewController.swift */,
				34AC09DB211B39B100997B47 /* CountryCodeViewController.h */,
				34AC09DA211B39B100997B47 /* CountryCodeViewController.m */,
				34AC09D0211B39B000997B47 /* EditContactShareNameViewController.swift */,
				34AC09D9211B39B100997B47 /* MediaMessageView.swift */,
				34AC09C9211B39AF00997B47 /* MessageApprovalViewController.swift */,
				34AC09CC211B39B000997B47 /* ModalActivityIndicatorViewController.swift */,
				34AC09CA211B39AF00997B47 /* NewNonContactConversationViewController.h */,
				34AC09D5211B39B100997B47 /* NewNonContactConversationViewController.m */,
				34AC09C0211B39AE00997B47 /* OWSNavigationController.h */,
				34AC09C1211B39AF00997B47 /* OWSNavigationController.m */,
				34AC09CE211B39B000997B47 /* OWSTableViewController.h */,
				34AC09CB211B39AF00997B47 /* OWSTableViewController.m */,
				34AC09D4211B39B000997B47 /* OWSViewController.h */,
				34AC09C5211B39AF00997B47 /* OWSViewController.m */,
				34AC09C4211B39AF00997B47 /* ReturnToCallViewController.swift */,
				34AC09C6211B39AF00997B47 /* ScreenLockViewController.h */,
				34AC09C7211B39AF00997B47 /* ScreenLockViewController.m */,
				34AC09C2211B39AF00997B47 /* SelectRecipientViewController.h */,
				34AC09C8211B39AF00997B47 /* SelectRecipientViewController.m */,
				34AC09D6211B39B100997B47 /* SelectThreadViewController.h */,
				34AC09C3211B39AF00997B47 /* SelectThreadViewController.m */,
				34AC09D7211B39B100997B47 /* SharingThreadPickerViewController.h */,
				34AC09DC211B39B100997B47 /* SharingThreadPickerViewController.m */,
				34AC09BF211B39AE00997B47 /* ViewControllerUtils.h */,
				34AC09D1211B39B000997B47 /* ViewControllerUtils.m */,
				4C23A5F1215C4ADE00534937 /* SheetViewController.swift */,
			);
			path = ViewControllers;
			sourceTree = "<group>";
		};
		453518691FC635DD00210559 /* SignalShareExtension */ = {
			isa = PBXGroup;
			children = (
				4535186F1FC635DD00210559 /* Info.plist */,
				4535186C1FC635DD00210559 /* MainInterface.storyboard */,
				347850561FD86544007B8332 /* SAEFailedViewController.swift */,
				3461284A1FD0B93F00532771 /* SAELoadViewController.swift */,
				34641E1D2088DA6C00E2EDE5 /* SAEScreenLockViewController.h */,
				34641E1E2088DA6D00E2EDE5 /* SAEScreenLockViewController.m */,
				4535186A1FC635DD00210559 /* ShareViewController.swift */,
				34480B371FD092A900BC14EF /* SignalShareExtension-Bridging-Header.h */,
				34480B381FD092E300BC14EF /* SignalShareExtension-Prefix.pch */,
				34B0796E1FD07B1E00E248C2 /* SignalShareExtension.entitlements */,
				34480B2F1FD0921000BC14EF /* utils */,
			);
			path = SignalShareExtension;
			sourceTree = "<group>";
		};
		453518931FC63DBF00210559 /* SignalMessaging */ = {
			isa = PBXGroup;
			children = (
				3469419C215D2EE400B5BFAD /* appearance */,
				454A96571FD600B4008D2A0E /* attachments */,
				34480B5C1FD0A98800BC14EF /* categories */,
				346129A11FD1F09100532771 /* contacts */,
				3461293F1FD1D74B00532771 /* environment */,
				453518951FC63DBF00210559 /* Info.plist */,
				B846365922B7417900AF1514 /* Loki */,
				45194F911FD7214600333B2C /* Models */,
				346129B01FD1F7E800532771 /* profiles */,
				34480B5A1FD0A7E300BC14EF /* SignalMessaging-Prefix.pch */,
				453518941FC63DBF00210559 /* SignalMessaging.h */,
				34480B471FD0A60200BC14EF /* utils */,
				451F8A361FD7115D005CB9DA /* ViewControllers */,
				4541B71C209D3B4F0008608F /* ViewModels */,
				346129CE1FD207F200532771 /* Views */,
			);
			path = SignalMessaging;
			sourceTree = "<group>";
		};
		4541B71C209D3B4F0008608F /* ViewModels */ = {
			isa = PBXGroup;
			children = (
				4541B71A209D2DAE0008608F /* ContactShareViewModel.swift */,
				459B7759207BA3A80071D0AB /* OWSQuotedReplyModel.h */,
				459B775A207BA3A80071D0AB /* OWSQuotedReplyModel.m */,
				4542DF51208B82E9007B4E76 /* ThreadViewModel.swift */,
			);
			path = ViewModels;
			sourceTree = "<group>";
		};
		45464DB81DFA03D8001D3FD6 /* Signaling */ = {
			isa = PBXGroup;
			children = (
				45C9DEB71DF4E35A0065CA84 /* WebRTCCallMessageHandler.swift */,
				45AE48501E0732D6004D96C2 /* TurnServerInfo.swift */,
			);
			name = Signaling;
			sourceTree = "<group>";
		};
		454A96571FD600B4008D2A0E /* attachments */ = {
			isa = PBXGroup;
			children = (
				34B3F8391E8DF1700035BE1A /* AttachmentSharing.h */,
				34B3F83A1E8DF1700035BE1A /* AttachmentSharing.m */,
				34D913491F62D4A500722898 /* SignalAttachment.swift */,
				45BC829C1FD9C4B400011CF3 /* ShareViewDelegate.swift */,
				45F59A092029140500E8D2B0 /* OWSVideoPlayer.swift */,
			);
			path = attachments;
			sourceTree = "<group>";
		};
		45794E841E0061CF00066731 /* UserInterface */ = {
			isa = PBXGroup;
			children = (
				45FBC57A1DF8575700E9B410 /* CallKit */,
				45794E851E00620000066731 /* CallUIAdapter.swift */,
				45F659811E1BE77000444429 /* NonCallKitCallUIAdaptee.swift */,
			);
			name = UserInterface;
			sourceTree = "<group>";
		};
		457F3AC01D14A0F700C51351 /* Models */ = {
			isa = PBXGroup;
			children = (
				451166BF1FD86B98000739BA /* AccountManager.swift */,
				45DF5DF11DDB843F00C936C7 /* CompareSafetyNumbersActivity.swift */,
				458E38351D668EBF0094BD24 /* OWSDeviceProvisioningURLParser.h */,
				458E38361D668EBF0094BD24 /* OWSDeviceProvisioningURLParser.m */,
				4CB5F26820F7D060004D1B42 /* MessageActions.swift */,
				4C5250D121E7BD7D00CE3D95 /* PhoneNumberValidator.swift */,
			);
			path = Models;
			sourceTree = "<group>";
		};
		458E38381D6699110094BD24 /* Models */ = {
			isa = PBXGroup;
			children = (
				4C5250D321E7C51900CE3D95 /* PhoneNumberValidatorTest.swift */,
				4C04F58321C860C50090D0BB /* MantlePerfTest.swift */,
				4C4BC6C22102D697004040C9 /* ContactDiscoveryOperationTest.swift */,
				458E38391D6699FA0094BD24 /* OWSDeviceProvisioningURLParserTest.m */,
				458967101DC117CC00E9DD21 /* AccountManagerTest.swift */,
			);
			name = Models;
			sourceTree = "<group>";
		};
		45CD81A41DBFF8CF004C9430 /* Storyboards */ = {
			isa = PBXGroup;
			children = (
				45CB2FA71CB7146C00E1B343 /* Launch Screen.storyboard */,
				A5509EC91A69AB8B00ABA4BC /* Main.storyboard */,
			);
			name = Storyboards;
			sourceTree = "<group>";
		};
		45D231751DC7E8C50034FA89 /* Jobs */ = {
			isa = PBXGroup;
			children = (
				45D231761DC7E8F10034FA89 /* SessionResetJob.swift */,
				45CD81EE1DC030E7004C9430 /* SyncPushTokensJob.swift */,
				452ECA4C1E087E7200E2F016 /* MessageFetcherJob.swift */,
				4CC0B59B20EC5F2E00CF6EE0 /* ConversationConfigurationSyncOperation.swift */,
				4CEB78C72178EBAB00F315D2 /* OWSSessionResetJobRecord.h */,
				4CEB78C82178EBAB00F315D2 /* OWSSessionResetJobRecord.m */,
			);
			path = Jobs;
			sourceTree = "<group>";
		};
		45FBC57A1DF8575700E9B410 /* CallKit */ = {
			isa = PBXGroup;
			children = (
				45FBC59A1DF8575700E9B410 /* CallKitCallManager.swift */,
				45F659721E1BD99C00444429 /* CallKitCallUIAdaptee.swift */,
			);
			name = CallKit;
			path = Speakerbox;
			sourceTree = "<group>";
		};
		4C3EF8002109184A0007EBF7 /* SSKTests */ = {
			isa = PBXGroup;
			children = (
				4C3EF7FC2107DDEE0007EBF7 /* ParamParserTest.swift */,
				4C3EF801210918740007EBF7 /* SSKProtoEnvelopeTest.swift */,
			);
			path = SSKTests;
			sourceTree = "<group>";
		};
		4CFD151B22415A6C00F2450F /* Call */ = {
			isa = PBXGroup;
			children = (
				34B3F83B1E8DF1700035BE1A /* CallViewController.swift */,
				4CFD151C22415AA400F2450F /* CallVideoHintView.swift */,
			);
			path = Call;
			sourceTree = "<group>";
		};
		76EB03C118170B33006006FC /* src */ = {
			isa = PBXGroup;
			children = (
				76EB03C218170B33006006FC /* AppDelegate.h */,
				76EB03C318170B33006006FC /* AppDelegate.m */,
				76EB03FE18170B33006006FC /* call */,
				76EB041118170B33006006FC /* environment */,
				34C4E2542118957600BEA353 /* Generated */,
				45D231751DC7E8C50034FA89 /* Jobs */,
				B8439518228510E9000563FE /* Loki */,
				457F3AC01D14A0F700C51351 /* Models */,
				76EB041D18170B33006006FC /* network */,
				45B201741DAECBFD00C461E0 /* Signal-Bridging-Header.h */,
				45CD81A41DBFF8CF004C9430 /* Storyboards */,
				450DF2061E0DD28D003D14BE /* UserInterface */,
				76EB04C818170B33006006FC /* util */,
			);
			path = src;
			sourceTree = "<group>";
		};
		76EB03FE18170B33006006FC /* call */ = {
			isa = PBXGroup;
			children = (
				45794E841E0061CF00066731 /* UserInterface */,
				45464DB81DFA03D8001D3FD6 /* Signaling */,
				45FBC5D01DF8592E00E9B410 /* SignalCall.swift */,
				458DE9D51DEE3FD00071BB03 /* PeerConnectionClient.swift */,
				4574A5D51DD6704700C6B692 /* CallService.swift */,
				45F170BA1E2FC5D3003FC1F2 /* CallAudioService.swift */,
				452C468E1E427E200087B011 /* OutboundCallInitiator.swift */,
			);
			path = call;
			sourceTree = "<group>";
		};
		76EB041118170B33006006FC /* environment */ = {
			isa = PBXGroup;
			children = (
				34D99CE3217509C1000AFB39 /* AppEnvironment.swift */,
				4505C2BD1E648E6E00CEBF41 /* ExperienceUpgrades */,
				4539B5851F79348F007141FF /* PushRegistrationManager.swift */,
				346129981FD1E4DA00532771 /* SignalApp.h */,
				346129971FD1E4D900532771 /* SignalApp.m */,
			);
			path = environment;
			sourceTree = "<group>";
		};
		76EB041D18170B33006006FC /* network */ = {
			isa = PBXGroup;
			children = (
				3430FE171F7751D4000EC51B /* GiphyAPI.swift */,
				34D1F0511F7E8EA30066283D /* GiphyDownloader.swift */,
			);
			path = network;
			sourceTree = "<group>";
		};
		76EB04C818170B33006006FC /* util */ = {
			isa = PBXGroup;
			children = (
				4CC1ECFA211A553000CC13BE /* AppUpdateNag.swift */,
				3496956121A301A100DCFE74 /* Backup */,
				B90418E4183E9DD40038554A /* DateUtil.h */,
				B90418E5183E9DD40038554A /* DateUtil.m */,
				34B0796C1FCF46B000E248C2 /* MainAppContext.h */,
				34B0796B1FCF46B000E248C2 /* MainAppContext.m */,
				34D99C911F2937CC00D284D6 /* OWSAnalytics.swift */,
				344825C4211390C700DB4BD8 /* OWSOrphanDataCleaner.h */,
				344825C5211390C800DB4BD8 /* OWSOrphanDataCleaner.m */,
				34D2CCD82062E7D000CB1A14 /* OWSScreenLockUI.h */,
				34D2CCD92062E7D000CB1A14 /* OWSScreenLockUI.m */,
				4579431C1E7C8CE9008ED0C0 /* Pastelog.h */,
				4579431D1E7C8CE9008ED0C0 /* Pastelog.m */,
				450DF2041E0D74AC003D14BE /* Platform.swift */,
				34E5DC8020D8050D00C08145 /* RegistrationUtils.h */,
				34E5DC8120D8050D00C08145 /* RegistrationUtils.m */,
				4521C3BF1F59F3BA00B4C582 /* TextFieldHelper.swift */,
				FCFA64B11A24F29E0007FB87 /* UI Categories */,
			);
			path = util;
			sourceTree = "<group>";
		};
		76EB052B18170B33006006FC /* Views */ = {
			isa = PBXGroup;
			children = (
				34E3E5671EC4B19400495BAC /* AudioProgressView.swift */,
				4C2F454E214C00E1004871FF /* AvatarTableViewCell.swift */,
				4CA46F4B219CCC630038ABDE /* CaptionView.swift */,
				451764291DE939FD00EDB8B9 /* ContactCell.swift */,
				4C4AEC4420EC343B0020E72B /* DismissableTextField.swift */,
				45A663C41F92EC760027B59E /* GroupTableViewCell.swift */,
				34129B8521EF8779005457A8 /* LinkPreviewView.swift */,
				45E5A6981F61E6DD001E4A8A /* MarqueeLabel.swift */,
				34386A53207D271C009F5D9C /* NeverClearView.swift */,
				34F308A01ECB469700BB7697 /* OWSBezierPathView.h */,
				34F308A11ECB469700BB7697 /* OWSBezierPathView.m */,
				459311FA1D75C948008DD4F0 /* OWSDeviceTableViewCell.h */,
				459311FB1D75C948008DD4F0 /* OWSDeviceTableViewCell.m */,
				34330AA11E79686200DF2FB9 /* OWSProgressView.h */,
				34330AA21E79686200DF2FB9 /* OWSProgressView.m */,
				4C1885D1218F8E1C00B67051 /* PhotoGridViewCell.swift */,
				45D308AB2049A439000189E4 /* PinEntryView.h */,
				45D308AC2049A439000189E4 /* PinEntryView.m */,
				457F671A20746193000EABCD /* QuotedReplyPreview.swift */,
				45A6DAD51EBBF85500893231 /* ReminderView.swift */,
				450D19111F85236600970622 /* RemoteVideoView.h */,
				450D19121F85236600970622 /* RemoteVideoView.m */,
				34B6A902218B3F62007C4606 /* TypingIndicatorView.swift */,
				4C043929220A9EC800BAEA63 /* VoiceNoteLock.swift */,
			);
			name = Views;
			path = views;
			sourceTree = "<group>";
		};
		9404664EC513585B05DF1350 /* Pods */ = {
			isa = PBXGroup;
			children = (
				DE2DD605305BC6EFAD731723 /* Pods-Signal.debug.xcconfig */,
				DF728B4B438716EAF95CEC18 /* Pods-Signal.app store release.xcconfig */,
				AD2AB1207E8888E4262D781B /* Pods-SignalTests.debug.xcconfig */,
				E85DB184824BA9DC302EC8B3 /* Pods-SignalTests.app store release.xcconfig */,
				1CE3CD5C23334683BDD3D78C /* Pods-Signal.test.xcconfig */,
				8981C8F64D94D3C52EB67A2C /* Pods-SignalTests.test.xcconfig */,
				69349DE607F5BA6036C9AC60 /* Pods-SignalShareExtension.debug.xcconfig */,
				1C93CF3971B64E8B6C1F9AC1 /* Pods-SignalShareExtension.test.xcconfig */,
				435EAC2E5E22D3F087EB3192 /* Pods-SignalShareExtension.app store release.xcconfig */,
				9B533A9FA46206D3D99C9ADA /* Pods-SignalMessaging.debug.xcconfig */,
				948239851C08032C842937CC /* Pods-SignalMessaging.test.xcconfig */,
				8EEE74B0753448C085B48721 /* Pods-SignalMessaging.app store release.xcconfig */,
			);
			name = Pods;
			sourceTree = "<group>";
		};
		B633C4FD1A1D190B0059AC12 /* Images */ = {
			isa = PBXGroup;
			children = (
				AD83FF381A73426500B5C81A /* audio_pause_button_blue.png */,
				AD83FF391A73426500B5C81A /* audio_pause_button_blue@2x.png */,
				AD83FF3D1A73426500B5C81A /* audio_pause_button.png */,
				AD83FF3E1A73426500B5C81A /* audio_pause_button@2x.png */,
				AD83FF461A73428300B5C81A /* audio_play_button_blue.png */,
				AD83FF3A1A73426500B5C81A /* audio_play_button_blue@2x.png */,
				AD83FF3B1A73426500B5C81A /* audio_play_button.png */,
				AD83FF3C1A73426500B5C81A /* audio_play_button@2x.png */,
				B633C5041A1D190B0059AC12 /* call@2x.png */,
				B633C50B1A1D190B0059AC12 /* contact_default_feed.png */,
				B633C51B1A1D190B0059AC12 /* endcall@2x.png */,
				FC5CDF371A3393DD00B47253 /* error_white@2x.png */,
				B633C5411A1D190B0059AC12 /* mute_off@2x.png */,
				B633C5421A1D190B0059AC12 /* mute_on@2x.png */,
				B10C9B5B1A7049EC00ECA2BF /* pause_icon.png */,
				B10C9B5C1A7049EC00ECA2BF /* pause_icon@2x.png */,
				B10C9B5D1A7049EC00ECA2BF /* play_icon.png */,
				B10C9B5E1A7049EC00ECA2BF /* play_icon@2x.png */,
				FC91203F1A39EFB70074545C /* qr@2x.png */,
				B633C54C1A1D190B0059AC12 /* quit@2x.png */,
				B633C5501A1D190B0059AC12 /* savephoto@2x.png */,
				34B6A90A218BA1D0007C4606 /* typing-animation.gif */,
				4C61819E219E1795009BD6B5 /* typing-animation-dark.gif */,
				FC5CDF381A3393DD00B47253 /* warning_white@2x.png */,
			);
			path = Images;
			sourceTree = "<group>";
		};
		B660F66C1C29867F00687D6E /* test */ = {
			isa = PBXGroup;
			children = (
				34C6B0A41FA0E46F00D35993 /* Assets */,
				B660F6731C29867F00687D6E /* call */,
				B660F6751C29867F00687D6E /* contact */,
				34843B29214FE295004DED45 /* mocks */,
				458E38381D6699110094BD24 /* Models */,
				34843B2321432293004DED45 /* SignalBaseTest.h */,
				34843B2221432292004DED45 /* SignalBaseTest.m */,
				4589670F1DC117CC00E9DD21 /* SignalTests-Bridging-Header.h */,
				4C3EF8002109184A0007EBF7 /* SSKTests */,
				B660F69D1C29868000687D6E /* Supporting Files */,
				B660F6A01C29868000687D6E /* TestUtil.h */,
				B660F6A21C29868000687D6E /* util */,
				34B3F8951E8DF1B90035BE1A /* ViewControllers */,
				34BEDB0F21C41E71007B0EAE /* views */,
			);
			path = test;
			sourceTree = "<group>";
		};
		B660F6731C29867F00687D6E /* call */ = {
			isa = PBXGroup;
			children = (
				456F6E2E1E261D1000FD2210 /* PeerConnectionClientTest.swift */,
			);
			path = call;
			sourceTree = "<group>";
		};
		B660F6751C29867F00687D6E /* contact */ = {
			isa = PBXGroup;
			children = (
				954AEE681DF33D32002E5410 /* ContactsPickerTest.swift */,
			);
			path = contact;
			sourceTree = "<group>";
		};
		B660F69D1C29868000687D6E /* Supporting Files */ = {
			isa = PBXGroup;
			children = (
				B660F69E1C29868000687D6E /* SignalTests-Info.plist */,
				B660F69F1C29868000687D6E /* whisperFake.cer */,
			);
			path = "Supporting Files";
			sourceTree = "<group>";
		};
		B660F6A21C29868000687D6E /* util */ = {
			isa = PBXGroup;
			children = (
				3421981B21061D2E00C57195 /* ByteParserTest.swift */,
				3491D9A021022DB7001EF5A1 /* CDSSigningCertificateTest.m */,
				45E7A6A61E71CA7E00D44FB5 /* DisplayableTextFilterTest.swift */,
				B660F6AD1C29868000687D6E /* FunctionalUtilTest.m */,
				455AC69D1F4F8B0300134004 /* ImageCacheTest.swift */,
				34DB0BEC2011548B007B313F /* OWSDatabaseConverterTest.m */,
				34843B25214327C9004DED45 /* OWSOrphanDataCleanerTest.m */,
				45666F571D9B2880008FE134 /* OWSScrubbingLogFormatterTest.m */,
				34E8A8D02085238900B272B1 /* ProtoParsingTest.m */,
				45360B8F1F9527DA00FA666C /* SearcherTest.swift */,
				452D1AF02081059C00A67F7F /* StringAdditionsTest.swift */,
				B660F6B31C29868000687D6E /* UtilTest.h */,
				B660F6B41C29868000687D6E /* UtilTest.m */,
			);
			path = util;
			sourceTree = "<group>";
		};
		B6B6C3C419193F5B00C0B76B /* Translations */ = {
			isa = PBXGroup;
			children = (
				B6F509951AA53F760068F56A /* Localizable.strings */,
			);
			name = Translations;
			sourceTree = "<group>";
		};
		B8439518228510E9000563FE /* Loki */ = {
			isa = PBXGroup;
			children = (
				B8CCF63B239757C10091D419 /* Components */,
				B8BFFF392355426100102A27 /* Messaging */,
				B8CCF63C239757DB0091D419 /* Utilities */,
				B8CCF63D2397580E0091D419 /* View Controllers */,
			);
			path = Loki;
			sourceTree = "<group>";
		};
		B846365922B7417900AF1514 /* Loki */ = {
			isa = PBXGroup;
			children = (
				B8C9689223FA1B05005F64E0 /* Redesign */,
				B8544E3623D520F600299F14 /* Jazz Icon */,
			);
			path = Loki;
			sourceTree = "<group>";
		};
		B8544E3623D520F600299F14 /* Jazz Icon */ = {
			isa = PBXGroup;
			children = (
				241C630E231F5AAC00B4198E /* JazzIcon.swift */,
				B846365A22B7418B00AF1514 /* Identicon+ObjC.swift */,
				241C6312231F5F1D00B4198E /* CGFloat+Rounding.swift */,
				241C6310231F5C4400B4198E /* UIColor+Helper.swift */,
			);
			path = "Jazz Icon";
			sourceTree = "<group>";
		};
		B8BB82A3238F356800BA5194 /* Style Guide */ = {
			isa = PBXGroup;
			children = (
				B8C9689023FA1401005F64E0 /* AppMode.swift */,
				B8BB829F238F322400BA5194 /* Colors.swift */,
				B8BB82BD2394D4CE00BA5194 /* Fonts.swift */,
				B8BB82A8238F62FB00BA5194 /* Gradients.swift */,
				B8BB82A1238F356100BA5194 /* Values.swift */,
			);
			path = "Style Guide";
			sourceTree = "<group>";
		};
		B8BB82BA2394D47000BA5194 /* Loki */ = {
			isa = PBXGroup;
			children = (
				B8CCF6342396005F0091D419 /* SpaceMono-Regular.ttf */,
			);
			path = Loki;
			sourceTree = "<group>";
		};
		B8BFFF392355426100102A27 /* Messaging */ = {
			isa = PBXGroup;
			children = (
				24A830A12293CD0100F4CAC0 /* LokiP2PServer.swift */,
				B825849F2315024B001B41CB /* LokiRSSFeedPoller.swift */,
			);
			path = Messaging;
			sourceTree = "<group>";
		};
		B8C9689223FA1B05005F64E0 /* Redesign */ = {
			isa = PBXGroup;
			children = (
				B8C9689323FA1B32005F64E0 /* Components */,
				B8BB82A3238F356800BA5194 /* Style Guide */,
				B8C9689423FA1B3D005F64E0 /* Utilities */,
			);
			path = Redesign;
			sourceTree = "<group>";
		};
		B8C9689323FA1B32005F64E0 /* Components */ = {
			isa = PBXGroup;
			children = (
				B8BB82AC238F734800BA5194 /* ProfilePictureView.swift */,
			);
			path = Components;
			sourceTree = "<group>";
		};
		B8C9689423FA1B3D005F64E0 /* Utilities */ = {
			isa = PBXGroup;
			children = (
				B8544E3023D16CA500299F14 /* DeviceUtilities.swift */,
				B885D5F52334A32100EE0D8E /* UIView+Constraints.swift */,
			);
			path = Utilities;
			sourceTree = "<group>";
		};
		B8CCF63B239757C10091D419 /* Components */ = {
			isa = PBXGroup;
			children = (
				B8B5BCEB2394D869003823C9 /* Button.swift */,
				B8BB82AA238F669C00BA5194 /* ConversationCell.swift */,
				B82B4093239DF15900A248E7 /* ConversationTitleView.swift */,
				B82B40892399EC0600A248E7 /* FakeChatView.swift */,
				B8162F0222891AD600D46544 /* FriendRequestView.swift */,
				B8162F0422892C5F00D46544 /* FriendRequestViewDelegate.swift */,
				B8B26C8E234D629C004ED98C /* MentionCandidateSelectionView.swift */,
				B8B26C90234D8CBD004ED98C /* MentionCandidateSelectionViewDelegate.swift */,
				B83F2B85240C7B8F000A54AB /* NewConversationButtonSet.swift */,
				B8BB82B02390C37000BA5194 /* SearchBar.swift */,
				B85357BE23A1AE0800AAF6CD /* SeedReminderView.swift */,
				B85357C023A1B81900AAF6CD /* SeedReminderViewDelegate.swift */,
				B8BB82B82394911B00BA5194 /* Separator.swift */,
				2400888D239F30A600305217 /* SessionRestorationView.swift */,
				B8CCF638239721E20091D419 /* TabBar.swift */,
				B8BB82B423947F2D00BA5194 /* TextField.swift */,
			);
			path = Components;
			sourceTree = "<group>";
		};
		B8CCF63C239757DB0091D419 /* Utilities */ = {
			isa = PBXGroup;
			children = (
				B8544E3223D50E4900299F14 /* AppearanceUtilities.swift */,
<<<<<<< HEAD
				B8783E9B23EB8DDE00404FB8 /* GeneralUtilities.swift */,
=======
				B8544E3023D16CA500299F14 /* DeviceUtilities.swift */,
>>>>>>> 93c5fd4b
				B847570223D5698100759540 /* LokiPushNotificationManager.swift */,
				B84664F4235022F30083A1CD /* MentionUtilities.swift */,
				B886B4A82398BA1500211ABE /* QRCode.swift */,
				B8783E9D23EB948D00404FB8 /* UILabel+Interaction.swift */,
				B83F2B87240CB75A000A54AB /* UIImage+Scaling.swift */,
			);
			path = Utilities;
			sourceTree = "<group>";
		};
		B8CCF63D2397580E0091D419 /* View Controllers */ = {
			isa = PBXGroup;
			children = (
				C354E75923FE2A7600CE22E3 /* BaseVC.swift */,
				B885D5F3233491AB00EE0D8E /* DeviceLinkingModal.swift */,
				B894D0702339D6F300B4D94D /* DeviceLinkingModalDelegate.swift */,
				B80C6B562384A56D00FDBC8B /* DeviceLinksVC.swift */,
				B80C6B582384C4E700FDBC8B /* DeviceNameModal.swift */,
				B80C6B5A2384C7F900FDBC8B /* DeviceNameModalDelegate.swift */,
				B82B408D239DC00D00A248E7 /* DisplayNameVC.swift */,
				B88847BB23E10BC6009836D2 /* GroupMembersVC.swift */,
				B8BB82A4238F627000BA5194 /* HomeVC.swift */,
				B8CCF63E23975CFB0091D419 /* JoinPublicChatVC.swift */,
				B82B40872399EB0E00A248E7 /* LandingVC.swift */,
				B85357C423A1F13800AAF6CD /* LinkDeviceVC.swift */,
				B85357C623A1FB5100AAF6CD /* LinkDeviceVCDelegate.swift */,
				B86BD08323399ACF000F5AE3 /* Modal.swift */,
				B80A579E23DFF1F300876683 /* NewClosedGroupVC.swift */,
				B8CCF63623961D6D0091D419 /* NewPrivateChatVC.swift */,
				B894D0742339EDCF00B4D94D /* NukeDataModal.swift */,
				C3DFFAC723E970080058DAF8 /* OpenGroupSuggestionSheet.swift */,
				B886B4A62398B23E00211ABE /* QRCodeVC.swift */,
				B82B408B239A068800A248E7 /* RegisterVC.swift */,
				B82B408F239DD75000A248E7 /* RestoreVC.swift */,
				B893063E2383961A005EAA8E /* ScanQRCodeWrapperVC.swift */,
				B86BD08523399CEF000F5AE3 /* SeedModal.swift */,
				B85357C223A1BD1200AAF6CD /* SeedVC.swift */,
				B8CCF6422397711F0091D419 /* SettingsVC.swift */,
				C3DFFAC523E96F0D0058DAF8 /* Sheet.swift */,
			);
			path = "View Controllers";
			sourceTree = "<group>";
		};
		D221A07E169C9E5E00537ABF = {
			isa = PBXGroup;
			children = (
				D221A093169C9E5E00537ABF /* Signal */,
				453518691FC635DD00210559 /* SignalShareExtension */,
				453518931FC63DBF00210559 /* SignalMessaging */,
				D221A08C169C9E5E00537ABF /* Frameworks */,
				D221A08A169C9E5E00537ABF /* Products */,
				9404664EC513585B05DF1350 /* Pods */,
			);
			sourceTree = "<group>";
		};
		D221A08A169C9E5E00537ABF /* Products */ = {
			isa = PBXGroup;
			children = (
				D221A089169C9E5E00537ABF /* Session.app */,
				D221A0AA169C9E5F00537ABF /* SignalTests.xctest */,
				453518681FC635DD00210559 /* SignalShareExtension.appex */,
				453518921FC63DBF00210559 /* SignalMessaging.framework */,
			);
			name = Products;
			sourceTree = "<group>";
		};
		D221A08C169C9E5E00537ABF /* Frameworks */ = {
			isa = PBXGroup;
			children = (
				B847570023D568EB00759540 /* SignalServiceKit.framework */,
				3496955F21A2FC8100DCFE74 /* CloudKit.framework */,
				4C9CA25C217E676900607C63 /* ZXingObjC.framework */,
				4CC1ECF8211A47CD00CC13BE /* StoreKit.framework */,
				455A16DB1F1FEA0000F86704 /* Metal.framework */,
				455A16DC1F1FEA0000F86704 /* MetalKit.framework */,
				45847E861E4283C30080EAB3 /* Intents.framework */,
				45BD60811DE9547E00A8F436 /* Contacts.framework */,
				4509E7991DD653700025A59F /* WebRTC.framework */,
				4520D8D41D417D8E00123472 /* Photos.framework */,
				B6B226961BE4B7D200860F4D /* ContactsUI.framework */,
				B6FE7EB61ADD62FA00A6D22F /* PushKit.framework */,
				FC3BD9871A30A790005B96BB /* Social.framework */,
				B60EDE031A05A01700D73516 /* AudioToolbox.framework */,
				FCB11D8B1A129A76002F93FB /* CoreMedia.framework */,
				B69CD25019773E79005CE69A /* XCTest.framework */,
				70377AAA1918450100CAF501 /* MobileCoreServices.framework */,
				B9EB5ABC1884C002007CBB57 /* MessageUI.framework */,
				A1C32D4D17A0652C000A904E /* AddressBook.framework */,
				A1C32D4F17A06537000A904E /* AddressBookUI.framework */,
				A163E8AA16F3F6A90094D68B /* Security.framework */,
				76C87F18181EFCE600C4ACAB /* MediaPlayer.framework */,
				768A1A2A17FC9CD300E00ED8 /* libz.dylib */,
				A11CD70C17FA230600A2D1B1 /* QuartzCore.framework */,
				E1A0AD8B16E13FDD0071E604 /* CoreFoundation.framework */,
				A1FDCBEE16DAA6C300868894 /* AVFoundation.framework */,
				D2AEACDB16C426DA00C364C0 /* CFNetwork.framework */,
				D2179CFB16BB0B3A0006F3AB /* CoreTelephony.framework */,
				D2179CFD16BB0B480006F3AB /* SystemConfiguration.framework */,
				D24B5BD4169F568C00681372 /* AudioToolbox.framework */,
				D221A0E7169DFFC500537ABF /* AVFoundation.framework */,
				D221A08D169C9E5E00537ABF /* UIKit.framework */,
				D221A08F169C9E5E00537ABF /* Foundation.framework */,
				D221A091169C9E5E00537ABF /* CoreGraphics.framework */,
				D17BB5C25D615AB49813100C /* Pods_Signal.framework */,
				0F94C85CB0B235DA37F68ED0 /* Pods_SignalShareExtension.framework */,
				748A5CAEDD7C919FC64C6807 /* Pods_SignalTests.framework */,
				264242150E87D10A357DB07B /* Pods_SignalMessaging.framework */,
			);
			name = Frameworks;
			sourceTree = "<group>";
		};
		D221A093169C9E5E00537ABF /* Signal */ = {
			isa = PBXGroup;
			children = (
				34330A581E7875FB00DF2FB9 /* Fonts */,
				B633C4FD1A1D190B0059AC12 /* Images */,
				B66DBF4919D5BBC8006EA940 /* Images.xcassets */,
				B67EBF5C19194AC60084CCFD /* Settings.bundle */,
				B657DDC91911A40500F45B0C /* Signal.entitlements */,
				C3B781FE2411C18600C859D8 /* GoogleService-Info.plist */,
				C34C8F7323A7830A00D82669 /* SpaceMono-Bold.ttf */,
				34074F54203D0722004596AE /* Sounds */,
				76EB03C118170B33006006FC /* src */,
				D221A094169C9E5E00537ABF /* Supporting Files */,
				B660F66C1C29867F00687D6E /* test */,
			);
			path = Signal;
			sourceTree = "<group>";
		};
		D221A094169C9E5E00537ABF /* Supporting Files */ = {
			isa = PBXGroup;
			children = (
				4C63CBFF210A620B003AE45C /* SignalTSan.supp */,
				4C6F527B20FFE8400097DEEE /* SignalUBSan.supp */,
				B6B6C3C419193F5B00C0B76B /* Translations */,
				D221A099169C9E5E00537ABF /* main.m */,
				D221A095169C9E5E00537ABF /* Signal-Info.plist */,
				B891105B2320872800F15FCC /* GoogleService-Info.plist */,
				D221A09B169C9E5E00537ABF /* Signal-Prefix.pch */,
			);
			name = "Supporting Files";
			sourceTree = "<group>";
		};
		FCFA64B11A24F29E0007FB87 /* UI Categories */ = {
			isa = PBXGroup;
			children = (
				4C21D5D5223A9DC500EF8A77 /* UIAlerts+iOS9.m */,
				45C0DC1A1E68FE9000E04C47 /* UIApplication+OWS.swift */,
				45C0DC1D1E69011F00E04C47 /* UIStoryboard+OWS.swift */,
				EF764C331DB67CC5000D9A87 /* UIViewController+Permissions.h */,
				EF764C341DB67CC5000D9A87 /* UIViewController+Permissions.m */,
				45B5360D206DD8BB00D61655 /* UIResponder+OWS.swift */,
				4C586924224FAB83003FD070 /* AVAudioSession+OWS.h */,
				4C586925224FAB83003FD070 /* AVAudioSession+OWS.m */,
			);
			name = "UI Categories";
			path = ..;
			sourceTree = "<group>";
		};
/* End PBXGroup section */

/* Begin PBXHeadersBuildPhase section */
		4535188F1FC63DBF00210559 /* Headers */ = {
			isa = PBXHeadersBuildPhase;
			buildActionMask = 2147483647;
			files = (
				346129E71FD5C0C600532771 /* OWSDatabaseMigrationRunner.h in Headers */,
				34AC09F9211B39B100997B47 /* CountryCodeViewController.h in Headers */,
				34ABB2C52090C59700C727A6 /* OWSResaveCollectionDBMigration.h in Headers */,
				459B775D207BA4810071D0AB /* OWSQuotedReplyModel.h in Headers */,
				34612A001FD5F31400532771 /* OWS105AttachmentFilePaths.h in Headers */,
				346129F61FD5F31400532771 /* OWS103EnableVideoCalling.h in Headers */,
				346129A91FD1F0E000532771 /* OWSFormat.h in Headers */,
				34480B551FD0A7A400BC14EF /* DebugLogger.h in Headers */,
				4503F1C4204711D300CEE724 /* OWS107LegacySounds.h in Headers */,
				346129711FD1D74C00532771 /* SignalKeyingStorage.h in Headers */,
				34AC0A20211B39EA00997B47 /* ThreadViewHelper.h in Headers */,
				34AC09DE211B39B100997B47 /* OWSNavigationController.h in Headers */,
				34612A011FD5F31400532771 /* OWS104CreateRecipientIdentities.h in Headers */,
				450998691FD8C10200D89EB3 /* AttachmentSharing.h in Headers */,
				34BEDB1621C80BCA007B0EAE /* OWSAnyTouchGestureRecognizer.h in Headers */,
				34AC09EC211B39B100997B47 /* OWSTableViewController.h in Headers */,
				451F8A3C1FD71392005CB9DA /* UIUtil.h in Headers */,
				346129D61FD20ADC00532771 /* UIViewController+OWS.h in Headers */,
				34612A061FD7238600532771 /* OWSSyncManager.h in Headers */,
				34480B571FD0A7A400BC14EF /* OWSScrubbingLogFormatter.h in Headers */,
				346129FC1FD5F31400532771 /* OWS101ExistingUsersBlockOnIdentityChange.h in Headers */,
				34AC09F2211B39B100997B47 /* OWSViewController.h in Headers */,
				451F8A491FD715CF005CB9DA /* OWSAvatarBuilder.h in Headers */,
				346129951FD1E30000532771 /* OWSDatabaseMigration.h in Headers */,
				34B6D27420F664C900765BE2 /* OWSUnreadIndicator.h in Headers */,
				34AC09E4211B39B100997B47 /* ScreenLockViewController.h in Headers */,
				346129B41FD1F7E800532771 /* OWSProfileManager.h in Headers */,
				342950892124CB0A0000B063 /* OWSSearchBar.h in Headers */,
				346941A1215D2EE400B5BFAD /* Theme.h in Headers */,
				346129FA1FD5F31400532771 /* OWS100RemoveTSRecipientsMigration.h in Headers */,
				346129E21FD5C0BE00532771 /* VersionMigrations.h in Headers */,
				34AC09E8211B39B100997B47 /* NewNonContactConversationViewController.h in Headers */,
				34480B611FD0A98800BC14EF /* UIColor+OWS.h in Headers */,
				453518961FC63DBF00210559 /* SignalMessaging.h in Headers */,
				346941A4215D2EE400B5BFAD /* OWSConversationColor.h in Headers */,
				3461295A1FD1D74C00532771 /* Environment.h in Headers */,
				450C801020AD1AE400F3A091 /* OWSWindowManager.h in Headers */,
				34D58730208E2C4200D2255A /* OWS109OutgoingMessageState.h in Headers */,
				4598198E204E2F28009414F2 /* OWS108CallLoggingPreference.h in Headers */,
				34AC0A0F211B39EA00997B47 /* ContactTableViewCell.h in Headers */,
				34480B631FD0A98800BC14EF /* UIView+OWS.h in Headers */,
				451F8A4B1FD715E1005CB9DA /* OWSGroupAvatarBuilder.h in Headers */,
				347850721FDAEB17007B8332 /* OWSUserProfile.h in Headers */,
				346129391FD1B47300532771 /* OWSPreferences.h in Headers */,
				34AC09F4211B39B100997B47 /* SelectThreadViewController.h in Headers */,
				34AC09DD211B39B100997B47 /* ViewControllerUtils.h in Headers */,
				451F8A451FD71570005CB9DA /* BlockListUIUtils.h in Headers */,
				34AC0A0E211B39EA00997B47 /* ContactsViewHelper.h in Headers */,
				34C3C7922040B0DD0000134C /* OWSAudioPlayer.h in Headers */,
				451F8A4A1FD715D9005CB9DA /* OWSContactAvatarBuilder.h in Headers */,
				34480B5B1FD0A7E300BC14EF /* SignalMessaging-Prefix.pch in Headers */,
				45194F921FD7215600333B2C /* OWSContactOffersInteraction.h in Headers */,
				342950842124C9750000B063 /* OWSTextView.h in Headers */,
				3478506A1FD9B78A007B8332 /* AppSetup.h in Headers */,
				346129A51FD1F09100532771 /* OWSContactsManager.h in Headers */,
				34480B681FD0AA9400BC14EF /* UIFont+OWS.h in Headers */,
				45194F941FD7216000333B2C /* TSUnreadIndicatorInteraction.h in Headers */,
				34AC09F5211B39B100997B47 /* SharingThreadPickerViewController.h in Headers */,
				34AC09E0211B39B100997B47 /* SelectRecipientViewController.h in Headers */,
				342950852124C9750000B063 /* OWSTextField.h in Headers */,
				45194F901FD7200000333B2C /* ThreadUtil.h in Headers */,
				346129CC1FD2072E00532771 /* NSAttributedString+OWS.h in Headers */,
				346129FD1FD5F31400532771 /* OWS102MoveLoggingPreferenceToUserDefaults.h in Headers */,
				34074F62203D0CBE004596AE /* OWSSounds.h in Headers */,
				34AC0A1D211B39EA00997B47 /* ContactCellView.h in Headers */,
			);
			runOnlyForDeploymentPostprocessing = 0;
		};
/* End PBXHeadersBuildPhase section */

/* Begin PBXNativeTarget section */
		453518671FC635DD00210559 /* SignalShareExtension */ = {
			isa = PBXNativeTarget;
			buildConfigurationList = 453518761FC635DD00210559 /* Build configuration list for PBXNativeTarget "SignalShareExtension" */;
			buildPhases = (
				16FA77C536F8C08C5046FA6B /* [CP] Check Pods Manifest.lock */,
				453518641FC635DD00210559 /* Sources */,
				453518651FC635DD00210559 /* Frameworks */,
				453518661FC635DD00210559 /* Resources */,
			);
			buildRules = (
			);
			dependencies = (
				34480B3A1FD0950000BC14EF /* PBXTargetDependency */,
			);
			name = SignalShareExtension;
			productName = SignalShareExtension;
			productReference = 453518681FC635DD00210559 /* SignalShareExtension.appex */;
			productType = "com.apple.product-type.app-extension";
		};
		453518911FC63DBF00210559 /* SignalMessaging */ = {
			isa = PBXNativeTarget;
			buildConfigurationList = 4535189E1FC63DBF00210559 /* Build configuration list for PBXNativeTarget "SignalMessaging" */;
			buildPhases = (
				F4C416F20E3CB0B25DC10C56 /* [CP] Check Pods Manifest.lock */,
				4535188D1FC63DBF00210559 /* Sources */,
				4535188E1FC63DBF00210559 /* Frameworks */,
				4535188F1FC63DBF00210559 /* Headers */,
				453518901FC63DBF00210559 /* Resources */,
			);
			buildRules = (
			);
			dependencies = (
			);
			name = SignalMessaging;
			productName = SignalMessaging;
			productReference = 453518921FC63DBF00210559 /* SignalMessaging.framework */;
			productType = "com.apple.product-type.framework";
		};
		D221A088169C9E5E00537ABF /* Signal */ = {
			isa = PBXNativeTarget;
			buildConfigurationList = D221A0BC169C9E5F00537ABF /* Build configuration list for PBXNativeTarget "Signal" */;
			buildPhases = (
				1460156AE01E0DB0949D61FE /* [CP] Check Pods Manifest.lock */,
				45AE48531E073428004D96C2 /* Swift Lint */,
				D221A085169C9E5E00537ABF /* Sources */,
				D221A086169C9E5E00537ABF /* Frameworks */,
				34C239432180B01B00B6108F /* Run Script: update_list_info */,
				D221A087169C9E5E00537ABF /* Resources */,
				59C9DBA462715B5C999FFB02 /* [CP] Embed Pods Frameworks */,
				451DE9EE1DC1546A00810E42 /* [Carthage] Copy Frameworks */,
				453518771FC635DD00210559 /* Embed App Extensions */,
				4535189F1FC63DBF00210559 /* Embed Frameworks */,
				C3B782012411C26000C859D8 /* Set up Crashlytics */,
			);
			buildRules = (
			);
			dependencies = (
				453518711FC635DD00210559 /* PBXTargetDependency */,
				453518981FC63DBF00210559 /* PBXTargetDependency */,
			);
			name = Signal;
			productName = RedPhone;
			productReference = D221A089169C9E5E00537ABF /* Session.app */;
			productType = "com.apple.product-type.application";
		};
		D221A0A9169C9E5F00537ABF /* SignalTests */ = {
			isa = PBXNativeTarget;
			buildConfigurationList = D221A0BF169C9E5F00537ABF /* Build configuration list for PBXNativeTarget "SignalTests" */;
			buildPhases = (
				6565655F4068F9E5CDC5687F /* [CP] Check Pods Manifest.lock */,
				D221A0A5169C9E5F00537ABF /* Sources */,
				D221A0A6169C9E5F00537ABF /* Frameworks */,
				D221A0A7169C9E5F00537ABF /* Resources */,
				B4E9B04E862FB64FC9A8F79B /* [CP] Embed Pods Frameworks */,
				451DE9FB1DC18D4500810E42 /* [Carthage] Copy Frameworks */,
			);
			buildRules = (
			);
			dependencies = (
				3478506E1FD9CFF4007B8332 /* PBXTargetDependency */,
				B6AFCEBB19A93DA60098CFCB /* PBXTargetDependency */,
			);
			name = SignalTests;
			productName = RedPhoneTests;
			productReference = D221A0AA169C9E5F00537ABF /* SignalTests.xctest */;
			productType = "com.apple.product-type.bundle.unit-test";
		};
/* End PBXNativeTarget section */

/* Begin PBXProject section */
		D221A080169C9E5E00537ABF /* Project object */ = {
			isa = PBXProject;
			attributes = {
				LastSwiftUpdateCheck = 0920;
				LastTestingUpgradeCheck = 0600;
				LastUpgradeCheck = 1020;
				ORGANIZATIONNAME = "Open Whisper Systems";
				TargetAttributes = {
					453518671FC635DD00210559 = {
						CreatedOnToolsVersion = 9.2;
						DevelopmentTeam = SUQ8J2PCT7;
						LastSwiftMigration = 1020;
						ProvisioningStyle = Automatic;
						SystemCapabilities = {
							com.apple.ApplicationGroups.iOS = {
								enabled = 1;
							};
							com.apple.DataProtection = {
								enabled = 0;
							};
							com.apple.Keychain = {
								enabled = 1;
							};
							com.apple.iCloud = {
								enabled = 0;
							};
						};
					};
					453518911FC63DBF00210559 = {
						CreatedOnToolsVersion = 9.2;
						DevelopmentTeam = SUQ8J2PCT7;
						LastSwiftMigration = 1020;
						ProvisioningStyle = Automatic;
					};
					D221A088169C9E5E00537ABF = {
						DevelopmentTeam = SUQ8J2PCT7;
						LastSwiftMigration = 1020;
						ProvisioningStyle = Automatic;
						SystemCapabilities = {
							com.apple.ApplicationGroups.iOS = {
								enabled = 1;
							};
							com.apple.DataProtection = {
								enabled = 0;
							};
							com.apple.InAppPurchase = {
								enabled = 0;
							};
							com.apple.InterAppAudio = {
								enabled = 0;
							};
							com.apple.Keychain = {
								enabled = 1;
							};
							com.apple.Push = {
								enabled = 1;
							};
							com.apple.VPNLite = {
								enabled = 0;
							};
							com.apple.iCloud = {
								enabled = 1;
							};
						};
					};
					D221A0A9169C9E5F00537ABF = {
						DevelopmentTeam = 8SQ45X653X;
						LastSwiftMigration = 1020;
						ProvisioningStyle = Automatic;
						TestTargetID = D221A088169C9E5E00537ABF;
					};
				};
			};
			buildConfigurationList = D221A083169C9E5E00537ABF /* Build configuration list for PBXProject "Signal" */;
			compatibilityVersion = "Xcode 3.2";
			developmentRegion = en;
			hasScannedForEncodings = 0;
			knownRegions = (
				en,
				az_AZ,
				bg_BG,
				bs,
				ca,
				cs,
				da,
				de,
				el_GR,
				es,
				et_EE,
				fi,
				fr,
				fil,
				hi_IN,
				hu,
				it_IT,
				ja_JP,
				ko_KR,
				lv,
				nb_NO,
				nl,
				pl,
				pt_BR,
				pt_PT,
				ro_RO,
				ru,
				sl,
				sv_SE,
				th_TH,
				tr_TR,
				zh_CN,
				hr,
				ro,
				sn,
				id,
				gl,
				mk,
				sq,
				bg,
				Base,
				ar,
				km,
				lt,
				he,
				my,
				fa,
				et,
				zh_TW,
				ko,
				az,
				el,
				it,
				ja,
				sv,
				th,
				tr,
				nb,
			);
			mainGroup = D221A07E169C9E5E00537ABF;
			productRefGroup = D221A08A169C9E5E00537ABF /* Products */;
			projectDirPath = "";
			projectRoot = "";
			targets = (
				D221A088169C9E5E00537ABF /* Signal */,
				D221A0A9169C9E5F00537ABF /* SignalTests */,
				453518671FC635DD00210559 /* SignalShareExtension */,
				453518911FC63DBF00210559 /* SignalMessaging */,
			);
		};
/* End PBXProject section */

/* Begin PBXResourcesBuildPhase section */
		453518661FC635DD00210559 /* Resources */ = {
			isa = PBXResourcesBuildPhase;
			buildActionMask = 2147483647;
			files = (
				C3B782022411C80500C859D8 /* GoogleService-Info.plist in Resources */,
				347850321FD7494A007B8332 /* ElegantIcons.ttf in Resources */,
				4535186E1FC635DD00210559 /* MainInterface.storyboard in Resources */,
				347850551FD749C0007B8332 /* Localizable.strings in Resources */,
				347850331FD7494A007B8332 /* fontawesome-webfont.ttf in Resources */,
				3478504C1FD7496D007B8332 /* Images.xcassets in Resources */,
				347850311FD7494A007B8332 /* dripicons-v2.ttf in Resources */,
			);
			runOnlyForDeploymentPostprocessing = 0;
		};
		453518901FC63DBF00210559 /* Resources */ = {
			isa = PBXResourcesBuildPhase;
			buildActionMask = 2147483647;
			files = (
				C3B782032411C81100C859D8 /* GoogleService-Info.plist in Resources */,
			);
			runOnlyForDeploymentPostprocessing = 0;
		};
		D221A087169C9E5E00537ABF /* Resources */ = {
			isa = PBXResourcesBuildPhase;
			buildActionMask = 2147483647;
			files = (
				C3B781FF2411C18600C859D8 /* GoogleService-Info.plist in Resources */,
				4C63CC00210A620B003AE45C /* SignalTSan.supp in Resources */,
				4C6F527C20FFE8400097DEEE /* SignalUBSan.supp in Resources */,
				34CF078A203E6B78005C4D61 /* end_call_tone_cept.caf in Resources */,
				AD83FF3F1A73426500B5C81A /* audio_pause_button_blue.png in Resources */,
				34330A5A1E7875FB00DF2FB9 /* fontawesome-webfont.ttf in Resources */,
				A5509ECA1A69AB8B00ABA4BC /* Main.storyboard in Resources */,
				AD83FF421A73426500B5C81A /* audio_play_button.png in Resources */,
				34330A5C1E787A9800DF2FB9 /* dripicons-v2.ttf in Resources */,
				B633C5C41A1D190B0059AC12 /* mute_on@2x.png in Resources */,
				B633C5CE1A1D190B0059AC12 /* quit@2x.png in Resources */,
				AD83FF441A73426500B5C81A /* audio_pause_button.png in Resources */,
				B6F509971AA53F760068F56A /* Localizable.strings in Resources */,
				B633C59D1A1D190B0059AC12 /* endcall@2x.png in Resources */,
				FC5CDF391A3393DD00B47253 /* error_white@2x.png in Resources */,
				B633C5D21A1D190B0059AC12 /* savephoto@2x.png in Resources */,
				B10C9B611A7049EC00ECA2BF /* play_icon.png in Resources */,
				AD83FF401A73426500B5C81A /* audio_pause_button_blue@2x.png in Resources */,
				B66DBF4A19D5BBC8006EA940 /* Images.xcassets in Resources */,
				34CF0788203E6B78005C4D61 /* ringback_tone_ansi.caf in Resources */,
				34C3C78F2040A4F70000134C /* sonarping.mp3 in Resources */,
				AD83FF431A73426500B5C81A /* audio_play_button@2x.png in Resources */,
				34661FB820C1C0D60056EDD6 /* message_sent.aiff in Resources */,
				45CB2FA81CB7146C00E1B343 /* Launch Screen.storyboard in Resources */,
				B633C5C31A1D190B0059AC12 /* mute_off@2x.png in Resources */,
				AD83FF411A73426500B5C81A /* audio_play_button_blue@2x.png in Resources */,
				34C3C78D20409F320000134C /* Opening.m4r in Resources */,
				FC5CDF3A1A3393DD00B47253 /* warning_white@2x.png in Resources */,
				B633C58D1A1D190B0059AC12 /* contact_default_feed.png in Resources */,
				B10C9B621A7049EC00ECA2BF /* play_icon@2x.png in Resources */,
				B633C5861A1D190B0059AC12 /* call@2x.png in Resources */,
				B67EBF5D19194AC60084CCFD /* Settings.bundle in Resources */,
				B10C9B601A7049EC00ECA2BF /* pause_icon@2x.png in Resources */,
				FC9120411A39EFB70074545C /* qr@2x.png in Resources */,
				34CF0787203E6B78005C4D61 /* busy_tone_ansi.caf in Resources */,
				B10C9B5F1A7049EC00ECA2BF /* pause_icon.png in Resources */,
				AD83FF471A73428300B5C81A /* audio_play_button_blue.png in Resources */,
				34330A5E1E787BD800DF2FB9 /* ElegantIcons.ttf in Resources */,
				AD83FF451A73426500B5C81A /* audio_pause_button@2x.png in Resources */,
				45A2F005204473A3002E978A /* NewMessage.aifc in Resources */,
				45B74A882044AAB600CD42F8 /* aurora.aifc in Resources */,
				45B74A742044AAB600CD42F8 /* aurora-quiet.aifc in Resources */,
				45B74A852044AAB600CD42F8 /* bamboo.aifc in Resources */,
				45B74A782044AAB600CD42F8 /* bamboo-quiet.aifc in Resources */,
				45B74A7B2044AAB600CD42F8 /* chord.aifc in Resources */,
				45B74A812044AAB600CD42F8 /* chord-quiet.aifc in Resources */,
				45B74A832044AAB600CD42F8 /* circles.aifc in Resources */,
				45B74A892044AAB600CD42F8 /* circles-quiet.aifc in Resources */,
				C34C8F7423A7830B00D82669 /* SpaceMono-Bold.ttf in Resources */,
				4503F1BF20470A5B00CEE724 /* classic.aifc in Resources */,
				4503F1BE20470A5B00CEE724 /* classic-quiet.aifc in Resources */,
				45B74A7E2044AAB600CD42F8 /* complete.aifc in Resources */,
				B8CCF6352396005F0091D419 /* SpaceMono-Regular.ttf in Resources */,
				45B74A872044AAB600CD42F8 /* complete-quiet.aifc in Resources */,
				45B74A772044AAB600CD42F8 /* hello.aifc in Resources */,
				4C61819F219E1796009BD6B5 /* typing-animation-dark.gif in Resources */,
				45B74A7C2044AAB600CD42F8 /* hello-quiet.aifc in Resources */,
				45B74A792044AAB600CD42F8 /* input.aifc in Resources */,
				45B74A8C2044AAB600CD42F8 /* input-quiet.aifc in Resources */,
				45B74A7A2044AAB600CD42F8 /* keys.aifc in Resources */,
				45B74A762044AAB600CD42F8 /* keys-quiet.aifc in Resources */,
				45B74A862044AAB600CD42F8 /* note.aifc in Resources */,
				45B74A7F2044AAB600CD42F8 /* note-quiet.aifc in Resources */,
				45B74A842044AAB600CD42F8 /* popcorn.aifc in Resources */,
				45B74A7D2044AAB600CD42F8 /* popcorn-quiet.aifc in Resources */,
				45B74A822044AAB600CD42F8 /* pulse.aifc in Resources */,
				34B6A90B218BA1D1007C4606 /* typing-animation.gif in Resources */,
				45B74A802044AAB600CD42F8 /* pulse-quiet.aifc in Resources */,
				45B74A8B2044AAB600CD42F8 /* synth.aifc in Resources */,
				45B74A752044AAB600CD42F8 /* synth-quiet.aifc in Resources */,
			);
			runOnlyForDeploymentPostprocessing = 0;
		};
		D221A0A7169C9E5F00537ABF /* Resources */ = {
			isa = PBXResourcesBuildPhase;
			buildActionMask = 2147483647;
			files = (
				34C6B0AE1FA0E4AA00D35993 /* test-jpg.jpg in Resources */,
				B660F6D41C29868000687D6E /* whisperFake.cer in Resources */,
				34C6B0A91FA0E46F00D35993 /* test-gif.gif in Resources */,
				34C6B0AC1FA0E46F00D35993 /* test-mp4.mp4 in Resources */,
				34C6B0AB1FA0E46F00D35993 /* test-mp3.mp3 in Resources */,
			);
			runOnlyForDeploymentPostprocessing = 0;
		};
/* End PBXResourcesBuildPhase section */

/* Begin PBXShellScriptBuildPhase section */
		1460156AE01E0DB0949D61FE /* [CP] Check Pods Manifest.lock */ = {
			isa = PBXShellScriptBuildPhase;
			buildActionMask = 2147483647;
			files = (
			);
			inputPaths = (
				"${PODS_PODFILE_DIR_PATH}/Podfile.lock",
				"${PODS_ROOT}/Manifest.lock",
			);
			name = "[CP] Check Pods Manifest.lock";
			outputPaths = (
				"$(DERIVED_FILE_DIR)/Pods-Signal-checkManifestLockResult.txt",
			);
			runOnlyForDeploymentPostprocessing = 0;
			shellPath = /bin/sh;
			shellScript = "diff \"${PODS_PODFILE_DIR_PATH}/Podfile.lock\" \"${PODS_ROOT}/Manifest.lock\" > /dev/null\nif [ $? != 0 ] ; then\n    # print error to STDERR\n    echo \"error: The sandbox is not in sync with the Podfile.lock. Run 'pod install' or update your CocoaPods installation.\" >&2\n    exit 1\nfi\n# This output is used by Xcode 'outputs' to avoid re-running this script phase.\necho \"SUCCESS\" > \"${SCRIPT_OUTPUT_FILE_0}\"\n";
			showEnvVarsInLog = 0;
		};
		16FA77C536F8C08C5046FA6B /* [CP] Check Pods Manifest.lock */ = {
			isa = PBXShellScriptBuildPhase;
			buildActionMask = 2147483647;
			files = (
			);
			inputPaths = (
				"${PODS_PODFILE_DIR_PATH}/Podfile.lock",
				"${PODS_ROOT}/Manifest.lock",
			);
			name = "[CP] Check Pods Manifest.lock";
			outputPaths = (
				"$(DERIVED_FILE_DIR)/Pods-SignalShareExtension-checkManifestLockResult.txt",
			);
			runOnlyForDeploymentPostprocessing = 0;
			shellPath = /bin/sh;
			shellScript = "diff \"${PODS_PODFILE_DIR_PATH}/Podfile.lock\" \"${PODS_ROOT}/Manifest.lock\" > /dev/null\nif [ $? != 0 ] ; then\n    # print error to STDERR\n    echo \"error: The sandbox is not in sync with the Podfile.lock. Run 'pod install' or update your CocoaPods installation.\" >&2\n    exit 1\nfi\n# This output is used by Xcode 'outputs' to avoid re-running this script phase.\necho \"SUCCESS\" > \"${SCRIPT_OUTPUT_FILE_0}\"\n";
			showEnvVarsInLog = 0;
		};
		34C239432180B01B00B6108F /* Run Script: update_list_info */ = {
			isa = PBXShellScriptBuildPhase;
			buildActionMask = 2147483647;
			files = (
			);
			inputPaths = (
			);
			name = "Run Script: update_list_info";
			outputPaths = (
			);
			runOnlyForDeploymentPostprocessing = 0;
			shellPath = /bin/sh;
			shellScript = "$PROJECT_DIR/Scripts/update_plist_info.sh\n";
		};
		451DE9EE1DC1546A00810E42 /* [Carthage] Copy Frameworks */ = {
			isa = PBXShellScriptBuildPhase;
			buildActionMask = 2147483647;
			files = (
			);
			inputPaths = (
				"$(SRCROOT)/ThirdParty/WebRTC/Build/WebRTC.framework",
				"$(SRCROOT)/ThirdParty/Carthage/Build/iOS/ZXingObjC.framework",
			);
			name = "[Carthage] Copy Frameworks";
			outputPaths = (
			);
			runOnlyForDeploymentPostprocessing = 0;
			shellPath = /bin/sh;
			shellScript = "/usr/local/bin/carthage copy-frameworks\n";
		};
		451DE9FB1DC18D4500810E42 /* [Carthage] Copy Frameworks */ = {
			isa = PBXShellScriptBuildPhase;
			buildActionMask = 2147483647;
			files = (
			);
			inputPaths = (
				"$(SRCROOT)/ThirdParty/WebRTC/Build/WebRTC.framework",
				"$(SRCROOT)/ThirdParty/Carthage/Build/iOS/ZXingObjC.framework",
			);
			name = "[Carthage] Copy Frameworks";
			outputPaths = (
			);
			runOnlyForDeploymentPostprocessing = 0;
			shellPath = /bin/sh;
			shellScript = "/usr/local/bin/carthage copy-frameworks\n";
		};
		45AE48531E073428004D96C2 /* Swift Lint */ = {
			isa = PBXShellScriptBuildPhase;
			buildActionMask = 2147483647;
			files = (
			);
			inputPaths = (
			);
			name = "Swift Lint";
			outputPaths = (
			);
			runOnlyForDeploymentPostprocessing = 0;
			shellPath = /bin/sh;
			shellScript = "if which swiftlint >/dev/null; then\n# disabled for now. too many lint errors outside of the scope of this branch\n#(cd Signal && swiftlint)\n# never fail.\nexit 0\nelse\necho \"warning: SwiftLint not installed, download from https://github.com/realm/SwiftLint\"\nfi\n";
		};
		59C9DBA462715B5C999FFB02 /* [CP] Embed Pods Frameworks */ = {
			isa = PBXShellScriptBuildPhase;
			buildActionMask = 2147483647;
			files = (
			);
			inputPaths = (
				"${SRCROOT}/Pods/Target Support Files/Pods-Signal/Pods-Signal-frameworks.sh",
				"${BUILT_PRODUCTS_DIR}/AFNetworking/AFNetworking.framework",
				"${BUILT_PRODUCTS_DIR}/AxolotlKit/AxolotlKit.framework",
				"${BUILT_PRODUCTS_DIR}/CocoaLumberjack/CocoaLumberjack.framework",
				"${BUILT_PRODUCTS_DIR}/CryptoSwift/CryptoSwift.framework",
				"${BUILT_PRODUCTS_DIR}/Curve25519Kit/Curve25519Kit.framework",
				"${BUILT_PRODUCTS_DIR}/FeedKit/FeedKit.framework",
				"${BUILT_PRODUCTS_DIR}/GCDWebServer/GCDWebServer.framework",
				"${PODS_ROOT}/GRKOpenSSLFramework/OpenSSL-iOS/bin/openssl.framework",
				"${BUILT_PRODUCTS_DIR}/GoogleUtilities/GoogleUtilities.framework",
				"${BUILT_PRODUCTS_DIR}/HKDFKit/HKDFKit.framework",
				"${BUILT_PRODUCTS_DIR}/Mantle/Mantle.framework",
				"${BUILT_PRODUCTS_DIR}/Mixpanel/Mixpanel.framework",
				"${BUILT_PRODUCTS_DIR}/NVActivityIndicatorView/NVActivityIndicatorView.framework",
				"${BUILT_PRODUCTS_DIR}/PromiseKit/PromiseKit.framework",
				"${BUILT_PRODUCTS_DIR}/PureLayout/PureLayout.framework",
				"${BUILT_PRODUCTS_DIR}/Reachability/Reachability.framework",
				"${BUILT_PRODUCTS_DIR}/SAMKeychain/SAMKeychain.framework",
				"${BUILT_PRODUCTS_DIR}/SQLCipher/SQLCipher.framework",
				"${BUILT_PRODUCTS_DIR}/SSZipArchive/SSZipArchive.framework",
				"${BUILT_PRODUCTS_DIR}/SignalCoreKit/SignalCoreKit.framework",
				"${BUILT_PRODUCTS_DIR}/SignalMetadataKit/SignalMetadataKit.framework",
				"${BUILT_PRODUCTS_DIR}/SignalServiceKit/SignalServiceKit.framework",
				"${BUILT_PRODUCTS_DIR}/Starscream/Starscream.framework",
				"${BUILT_PRODUCTS_DIR}/SwiftProtobuf/SwiftProtobuf.framework",
				"${BUILT_PRODUCTS_DIR}/YYImage/YYImage.framework",
				"${BUILT_PRODUCTS_DIR}/YapDatabase/YapDatabase.framework",
				"${BUILT_PRODUCTS_DIR}/libPhoneNumber-iOS/libPhoneNumber_iOS.framework",
			);
			name = "[CP] Embed Pods Frameworks";
			outputPaths = (
				"${TARGET_BUILD_DIR}/${FRAMEWORKS_FOLDER_PATH}/AFNetworking.framework",
				"${TARGET_BUILD_DIR}/${FRAMEWORKS_FOLDER_PATH}/AxolotlKit.framework",
				"${TARGET_BUILD_DIR}/${FRAMEWORKS_FOLDER_PATH}/CocoaLumberjack.framework",
				"${TARGET_BUILD_DIR}/${FRAMEWORKS_FOLDER_PATH}/CryptoSwift.framework",
				"${TARGET_BUILD_DIR}/${FRAMEWORKS_FOLDER_PATH}/Curve25519Kit.framework",
				"${TARGET_BUILD_DIR}/${FRAMEWORKS_FOLDER_PATH}/FeedKit.framework",
				"${TARGET_BUILD_DIR}/${FRAMEWORKS_FOLDER_PATH}/GCDWebServer.framework",
				"${TARGET_BUILD_DIR}/${FRAMEWORKS_FOLDER_PATH}/openssl.framework",
				"${TARGET_BUILD_DIR}/${FRAMEWORKS_FOLDER_PATH}/GoogleUtilities.framework",
				"${TARGET_BUILD_DIR}/${FRAMEWORKS_FOLDER_PATH}/HKDFKit.framework",
				"${TARGET_BUILD_DIR}/${FRAMEWORKS_FOLDER_PATH}/Mantle.framework",
				"${TARGET_BUILD_DIR}/${FRAMEWORKS_FOLDER_PATH}/Mixpanel.framework",
				"${TARGET_BUILD_DIR}/${FRAMEWORKS_FOLDER_PATH}/NVActivityIndicatorView.framework",
				"${TARGET_BUILD_DIR}/${FRAMEWORKS_FOLDER_PATH}/PromiseKit.framework",
				"${TARGET_BUILD_DIR}/${FRAMEWORKS_FOLDER_PATH}/PureLayout.framework",
				"${TARGET_BUILD_DIR}/${FRAMEWORKS_FOLDER_PATH}/Reachability.framework",
				"${TARGET_BUILD_DIR}/${FRAMEWORKS_FOLDER_PATH}/SAMKeychain.framework",
				"${TARGET_BUILD_DIR}/${FRAMEWORKS_FOLDER_PATH}/SQLCipher.framework",
				"${TARGET_BUILD_DIR}/${FRAMEWORKS_FOLDER_PATH}/SSZipArchive.framework",
				"${TARGET_BUILD_DIR}/${FRAMEWORKS_FOLDER_PATH}/SignalCoreKit.framework",
				"${TARGET_BUILD_DIR}/${FRAMEWORKS_FOLDER_PATH}/SignalMetadataKit.framework",
				"${TARGET_BUILD_DIR}/${FRAMEWORKS_FOLDER_PATH}/SignalServiceKit.framework",
				"${TARGET_BUILD_DIR}/${FRAMEWORKS_FOLDER_PATH}/Starscream.framework",
				"${TARGET_BUILD_DIR}/${FRAMEWORKS_FOLDER_PATH}/SwiftProtobuf.framework",
				"${TARGET_BUILD_DIR}/${FRAMEWORKS_FOLDER_PATH}/YYImage.framework",
				"${TARGET_BUILD_DIR}/${FRAMEWORKS_FOLDER_PATH}/YapDatabase.framework",
				"${TARGET_BUILD_DIR}/${FRAMEWORKS_FOLDER_PATH}/libPhoneNumber_iOS.framework",
			);
			runOnlyForDeploymentPostprocessing = 0;
			shellPath = /bin/sh;
			shellScript = "\"${SRCROOT}/Pods/Target Support Files/Pods-Signal/Pods-Signal-frameworks.sh\"\n";
			showEnvVarsInLog = 0;
		};
		6565655F4068F9E5CDC5687F /* [CP] Check Pods Manifest.lock */ = {
			isa = PBXShellScriptBuildPhase;
			buildActionMask = 2147483647;
			files = (
			);
			inputPaths = (
				"${PODS_PODFILE_DIR_PATH}/Podfile.lock",
				"${PODS_ROOT}/Manifest.lock",
			);
			name = "[CP] Check Pods Manifest.lock";
			outputPaths = (
				"$(DERIVED_FILE_DIR)/Pods-SignalTests-checkManifestLockResult.txt",
			);
			runOnlyForDeploymentPostprocessing = 0;
			shellPath = /bin/sh;
			shellScript = "diff \"${PODS_PODFILE_DIR_PATH}/Podfile.lock\" \"${PODS_ROOT}/Manifest.lock\" > /dev/null\nif [ $? != 0 ] ; then\n    # print error to STDERR\n    echo \"error: The sandbox is not in sync with the Podfile.lock. Run 'pod install' or update your CocoaPods installation.\" >&2\n    exit 1\nfi\n# This output is used by Xcode 'outputs' to avoid re-running this script phase.\necho \"SUCCESS\" > \"${SCRIPT_OUTPUT_FILE_0}\"\n";
			showEnvVarsInLog = 0;
		};
		B4E9B04E862FB64FC9A8F79B /* [CP] Embed Pods Frameworks */ = {
			isa = PBXShellScriptBuildPhase;
			buildActionMask = 2147483647;
			files = (
			);
			inputPaths = (
				"${SRCROOT}/Pods/Target Support Files/Pods-SignalTests/Pods-SignalTests-frameworks.sh",
				"${BUILT_PRODUCTS_DIR}/AFNetworking/AFNetworking.framework",
				"${BUILT_PRODUCTS_DIR}/AxolotlKit/AxolotlKit.framework",
				"${BUILT_PRODUCTS_DIR}/CocoaLumberjack/CocoaLumberjack.framework",
				"${BUILT_PRODUCTS_DIR}/CryptoSwift/CryptoSwift.framework",
				"${BUILT_PRODUCTS_DIR}/Curve25519Kit/Curve25519Kit.framework",
				"${PODS_ROOT}/GRKOpenSSLFramework/OpenSSL-iOS/bin/openssl.framework",
				"${BUILT_PRODUCTS_DIR}/HKDFKit/HKDFKit.framework",
				"${BUILT_PRODUCTS_DIR}/Mantle/Mantle.framework",
				"${BUILT_PRODUCTS_DIR}/PromiseKit/PromiseKit.framework",
				"${BUILT_PRODUCTS_DIR}/PureLayout/PureLayout.framework",
				"${BUILT_PRODUCTS_DIR}/Reachability/Reachability.framework",
				"${BUILT_PRODUCTS_DIR}/SAMKeychain/SAMKeychain.framework",
				"${BUILT_PRODUCTS_DIR}/SQLCipher/SQLCipher.framework",
				"${BUILT_PRODUCTS_DIR}/SignalCoreKit/SignalCoreKit.framework",
				"${BUILT_PRODUCTS_DIR}/SignalMetadataKit/SignalMetadataKit.framework",
				"${BUILT_PRODUCTS_DIR}/SignalServiceKit/SignalServiceKit.framework",
				"${BUILT_PRODUCTS_DIR}/Starscream/Starscream.framework",
				"${BUILT_PRODUCTS_DIR}/SwiftProtobuf/SwiftProtobuf.framework",
				"${BUILT_PRODUCTS_DIR}/YYImage/YYImage.framework",
				"${BUILT_PRODUCTS_DIR}/YapDatabase/YapDatabase.framework",
				"${BUILT_PRODUCTS_DIR}/libPhoneNumber-iOS/libPhoneNumber_iOS.framework",
			);
			name = "[CP] Embed Pods Frameworks";
			outputPaths = (
				"${TARGET_BUILD_DIR}/${FRAMEWORKS_FOLDER_PATH}/AFNetworking.framework",
				"${TARGET_BUILD_DIR}/${FRAMEWORKS_FOLDER_PATH}/AxolotlKit.framework",
				"${TARGET_BUILD_DIR}/${FRAMEWORKS_FOLDER_PATH}/CocoaLumberjack.framework",
				"${TARGET_BUILD_DIR}/${FRAMEWORKS_FOLDER_PATH}/CryptoSwift.framework",
				"${TARGET_BUILD_DIR}/${FRAMEWORKS_FOLDER_PATH}/Curve25519Kit.framework",
				"${TARGET_BUILD_DIR}/${FRAMEWORKS_FOLDER_PATH}/openssl.framework",
				"${TARGET_BUILD_DIR}/${FRAMEWORKS_FOLDER_PATH}/HKDFKit.framework",
				"${TARGET_BUILD_DIR}/${FRAMEWORKS_FOLDER_PATH}/Mantle.framework",
				"${TARGET_BUILD_DIR}/${FRAMEWORKS_FOLDER_PATH}/PromiseKit.framework",
				"${TARGET_BUILD_DIR}/${FRAMEWORKS_FOLDER_PATH}/PureLayout.framework",
				"${TARGET_BUILD_DIR}/${FRAMEWORKS_FOLDER_PATH}/Reachability.framework",
				"${TARGET_BUILD_DIR}/${FRAMEWORKS_FOLDER_PATH}/SAMKeychain.framework",
				"${TARGET_BUILD_DIR}/${FRAMEWORKS_FOLDER_PATH}/SQLCipher.framework",
				"${TARGET_BUILD_DIR}/${FRAMEWORKS_FOLDER_PATH}/SignalCoreKit.framework",
				"${TARGET_BUILD_DIR}/${FRAMEWORKS_FOLDER_PATH}/SignalMetadataKit.framework",
				"${TARGET_BUILD_DIR}/${FRAMEWORKS_FOLDER_PATH}/SignalServiceKit.framework",
				"${TARGET_BUILD_DIR}/${FRAMEWORKS_FOLDER_PATH}/Starscream.framework",
				"${TARGET_BUILD_DIR}/${FRAMEWORKS_FOLDER_PATH}/SwiftProtobuf.framework",
				"${TARGET_BUILD_DIR}/${FRAMEWORKS_FOLDER_PATH}/YYImage.framework",
				"${TARGET_BUILD_DIR}/${FRAMEWORKS_FOLDER_PATH}/YapDatabase.framework",
				"${TARGET_BUILD_DIR}/${FRAMEWORKS_FOLDER_PATH}/libPhoneNumber_iOS.framework",
			);
			runOnlyForDeploymentPostprocessing = 0;
			shellPath = /bin/sh;
			shellScript = "\"${SRCROOT}/Pods/Target Support Files/Pods-SignalTests/Pods-SignalTests-frameworks.sh\"\n";
			showEnvVarsInLog = 0;
		};
		C3B782012411C26000C859D8 /* Set up Crashlytics */ = {
			isa = PBXShellScriptBuildPhase;
			buildActionMask = 2147483647;
			files = (
			);
			inputFileListPaths = (
			);
			inputPaths = (
				"$(SRCROOT)/$(BUILT_PRODUCTS_DIR)/$(INFOPLIST_PATH)",
			);
			name = "Set up Crashlytics";
			outputFileListPaths = (
			);
			outputPaths = (
			);
			runOnlyForDeploymentPostprocessing = 0;
			shellPath = /bin/sh;
			shellScript = "\"${PODS_ROOT}/Fabric/run\"\n";
		};
		F4C416F20E3CB0B25DC10C56 /* [CP] Check Pods Manifest.lock */ = {
			isa = PBXShellScriptBuildPhase;
			buildActionMask = 2147483647;
			files = (
			);
			inputPaths = (
				"${PODS_PODFILE_DIR_PATH}/Podfile.lock",
				"${PODS_ROOT}/Manifest.lock",
			);
			name = "[CP] Check Pods Manifest.lock";
			outputPaths = (
				"$(DERIVED_FILE_DIR)/Pods-SignalMessaging-checkManifestLockResult.txt",
			);
			runOnlyForDeploymentPostprocessing = 0;
			shellPath = /bin/sh;
			shellScript = "diff \"${PODS_PODFILE_DIR_PATH}/Podfile.lock\" \"${PODS_ROOT}/Manifest.lock\" > /dev/null\nif [ $? != 0 ] ; then\n    # print error to STDERR\n    echo \"error: The sandbox is not in sync with the Podfile.lock. Run 'pod install' or update your CocoaPods installation.\" >&2\n    exit 1\nfi\n# This output is used by Xcode 'outputs' to avoid re-running this script phase.\necho \"SUCCESS\" > \"${SCRIPT_OUTPUT_FILE_0}\"\n";
			showEnvVarsInLog = 0;
		};
/* End PBXShellScriptBuildPhase section */

/* Begin PBXSourcesBuildPhase section */
		453518641FC635DD00210559 /* Sources */ = {
			isa = PBXSourcesBuildPhase;
			buildActionMask = 2147483647;
			files = (
				4535186B1FC635DD00210559 /* ShareViewController.swift in Sources */,
				34480B361FD0929200BC14EF /* ShareAppExtensionContext.m in Sources */,
				34641E1F2088DA6D00E2EDE5 /* SAEScreenLockViewController.m in Sources */,
				3461284B1FD0B94000532771 /* SAELoadViewController.swift in Sources */,
				347850571FD86544007B8332 /* SAEFailedViewController.swift in Sources */,
			);
			runOnlyForDeploymentPostprocessing = 0;
		};
		4535188D1FC63DBF00210559 /* Sources */ = {
			isa = PBXSourcesBuildPhase;
			buildActionMask = 2147483647;
			files = (
				45F59A0A2029140500E8D2B0 /* OWSVideoPlayer.swift in Sources */,
				340872C82239563500CB25B0 /* ApprovalRailCellView.swift in Sources */,
				45194F951FD7216600333B2C /* TSUnreadIndicatorInteraction.m in Sources */,
				4CB93DC22180FF07004B9764 /* ProximityMonitoringManager.swift in Sources */,
				34AC09E1211B39B100997B47 /* SelectThreadViewController.m in Sources */,
				34AC09EF211B39B100997B47 /* ViewControllerUtils.m in Sources */,
				346941A2215D2EE400B5BFAD /* OWSConversationColor.m in Sources */,
				B8C9689723FA1B72005F64E0 /* Fonts.swift in Sources */,
				34AC0A17211B39EA00997B47 /* VideoPlayerView.swift in Sources */,
				34BEDB1321C43F6A007B0EAE /* ImageEditorView.swift in Sources */,
				34AC09EE211B39B100997B47 /* EditContactShareNameViewController.swift in Sources */,
				346129F71FD5F31400532771 /* OWS105AttachmentFilePaths.m in Sources */,
				45194F931FD7215C00333B2C /* OWSContactOffersInteraction.m in Sources */,
				450998681FD8C0FF00D89EB3 /* AttachmentSharing.m in Sources */,
				347850711FDAEB17007B8332 /* OWSUserProfile.m in Sources */,
				346129F81FD5F31400532771 /* OWS100RemoveTSRecipientsMigration.m in Sources */,
				34AC09DF211B39B100997B47 /* OWSNavigationController.m in Sources */,
				34074F61203D0CBE004596AE /* OWSSounds.m in Sources */,
				34BEDB1721C80BCA007B0EAE /* OWSAnyTouchGestureRecognizer.m in Sources */,
				340872C92239563500CB25B0 /* AttachmentItemCollection.swift in Sources */,
				34080EFE2225F96D0087E99F /* ImageEditorPaletteView.swift in Sources */,
				34B6A909218B8824007C4606 /* OWS112TypingIndicatorsMigration.swift in Sources */,
				4C3E245D21F2B395000AE092 /* DirectionalPanGestureRecognizer.swift in Sources */,
				346129B51FD1F7E800532771 /* OWSProfileManager.m in Sources */,
				4CBBCA6321714B4500EEB37D /* OWS110SortIdMigration.swift in Sources */,
				342950832124C9750000B063 /* OWSTextView.m in Sources */,
				452EC6E1205FF5DC000E787C /* Bench.swift in Sources */,
				B8C9689923FA1B72005F64E0 /* Values.swift in Sources */,
				34BBC85D220D19D600857249 /* ImageEditorPanGestureRecognizer.swift in Sources */,
				342950882124CB0A0000B063 /* OWSSearchBar.m in Sources */,
				342950822124C9750000B063 /* OWSTextField.m in Sources */,
				34AC0A13211B39EA00997B47 /* DisappearingTimerConfigurationView.swift in Sources */,
				4CA46F4D219CFDAA0038ABDE /* GalleryRailView.swift in Sources */,
				34480B621FD0A98800BC14EF /* UIColor+OWS.m in Sources */,
				B8C9689823FA1B72005F64E0 /* Gradients.swift in Sources */,
				4C20B2B720CA0034001BAC90 /* ThreadViewModel.swift in Sources */,
				34BBC857220C7ADA00857249 /* ImageEditorItem.swift in Sources */,
				346E35BE224283B100E55D5F /* UIAlertController+OWS.swift in Sources */,
				34480B641FD0A98800BC14EF /* UIView+OWS.m in Sources */,
				34AC0A1C211B39EA00997B47 /* OWSFlatButton.swift in Sources */,
				340872D822397F4600CB25B0 /* AttachmentCaptionViewController.swift in Sources */,
				34C3C7932040B0DD0000134C /* OWSAudioPlayer.m in Sources */,
				241C6316231F64CE00B4198E /* UIColor+Helper.swift in Sources */,
				34AC09E5211B39B100997B47 /* ScreenLockViewController.m in Sources */,
				34AC09F7211B39B100997B47 /* MediaMessageView.swift in Sources */,
				34BBC858220C7ADA00857249 /* ImageEditorContents.swift in Sources */,
				3461293A1FD1B47300532771 /* OWSPreferences.m in Sources */,
				34AC09E6211B39B100997B47 /* SelectRecipientViewController.m in Sources */,
				4C858A52212DC5E1001B45D3 /* UIImage+OWS.swift in Sources */,
				34480B671FD0AA9400BC14EF /* UIFont+OWS.m in Sources */,
				346129E61FD5C0C600532771 /* OWSDatabaseMigrationRunner.m in Sources */,
				34AC0A11211B39EA00997B47 /* OWSLayerView.swift in Sources */,
				34AC0A1B211B39EA00997B47 /* GradientView.swift in Sources */,
				34AC09E2211B39B100997B47 /* ReturnToCallViewController.swift in Sources */,
				346129AB1FD1F0EE00532771 /* OWSFormat.m in Sources */,
				34AC0A12211B39EA00997B47 /* ContactTableViewCell.m in Sources */,
				451F8A461FD715BA005CB9DA /* OWSGroupAvatarBuilder.m in Sources */,
				34BBC85B220C7ADA00857249 /* OrderedDictionary.swift in Sources */,
				346129961FD1E30000532771 /* OWSDatabaseMigration.m in Sources */,
				346129FB1FD5F31400532771 /* OWS101ExistingUsersBlockOnIdentityChange.m in Sources */,
				B8544E3523D5201400299F14 /* UIView+Constraints.swift in Sources */,
				34AC09EA211B39B100997B47 /* ModalActivityIndicatorViewController.swift in Sources */,
				B8C9689523FA1B72005F64E0 /* AppMode.swift in Sources */,
				344F248D2007CCD600CFB4F4 /* DisplayableText.swift in Sources */,
				450998651FD8A34D00D89EB3 /* DeviceSleepManager.swift in Sources */,
				34AC09EB211B39B100997B47 /* ContactShareApprovalViewController.swift in Sources */,
				34AC0A1F211B39EA00997B47 /* AvatarImageView.swift in Sources */,
				3466087220E550F400AFFE73 /* ConversationStyle.swift in Sources */,
				3478506B1FD9B78A007B8332 /* NoopCallMessageHandler.swift in Sources */,
				340872CA2239563500CB25B0 /* AttachmentApprovalViewController.swift in Sources */,
				346129AD1FD1F34E00532771 /* ImageCache.swift in Sources */,
				452C7CA72037628B003D51A5 /* Weak.swift in Sources */,
				34D5872F208E2C4200D2255A /* OWS109OutgoingMessageState.m in Sources */,
				340872D02239787F00CB25B0 /* AttachmentTextToolbar.swift in Sources */,
				34AC09F8211B39B100997B47 /* CountryCodeViewController.m in Sources */,
				451F8A341FD710C3005CB9DA /* FullTextSearcher.swift in Sources */,
				34080F04222858DC0087E99F /* OWSViewController+ImageEditor.swift in Sources */,
				346129FE1FD5F31400532771 /* OWS106EnsureProfileComplete.swift in Sources */,
				34AC0A10211B39EA00997B47 /* TappableView.swift in Sources */,
				346129F91FD5F31400532771 /* OWS104CreateRecipientIdentities.m in Sources */,
				B8C9689A23FA1B95005F64E0 /* DeviceUtilities.swift in Sources */,
				346129B61FD1F7E800532771 /* ProfileFetcherJob.swift in Sources */,
				34AC09E9211B39B100997B47 /* OWSTableViewController.m in Sources */,
				340872CE2239596100CB25B0 /* AttachmentApprovalInputAccessoryView.swift in Sources */,
				346129F51FD5F31400532771 /* OWS102MoveLoggingPreferenceToUserDefaults.m in Sources */,
				45194F8F1FD71FF500333B2C /* ThreadUtil.m in Sources */,
				34BEDB0E21C405B0007B0EAE /* ImageEditorModel.swift in Sources */,
				451F8A3B1FD71297005CB9DA /* UIUtil.m in Sources */,
				340872C122394CAA00CB25B0 /* ImageEditorTransform.swift in Sources */,
				450C800F20AD1AB900F3A091 /* OWSWindowManager.m in Sources */,
				454A965A1FD6017E008D2A0E /* SignalAttachment.swift in Sources */,
				45BC829D1FD9C4B400011CF3 /* ShareViewDelegate.swift in Sources */,
				3461295B1FD1D74C00532771 /* Environment.m in Sources */,
				346129D51FD20ADC00532771 /* UIViewController+OWS.m in Sources */,
				34BBC851220B8EEF00857249 /* ImageEditorCanvasView.swift in Sources */,
				347850691FD9B78A007B8332 /* AppSetup.m in Sources */,
				346941A3215D2EE400B5BFAD /* Theme.m in Sources */,
				4C23A5F2215C4ADE00534937 /* SheetViewController.swift in Sources */,
				34BBC84D220B2D0800857249 /* ImageEditorPinchGestureRecognizer.swift in Sources */,
				340872BF22393CFA00CB25B0 /* UIGestureRecognizer+OWS.swift in Sources */,
				34080F02222853E30087E99F /* ImageEditorBrushViewController.swift in Sources */,
				34AC0A14211B39EA00997B47 /* ContactCellView.m in Sources */,
				34AC0A15211B39EA00997B47 /* ContactsViewHelper.m in Sources */,
				346129FF1FD5F31400532771 /* OWS103EnableVideoCalling.m in Sources */,
				346129E31FD5C0BE00532771 /* VersionMigrations.m in Sources */,
				4C7537892193779700DF5E37 /* OWS113MultiAttachmentMediaMessages.swift in Sources */,
				340872CB2239563500CB25B0 /* AttachmentPrepViewController.swift in Sources */,
				34AC0A16211B39EA00997B47 /* OWSNavigationBar.swift in Sources */,
				34BEDB0B21C2FA3D007B0EAE /* OWS114RemoveDynamicInteractions.swift in Sources */,
				34AC0A1A211B39EA00997B47 /* CommonStrings.swift in Sources */,
				34AC0A19211B39EA00997B47 /* OWSAlerts.swift in Sources */,
				340872DA22397FEB00CB25B0 /* AttachmentTextView.swift in Sources */,
				34FDB29221FF986600A01202 /* UIView+OWS.swift in Sources */,
				34BBC859220C7ADA00857249 /* ImageEditorStrokeItem.swift in Sources */,
				451F8A351FD710DE005CB9DA /* Searcher.swift in Sources */,
				451F8A481FD715BA005CB9DA /* OWSContactAvatarBuilder.m in Sources */,
				4503F1C3204711D300CEE724 /* OWS107LegacySounds.m in Sources */,
				34AC0A18211B39EA00997B47 /* TappableStackView.swift in Sources */,
				34B6D27520F664C900765BE2 /* OWSUnreadIndicator.m in Sources */,
				346129A61FD1F09100532771 /* OWSContactsManager.m in Sources */,
				4541B71D209D3B7A0008608F /* ContactShareViewModel.swift in Sources */,
				4C618199219DF03A009BD6B5 /* OWSButton.swift in Sources */,
				241C6314231F64C000B4198E /* JazzIcon.swift in Sources */,
				4598198F204E2F28009414F2 /* OWS108CallLoggingPreference.m in Sources */,
				34AC09F3211B39B100997B47 /* NewNonContactConversationViewController.m in Sources */,
				4C3E245C21F29FCE000AE092 /* Toast.swift in Sources */,
				34BBC84B220B2CB200857249 /* ImageEditorTextViewController.swift in Sources */,
				34AC09FA211B39B100997B47 /* SharingThreadPickerViewController.m in Sources */,
				45F59A082028E4FB00E8D2B0 /* OWSAudioSession.swift in Sources */,
				34612A071FD7238600532771 /* OWSSyncManager.m in Sources */,
				450C801220AD1D5B00F3A091 /* UIDevice+featureSupport.swift in Sources */,
				451F8A471FD715BA005CB9DA /* OWSAvatarBuilder.m in Sources */,
				349ED992221EE80D008045B0 /* AppPreferences.swift in Sources */,
				34AC09E7211B39B100997B47 /* MessageApprovalViewController.swift in Sources */,
				34480B591FD0A7A400BC14EF /* OWSScrubbingLogFormatter.m in Sources */,
				451F8A441FD7156B005CB9DA /* BlockListUIUtils.m in Sources */,
				34AC0A1E211B39EA00997B47 /* ThreadViewHelper.m in Sources */,
				34BBC85A220C7ADA00857249 /* ImageEditorTextItem.swift in Sources */,
				34641E182088D7E900E2EDE5 /* OWSScreenLock.swift in Sources */,
				346129721FD1D74C00532771 /* SignalKeyingStorage.m in Sources */,
				241C6315231F64CE00B4198E /* CGFloat+Rounding.swift in Sources */,
				349EA07C2162AEA800F7B17F /* OWS111UDAttributesMigration.swift in Sources */,
				34480B561FD0A7A400BC14EF /* DebugLogger.m in Sources */,
				459B775C207BA46C0071D0AB /* OWSQuotedReplyModel.m in Sources */,
				340872D622397E6800CB25B0 /* AttachmentCaptionToolbar.swift in Sources */,
				34ABB2C42090C59700C727A6 /* OWSResaveCollectionDBMigration.m in Sources */,
				4C948FF72146EB4800349F0D /* BlockListCache.swift in Sources */,
				B846365B22B7418B00AF1514 /* Identicon+ObjC.swift in Sources */,
				4551DB5A205C562300C8AE75 /* Collection+OWS.swift in Sources */,
				B8C9689623FA1B72005F64E0 /* Colors.swift in Sources */,
				34BBC84F220B8A0100857249 /* ImageEditorCropViewController.swift in Sources */,
				34AC09ED211B39B100997B47 /* ContactFieldView.swift in Sources */,
				B8544E3423D51EEF00299F14 /* ProfilePictureView.swift in Sources */,
				346129AF1FD1F5D900532771 /* SystemContactsFetcher.swift in Sources */,
				34AC09E3211B39B100997B47 /* OWSViewController.m in Sources */,
				346129C81FD2072E00532771 /* NSAttributedString+OWS.m in Sources */,
			);
			runOnlyForDeploymentPostprocessing = 0;
		};
		D221A085169C9E5E00537ABF /* Sources */ = {
			isa = PBXSourcesBuildPhase;
			buildActionMask = 2147483647;
			files = (
				B8CCF63723961D6D0091D419 /* NewPrivateChatVC.swift in Sources */,
				4CC0B59C20EC5F2E00CF6EE0 /* ConversationConfigurationSyncOperation.swift in Sources */,
				3461293E1FD1D72B00532771 /* ExperienceUpgradeFinder.swift in Sources */,
				34C4E2582118957600BEA353 /* WebRTCProto.swift in Sources */,
				34D1F0BD1F8D108C0066283D /* AttachmentUploadView.m in Sources */,
				452EC6DF205E9E30000E787C /* MediaGalleryViewController.swift in Sources */,
				34386A52207D0C01009F5D9C /* HomeViewCell.m in Sources */,
				34DC9BD921543E0C00FDDCEC /* DebugContactsUtils.m in Sources */,
				34DBF007206C3CB200025978 /* OWSBubbleShapeView.m in Sources */,
				4C04392A220A9EC800BAEA63 /* VoiceNoteLock.swift in Sources */,
				34D1F0BA1F8800D90066283D /* OWSAudioMessageView.m in Sources */,
				34D8C02B1ED3685800188D7C /* DebugUIContacts.m in Sources */,
				3496956E21A301A100DCFE74 /* OWSBackupExportJob.m in Sources */,
				4C1885D2218F8E1C00B67051 /* PhotoGridViewCell.swift in Sources */,
				45C9DEB81DF4E35A0065CA84 /* WebRTCCallMessageHandler.swift in Sources */,
				34D1F0501F7D45A60066283D /* GifPickerCell.swift in Sources */,
				3496957421A301A100DCFE74 /* OWSBackupAPI.swift in Sources */,
				34D99C931F2937CC00D284D6 /* OWSAnalytics.swift in Sources */,
				B8783E9E23EB948D00404FB8 /* UILabel+Interaction.swift in Sources */,
				B80C6B5B2384C7F900FDBC8B /* DeviceNameModalDelegate.swift in Sources */,
				340FC8B8204DAC8D007AEB0F /* AddToGroupViewController.m in Sources */,
				341F2C0F1F2B8AE700D07D6B /* DebugUIMisc.m in Sources */,
				B893063F2383961A005EAA8E /* ScanQRCodeWrapperVC.swift in Sources */,
				B83F2B86240C7B8F000A54AB /* NewConversationButtonSet.swift in Sources */,
				340FC8AF204DAC8D007AEB0F /* OWSLinkDeviceViewController.m in Sources */,
				34E3EF0D1EFC235B007F6822 /* DebugUIDiskUsage.m in Sources */,
				454A84042059C787008B8C75 /* MediaTileViewController.swift in Sources */,
				340FC8B4204DAC8D007AEB0F /* OWSBackupSettingsViewController.m in Sources */,
				34D1F0871F8678AA0066283D /* ConversationViewItem.m in Sources */,
				451A13B11E13DED2000A50FD /* AppNotifications.swift in Sources */,
				34D99CE4217509C2000AFB39 /* AppEnvironment.swift in Sources */,
				348570A820F67575004FF32B /* OWSMessageHeaderView.m in Sources */,
				450DF2091E0DD2C6003D14BE /* UserNotificationsAdaptee.swift in Sources */,
				B847570323D5698100759540 /* LokiPushNotificationManager.swift in Sources */,
				34B6A907218B5241007C4606 /* TypingIndicatorCell.swift in Sources */,
				4CFD151D22415AA400F2450F /* CallVideoHintView.swift in Sources */,
				34D1F0AB1F867BFC0066283D /* OWSContactOffersCell.m in Sources */,
				B82B408A2399EC0600A248E7 /* FakeChatView.swift in Sources */,
				B8BB82B92394911B00BA5194 /* Separator.swift in Sources */,
				343A65981FC4CFE7000477A1 /* ConversationScrollButton.m in Sources */,
				B82B40882399EB0E00A248E7 /* LandingVC.swift in Sources */,
				34386A51207D0C01009F5D9C /* HomeViewController.m in Sources */,
				34D1F0A91F867BFC0066283D /* ConversationViewCell.m in Sources */,
				34A4C62022175C5C0042EF2E /* OnboardingProfileViewController.swift in Sources */,
				4505C2BF1E648EA300CEBF41 /* ExperienceUpgrade.swift in Sources */,
				EF764C351DB67CC5000D9A87 /* UIViewController+Permissions.m in Sources */,
				45CD81EF1DC030E7004C9430 /* SyncPushTokensJob.swift in Sources */,
				34D2CCE0206939B400CB1A14 /* DebugUIMessagesAssetLoader.m in Sources */,
				4CEB78C92178EBAB00F315D2 /* OWSSessionResetJobRecord.m in Sources */,
				45794E861E00620000066731 /* CallUIAdapter.swift in Sources */,
				340FC8BA204DAC8D007AEB0F /* FingerprintViewScanController.m in Sources */,
				4585C4681ED8F8D200896AEA /* SafetyNumberConfirmationAlert.swift in Sources */,
				4C20B2B920CA10DE001BAC90 /* ConversationSearchViewController.swift in Sources */,
				B85357C123A1B81900AAF6CD /* SeedReminderViewDelegate.swift in Sources */,
				450D19131F85236600970622 /* RemoteVideoView.m in Sources */,
				34129B8621EF877A005457A8 /* LinkPreviewView.swift in Sources */,
				34386A54207D271D009F5D9C /* NeverClearView.swift in Sources */,
				B885D5F4233491AB00EE0D8E /* DeviceLinkingModal.swift in Sources */,
				45DF5DF21DDB843F00C936C7 /* CompareSafetyNumbersActivity.swift in Sources */,
				451166C01FD86B98000739BA /* AccountManager.swift in Sources */,
				B83F2B88240CB75A000A54AB /* UIImage+Scaling.swift in Sources */,
				3430FE181F7751D4000EC51B /* GiphyAPI.swift in Sources */,
				4C2F454F214C00E1004871FF /* AvatarTableViewCell.swift in Sources */,
				346E9D5421B040B700562252 /* RegistrationController.swift in Sources */,
				340FC8AD204DAC8D007AEB0F /* OWSLinkedDevicesTableViewController.m in Sources */,
				340FC8AA204DAC8D007AEB0F /* NotificationSettingsViewController.m in Sources */,
				B80C6B592384C4E700FDBC8B /* DeviceNameModal.swift in Sources */,
				4C090A1B210FD9C7001FD7F9 /* HapticFeedback.swift in Sources */,
				3496744F2076ACD000080B5F /* LongTextViewController.swift in Sources */,
				34B3F8931E8DF1710035BE1A /* SignalsNavigationController.m in Sources */,
				34F308A21ECB469700BB7697 /* OWSBezierPathView.m in Sources */,
				45B27B862037FFB400A539DF /* DebugUIFileBrowser.swift in Sources */,
				B886B4A92398BA1500211ABE /* QRCode.swift in Sources */,
				3496955D219B605E00DCFE74 /* PhotoCollectionPickerController.swift in Sources */,
				34CE88E71F2FB9A10098030F /* ProfileViewController.m in Sources */,
				3403B95D20EA9527001A1F44 /* OWSContactShareButtonsView.m in Sources */,
				34B0796D1FCF46B100E248C2 /* MainAppContext.m in Sources */,
				34E3EF101EFC2684007F6822 /* DebugUIPage.m in Sources */,
				B80C6B572384A56D00FDBC8B /* DeviceLinksVC.swift in Sources */,
				34A8B3512190A40E00218A25 /* MediaAlbumCellView.swift in Sources */,
				34D1F0AE1F867BFC0066283D /* OWSMessageCell.m in Sources */,
				B8BB82AB238F669C00BA5194 /* ConversationCell.swift in Sources */,
				4C4AEC4520EC343B0020E72B /* DismissableTextField.swift in Sources */,
				4CB5F26720F6E1E2004D1B42 /* MenuActionsViewController.swift in Sources */,
				3496955E219B605E00DCFE74 /* PhotoLibrary.swift in Sources */,
				B82584A02315024B001B41CB /* LokiRSSFeedPoller.swift in Sources */,
				24A830A22293CD0100F4CAC0 /* LokiP2PServer.swift in Sources */,
				349ED990221B0194008045B0 /* Onboarding2FAViewController.swift in Sources */,
				45D231771DC7E8F10034FA89 /* SessionResetJob.swift in Sources */,
				340FC8A9204DAC8D007AEB0F /* NotificationSettingsOptionsViewController.m in Sources */,
				B80A579F23DFF1F300876683 /* NewClosedGroupVC.swift in Sources */,
				452037D11EE84975004E4CDF /* DebugUISessionState.m in Sources */,
				D221A09A169C9E5E00537ABF /* main.m in Sources */,
				3496957221A301A100DCFE74 /* OWSBackup.m in Sources */,
				B86BD08623399CEF000F5AE3 /* SeedModal.swift in Sources */,
				34B3F87B1E8DF1700035BE1A /* ExperienceUpgradesPageViewController.swift in Sources */,
				3448E1622213585C004B052E /* OnboardingBaseViewController.swift in Sources */,
				34E5DC8220D8050D00C08145 /* RegistrationUtils.m in Sources */,
				45638BDC1F3DD0D400128435 /* DebugUICalling.swift in Sources */,
				34E3E5681EC4B19400495BAC /* AudioProgressView.swift in Sources */,
				34D1F0521F7E8EA30066283D /* GiphyDownloader.swift in Sources */,
				340FC8BC204DAC8D007AEB0F /* FingerprintViewController.m in Sources */,
				450DF2051E0D74AC003D14BE /* Platform.swift in Sources */,
				34A4C61E221613D00042EF2E /* OnboardingVerificationViewController.swift in Sources */,
				4CC613362227A00400E21A3A /* ConversationSearch.swift in Sources */,
				340FC8B2204DAC8D007AEB0F /* AdvancedSettingsTableViewController.m in Sources */,
				452B999020A34B6B006F2F9E /* AddContactShareToExistingContactViewController.swift in Sources */,
				B82B408C239A068800A248E7 /* RegisterVC.swift in Sources */,
				346129991FD1E4DA00532771 /* SignalApp.m in Sources */,
				3496957121A301A100DCFE74 /* OWSBackupImportJob.m in Sources */,
				34BECE301F7ABCF800D7438D /* GifPickerLayout.swift in Sources */,
				C3DFFAC623E96F0D0058DAF8 /* Sheet.swift in Sources */,
				343A65951FC47D5E000477A1 /* DebugUISyncMessages.m in Sources */,
				45C0DC1E1E69011F00E04C47 /* UIStoryboard+OWS.swift in Sources */,
				452ECA4D1E087E7200E2F016 /* MessageFetcherJob.swift in Sources */,
				4556FA681F54AA9500AF40DD /* DebugUIProfile.swift in Sources */,
				45A6DAD61EBBF85500893231 /* ReminderView.swift in Sources */,
				34D1F0881F8678AA0066283D /* ConversationViewLayout.m in Sources */,
				B82B408E239DC00D00A248E7 /* DisplayNameVC.swift in Sources */,
				4CA485BB2232339F004B9E7D /* PhotoCaptureViewController.swift in Sources */,
				34330AA31E79686200DF2FB9 /* OWSProgressView.m in Sources */,
				344825C6211390C800DB4BD8 /* OWSOrphanDataCleaner.m in Sources */,
				45D2AC02204885170033C692 /* OWS2FAReminderViewController.swift in Sources */,
				4542DF54208D40AC007B4E76 /* LoadingViewController.swift in Sources */,
				34D5CCA91EAE3D30005515DB /* AvatarViewHelper.m in Sources */,
				34D1F0B71F87F8850066283D /* OWSGenericAttachmentView.m in Sources */,
				3448E15C22133274004B052E /* OnboardingPermissionsViewController.swift in Sources */,
				B8B5BCEC2394D869003823C9 /* Button.swift in Sources */,
				34D920E720E179C200D51158 /* OWSMessageFooterView.m in Sources */,
				341341EF2187467A00192D59 /* ConversationViewModel.m in Sources */,
				B8BB82B12390C37000BA5194 /* SearchBar.swift in Sources */,
				348BB25D20A0C5530047AEC2 /* ContactShareViewHelper.swift in Sources */,
				34B3F8801E8DF1700035BE1A /* InviteFlow.swift in Sources */,
				B85357C523A1F13800AAF6CD /* LinkDeviceVC.swift in Sources */,
				457C87B82032645C008D52D6 /* DebugUINotifications.swift in Sources */,
				4C21D5D8223AC60F00EF8A77 /* PhotoCapture.swift in Sources */,
				4C13C9F620E57BA30089A98B /* ColorPickerViewController.swift in Sources */,
				B8162F0522892C5F00D46544 /* FriendRequestViewDelegate.swift in Sources */,
				4CC1ECFB211A553000CC13BE /* AppUpdateNag.swift in Sources */,
				3448E16022134C89004B052E /* OnboardingSplashViewController.swift in Sources */,
				34B6A903218B3F63007C4606 /* TypingIndicatorView.swift in Sources */,
				B8CCF639239721E20091D419 /* TabBar.swift in Sources */,
				B8162F0322891AD600D46544 /* FriendRequestView.swift in Sources */,
				458E38371D668EBF0094BD24 /* OWSDeviceProvisioningURLParser.m in Sources */,
				34B6A905218B4C91007C4606 /* TypingIndicatorInteraction.swift in Sources */,
				2400888E239F30A600305217 /* SessionRestorationView.swift in Sources */,
				B886B4A72398B23E00211ABE /* QRCodeVC.swift in Sources */,
				4517642B1DE939FD00EDB8B9 /* ContactCell.swift in Sources */,
				34EA69402194933900702471 /* MediaDownloadView.swift in Sources */,
				B8544E3323D50E4900299F14 /* AppearanceUtilities.swift in Sources */,
				340FC8AB204DAC8D007AEB0F /* DomainFrontingCountryViewController.m in Sources */,
				4C586926224FAB83003FD070 /* AVAudioSession+OWS.m in Sources */,
				3496744D2076768700080B5F /* OWSMessageBubbleView.m in Sources */,
				34B3F8751E8DF1700035BE1A /* CallViewController.swift in Sources */,
				4C4AE6A1224AF35700D4AF6F /* SendMediaNavigationController.swift in Sources */,
				34D8C0281ED3673300188D7C /* DebugUITableViewController.m in Sources */,
				45F32C222057297A00A300D5 /* MediaDetailViewController.m in Sources */,
				B8B26C8F234D629C004ED98C /* MentionCandidateSelectionView.swift in Sources */,
				34B3F8851E8DF1700035BE1A /* NewGroupViewController.m in Sources */,
				B8CCF63F23975CFB0091D419 /* JoinPublicChatVC.swift in Sources */,
				34ABC0E421DD20C500ED9469 /* ConversationMessageMapping.swift in Sources */,
				34D8C0271ED3673300188D7C /* DebugUIMessages.m in Sources */,
				34DBF003206BD5A500025978 /* OWSMessageTextView.m in Sources */,
				34D1F0B41F86D31D0066283D /* ConversationCollectionView.m in Sources */,
				34B3F8821E8DF1700035BE1A /* NewContactThreadViewController.m in Sources */,
				45D308AD2049A439000189E4 /* PinEntryView.m in Sources */,
				B85357C323A1BD1200AAF6CD /* SeedVC.swift in Sources */,
				340FC8B1204DAC8D007AEB0F /* BlockListViewController.m in Sources */,
				45B5360E206DD8BB00D61655 /* UIResponder+OWS.swift in Sources */,
				4CFE6B6C21F92BA700006701 /* LegacyNotificationsAdaptee.swift in Sources */,
				B8CCF6432397711F0091D419 /* SettingsVC.swift in Sources */,
				C354E75A23FE2A7600CE22E3 /* BaseVC.swift in Sources */,
				3441FD9F21A3604F00BB9542 /* BackupRestoreViewController.swift in Sources */,
				45F659821E1BE77000444429 /* NonCallKitCallUIAdaptee.swift in Sources */,
				4C5250D221E7BD7D00CE3D95 /* PhoneNumberValidator.swift in Sources */,
				45AE48511E0732D6004D96C2 /* TurnServerInfo.swift in Sources */,
				34B3F8771E8DF1700035BE1A /* ContactsPicker.swift in Sources */,
				45C0DC1B1E68FE9000E04C47 /* UIApplication+OWS.swift in Sources */,
				45FBC5C81DF8575700E9B410 /* CallKitCallManager.swift in Sources */,
				4539B5861F79348F007141FF /* PushRegistrationManager.swift in Sources */,
				45FBC5D11DF8592E00E9B410 /* SignalCall.swift in Sources */,
				B8B26C91234D8CBD004ED98C /* MentionCandidateSelectionViewDelegate.swift in Sources */,
				340FC8BB204DAC8D007AEB0F /* OWSAddToContactViewController.m in Sources */,
				45F32C232057297A00A300D5 /* MediaPageViewController.swift in Sources */,
				452C468F1E427E200087B011 /* OutboundCallInitiator.swift in Sources */,
				B82B4094239DF15900A248E7 /* ConversationTitleView.swift in Sources */,
				34D2CCDA2062E7D000CB1A14 /* OWSScreenLockUI.m in Sources */,
				45F170BB1E2FC5D3003FC1F2 /* CallAudioService.swift in Sources */,
				4CA46F4C219CCC630038ABDE /* CaptionView.swift in Sources */,
				345BC30C2047030700257B7C /* OWS2FASettingsViewController.m in Sources */,
				340FC8B7204DAC8D007AEB0F /* OWSConversationSettingsViewController.m in Sources */,
				34BECE2E1F7ABCE000D7438D /* GifPickerViewController.swift in Sources */,
				B84664F5235022F30083A1CD /* MentionUtilities.swift in Sources */,
				34D1F0C01F8EC1760066283D /* MessageRecipientStatusUtils.swift in Sources */,
				45F659731E1BD99C00444429 /* CallKitCallUIAdaptee.swift in Sources */,
				34277A5E20751BDC006049F2 /* OWSQuotedMessageView.m in Sources */,
				458DE9D61DEE3FD00071BB03 /* PeerConnectionClient.swift in Sources */,
				45DDA6242090CEB500DE97F8 /* ConversationHeaderView.swift in Sources */,
				B82B4090239DD75000A248E7 /* RestoreVC.swift in Sources */,
				3488F9362191CC4000E524CC /* ConversationMediaView.swift in Sources */,
				45F32C242057297A00A300D5 /* MessageDetailViewController.swift in Sources */,
				3496955C219B605E00DCFE74 /* ImagePickerController.swift in Sources */,
				B8BB82B523947F2D00BA5194 /* TextField.swift in Sources */,
				34D1F0841F8678AA0066283D /* ConversationInputToolbar.m in Sources */,
				457F671B20746193000EABCD /* QuotedReplyPreview.swift in Sources */,
				34A6C28021E503E700B5B12E /* OWSImagePickerController.swift in Sources */,
				4C21D5D6223A9DC500EF8A77 /* UIAlerts+iOS9.m in Sources */,
				34DBF004206BD5A500025978 /* OWSBubbleView.m in Sources */,
				3496957021A301A100DCFE74 /* OWSBackupIO.m in Sources */,
				34E88D262098C5AE00A608F4 /* ContactViewController.swift in Sources */,
				34AC0A23211C829F00997B47 /* OWSLabel.m in Sources */,
				34EA69422194DE8000702471 /* MediaUploadView.swift in Sources */,
				76EB054018170B33006006FC /* AppDelegate.m in Sources */,
				34D1F0831F8678AA0066283D /* ConversationInputTextView.m in Sources */,
				340FC8B6204DAC8D007AEB0F /* OWSQRCodeScanningViewController.m in Sources */,
				4CB5F26920F7D060004D1B42 /* MessageActions.swift in Sources */,
				340FC8B5204DAC8D007AEB0F /* AboutTableViewController.m in Sources */,
				34BECE2B1F74C12700D7438D /* DebugUIStress.m in Sources */,
				340FC8B9204DAC8D007AEB0F /* UpdateGroupViewController.m in Sources */,
				B8BB82A5238F627000BA5194 /* HomeVC.swift in Sources */,
				3448E1662215B313004B052E /* OnboardingCaptchaViewController.swift in Sources */,
				4574A5D61DD6704700C6B692 /* CallService.swift in Sources */,
				4521C3C01F59F3BA00B4C582 /* TextFieldHelper.swift in Sources */,
				34D2CCDF206939B400CB1A14 /* DebugUIMessagesAction.m in Sources */,
				340FC8AC204DAC8D007AEB0F /* PrivacySettingsTableViewController.m in Sources */,
				B88847BC23E10BC6009836D2 /* GroupMembersVC.swift in Sources */,
				B85357BF23A1AE0800AAF6CD /* SeedReminderView.swift in Sources */,
				B85357C723A1FB5100AAF6CD /* LinkDeviceVCDelegate.swift in Sources */,
				340FC8C5204DE223007AEB0F /* DebugUIBackup.m in Sources */,
				4C11AA5020FD59C700351FBD /* MessageStatusView.swift in Sources */,
				340FC8AE204DAC8D007AEB0F /* OWSSoundSettingsViewController.m in Sources */,
				4579431E1E7C8CE9008ED0C0 /* Pastelog.m in Sources */,
				340FC8B0204DAC8D007AEB0F /* AddToBlockListViewController.m in Sources */,
				3496957321A301A100DCFE74 /* OWSBackupJob.m in Sources */,
				340FC8B3204DAC8D007AEB0F /* AppSettingsViewController.m in Sources */,
				C3DFFAC823E970080058DAF8 /* OpenGroupSuggestionSheet.swift in Sources */,
				34C4E2572118957600BEA353 /* OWSWebRTCDataProtos.pb.swift in Sources */,
				B894D0752339EDCF00B4D94D /* NukeDataModal.swift in Sources */,
				346B66311F4E29B200E5122F /* CropScaleImageViewController.swift in Sources */,
				45E5A6991F61E6DE001E4A8A /* MarqueeLabel.swift in Sources */,
				34D1F0B01F867BFC0066283D /* OWSSystemMessageCell.m in Sources */,
				45A663C51F92EC760027B59E /* GroupTableViewCell.swift in Sources */,
				B894D0712339D6F300B4D94D /* DeviceLinkingModalDelegate.swift in Sources */,
				34CA631B2097806F00E526A0 /* OWSContactShareView.m in Sources */,
				B86BD08423399ACF000F5AE3 /* Modal.swift in Sources */,
				34D1F0861F8678AA0066283D /* ConversationViewController.m in Sources */,
				3427C64320F500E000EEC730 /* OWSMessageTimerView.m in Sources */,
				B90418E6183E9DD40038554A /* DateUtil.m in Sources */,
				3448E15E221333F5004B052E /* OnboardingController.swift in Sources */,
				340FC8BD204DAC8D007AEB0F /* ShowGroupMembersViewController.m in Sources */,
				3496956F21A301A100DCFE74 /* OWSBackupLazyRestore.swift in Sources */,
				459311FC1D75C948008DD4F0 /* OWSDeviceTableViewCell.m in Sources */,
			);
			runOnlyForDeploymentPostprocessing = 0;
		};
		D221A0A5169C9E5F00537ABF /* Sources */ = {
			isa = PBXSourcesBuildPhase;
			buildActionMask = 2147483647;
			files = (
				456F6E2F1E261D1000FD2210 /* PeerConnectionClientTest.swift in Sources */,
				458967111DC117CC00E9DD21 /* AccountManagerTest.swift in Sources */,
				3491D9A121022DB7001EF5A1 /* CDSSigningCertificateTest.m in Sources */,
				34BBC861220E883300857249 /* ImageEditorModelTest.swift in Sources */,
				340B02BA1FA0D6C700F9CFEC /* ConversationViewItemTest.m in Sources */,
				458E383A1D6699FA0094BD24 /* OWSDeviceProvisioningURLParserTest.m in Sources */,
				3421981C21061D2E00C57195 /* ByteParserTest.swift in Sources */,
				34843B26214327C9004DED45 /* OWSOrphanDataCleanerTest.m in Sources */,
				4C04F58421C860C50090D0BB /* MantlePerfTest.swift in Sources */,
				45360B901F9527DA00FA666C /* SearcherTest.swift in Sources */,
				34BBC862220E883300857249 /* ImageEditorTest.swift in Sources */,
				34DB0BED2011548B007B313F /* OWSDatabaseConverterTest.m in Sources */,
				34843B2C214FE296004DED45 /* MockEnvironment.m in Sources */,
				45360B911F952AA900FA666C /* MarqueeLabel.swift in Sources */,
				454EBAB41F2BE14C00ACE0BB /* OWSAnalytics.swift in Sources */,
				954AEE6A1DF33E01002E5410 /* ContactsPickerTest.swift in Sources */,
				45666F581D9B2880008FE134 /* OWSScrubbingLogFormatterTest.m in Sources */,
				B660F6E01C29868000687D6E /* UtilTest.m in Sources */,
				4C3EF7FD2107DDEE0007EBF7 /* ParamParserTest.swift in Sources */,
				B660F6DB1C29868000687D6E /* FunctionalUtilTest.m in Sources */,
				45E7A6A81E71CA7E00D44FB5 /* DisplayableTextFilterTest.swift in Sources */,
				34843B2421432293004DED45 /* SignalBaseTest.m in Sources */,
				4C3EF802210918740007EBF7 /* SSKProtoEnvelopeTest.swift in Sources */,
				4C5250D421E7C51900CE3D95 /* PhoneNumberValidatorTest.swift in Sources */,
				452D1AF12081059C00A67F7F /* StringAdditionsTest.swift in Sources */,
				4C4BC6C32102D697004040C9 /* ContactDiscoveryOperationTest.swift in Sources */,
				455AC69E1F4F8B0300134004 /* ImageCacheTest.swift in Sources */,
				34E8A8D12085238A00B272B1 /* ProtoParsingTest.m in Sources */,
			);
			runOnlyForDeploymentPostprocessing = 0;
		};
/* End PBXSourcesBuildPhase section */

/* Begin PBXTargetDependency section */
		34480B3A1FD0950000BC14EF /* PBXTargetDependency */ = {
			isa = PBXTargetDependency;
			target = 453518911FC63DBF00210559 /* SignalMessaging */;
			targetProxy = 34480B391FD0950000BC14EF /* PBXContainerItemProxy */;
		};
		3478506E1FD9CFF4007B8332 /* PBXTargetDependency */ = {
			isa = PBXTargetDependency;
			target = 453518911FC63DBF00210559 /* SignalMessaging */;
			targetProxy = 3478506D1FD9CFF4007B8332 /* PBXContainerItemProxy */;
		};
		453518711FC635DD00210559 /* PBXTargetDependency */ = {
			isa = PBXTargetDependency;
			target = 453518671FC635DD00210559 /* SignalShareExtension */;
			targetProxy = 453518701FC635DD00210559 /* PBXContainerItemProxy */;
		};
		453518981FC63DBF00210559 /* PBXTargetDependency */ = {
			isa = PBXTargetDependency;
			target = 453518911FC63DBF00210559 /* SignalMessaging */;
			targetProxy = 453518971FC63DBF00210559 /* PBXContainerItemProxy */;
		};
		B6AFCEBB19A93DA60098CFCB /* PBXTargetDependency */ = {
			isa = PBXTargetDependency;
			target = D221A088169C9E5E00537ABF /* Signal */;
			targetProxy = B6AFCEBA19A93DA60098CFCB /* PBXContainerItemProxy */;
		};
/* End PBXTargetDependency section */

/* Begin PBXVariantGroup section */
		4535186C1FC635DD00210559 /* MainInterface.storyboard */ = {
			isa = PBXVariantGroup;
			children = (
				4535186D1FC635DD00210559 /* Base */,
			);
			name = MainInterface.storyboard;
			sourceTree = "<group>";
		};
		B6F509951AA53F760068F56A /* Localizable.strings */ = {
			isa = PBXVariantGroup;
			children = (
				B6F509961AA53F760068F56A /* en */,
				B69C2D191AA5446C00A640C2 /* bs */,
				B69C2D1A1AA5447600A640C2 /* ca */,
				B69C2D1B1AA5448300A640C2 /* cs */,
				B6BC3D0C1AA544B100C2907F /* da */,
				B676BCEF1AA544E7009637B8 /* de */,
				B676BCF11AA5451E009637B8 /* es */,
				B63FBC9E1AA545CB00548746 /* fi */,
				B646D10E1AA5461A004133BA /* fr */,
				B646D10F1AA54626004133BA /* fil */,
				B646D1141AA54674004133BA /* hu */,
				B68CB7D81AA546C30065AC3F /* lv */,
				B68CB7DA1AA546F50065AC3F /* nl */,
				B68CB7DB1AA547070065AC3F /* pl */,
				B68CB7DC1AA547100065AC3F /* pt_BR */,
				B68CB7DD1AA5471A0065AC3F /* pt_PT */,
				B68CB7E01AA548420065AC3F /* ru */,
				B68CB7E11AA5484F0065AC3F /* sl */,
				B68CB7E61AA548870065AC3F /* zh_CN */,
				B634CBB31AB10D2300C49B99 /* hr */,
				B634CBB51AB10D5400C49B99 /* ro */,
				453CC0361D08E1A60040EBA3 /* sn */,
				45E282DE1D08E67800ADD4C8 /* gl */,
				45E282DF1D08E6CC00ADD4C8 /* id */,
				454B35071D08EED80026D658 /* mk */,
				4597E94E1D8313C100040CDE /* sq */,
				4597E94F1D8313CB00040CDE /* bg */,
				3495BC911F1426B800B478F5 /* ar */,
				456D0FD51F63094D008499CD /* km */,
				456D0FD81F631F4E008499CD /* lt */,
				340B02B61F9FD31800F9CFEC /* he */,
				34491FC11FB0F78500B3E5A3 /* my */,
				341458471FBE11C4005ABCF9 /* fa */,
				3478505A1FD999D5007B8332 /* et */,
				3478505C1FD99A1F007B8332 /* zh_TW */,
				4C1D2333218B692800A0598F /* ko */,
				4C1D2334218B6A1100A0598F /* az */,
				4C1D2335218B6A7600A0598F /* el */,
				4C1D2337218B6BA000A0598F /* it */,
				4C1D2338218B6BF100A0598F /* ja */,
				4C1D2339218B6C6D00A0598F /* sv */,
				4C1D233A218B6CDB00A0598F /* th */,
				4C1D233B218B6D3100A0598F /* tr */,
				4CFB4E9B220BC56D00ECB4DE /* nb */,
			);
			name = Localizable.strings;
			sourceTree = "<group>";
		};
/* End PBXVariantGroup section */

/* Begin XCBuildConfiguration section */
		453518731FC635DD00210559 /* Debug */ = {
			isa = XCBuildConfiguration;
			baseConfigurationReference = 69349DE607F5BA6036C9AC60 /* Pods-SignalShareExtension.debug.xcconfig */;
			buildSettings = {
				CLANG_ANALYZER_NONNULL = YES;
				CLANG_ANALYZER_NUMBER_OBJECT_CONVERSION = YES_AGGRESSIVE;
				CLANG_CXX_LANGUAGE_STANDARD = "gnu++14";
				CLANG_CXX_LIBRARY = "libc++";
				CLANG_ENABLE_MODULES = YES;
				CLANG_WARN_BOOL_CONVERSION = YES;
				CLANG_WARN_DIRECT_OBJC_ISA_USAGE = YES_ERROR;
				CLANG_WARN_DOCUMENTATION_COMMENTS = YES;
				CLANG_WARN_NON_LITERAL_NULL_CONVERSION = YES;
				CLANG_WARN_OBJC_LITERAL_CONVERSION = YES;
				CLANG_WARN_OBJC_ROOT_CLASS = YES_ERROR;
				CLANG_WARN_UNGUARDED_AVAILABILITY = YES_AGGRESSIVE;
				CODE_SIGN_ENTITLEMENTS = SignalShareExtension/SignalShareExtension.entitlements;
				CODE_SIGN_IDENTITY = "iPhone Developer";
				"CODE_SIGN_IDENTITY[sdk=iphoneos*]" = "iPhone Developer";
				CODE_SIGN_STYLE = Automatic;
				COPY_PHASE_STRIP = NO;
				CURRENT_PROJECT_VERSION = 59;
				DEBUG_INFORMATION_FORMAT = dwarf;
				DEVELOPMENT_TEAM = SUQ8J2PCT7;
				FRAMEWORK_SEARCH_PATHS = "$(inherited)";
				GCC_C_LANGUAGE_STANDARD = gnu11;
				GCC_DYNAMIC_NO_PIC = NO;
				GCC_OPTIMIZATION_LEVEL = 0;
				GCC_PRECOMPILE_PREFIX_HEADER = YES;
				GCC_PREFIX_HEADER = "SignalShareExtension/SignalShareExtension-Prefix.pch";
				GCC_WARN_ABOUT_RETURN_TYPE = YES_ERROR;
				GCC_WARN_UNINITIALIZED_AUTOS = YES_AGGRESSIVE;
				INFOPLIST_FILE = SignalShareExtension/Info.plist;
				IPHONEOS_DEPLOYMENT_TARGET = 12.0;
				LD_RUNPATH_SEARCH_PATHS = "$(inherited) @executable_path/Frameworks @executable_path/../../Frameworks";
				MARKETING_VERSION = 1.0.6;
				MTL_ENABLE_DEBUG_INFO = YES;
				PRODUCT_BUNDLE_IDENTIFIER = "com.loki-project.loki-messenger.share-extension";
				PRODUCT_NAME = "$(TARGET_NAME)";
				SKIP_INSTALL = YES;
				SWIFT_ACTIVE_COMPILATION_CONDITIONS = DEBUG;
				SWIFT_OBJC_BRIDGING_HEADER = "SignalShareExtension/SignalShareExtension-Bridging-Header.h";
				SWIFT_OPTIMIZATION_LEVEL = "-Onone";
				SWIFT_VERSION = 5.0;
				TARGETED_DEVICE_FAMILY = 1;
			};
			name = Debug;
		};
		453518751FC635DD00210559 /* App Store Release */ = {
			isa = XCBuildConfiguration;
			baseConfigurationReference = 435EAC2E5E22D3F087EB3192 /* Pods-SignalShareExtension.app store release.xcconfig */;
			buildSettings = {
				ALWAYS_SEARCH_USER_PATHS = NO;
				CLANG_ANALYZER_NONNULL = YES;
				CLANG_ANALYZER_NUMBER_OBJECT_CONVERSION = YES_AGGRESSIVE;
				CLANG_CXX_LANGUAGE_STANDARD = "gnu++14";
				CLANG_CXX_LIBRARY = "libc++";
				CLANG_ENABLE_MODULES = YES;
				CLANG_ENABLE_OBJC_ARC = YES;
				CLANG_WARN_BLOCK_CAPTURE_AUTORELEASING = YES;
				CLANG_WARN_BOOL_CONVERSION = YES;
				CLANG_WARN_COMMA = YES;
				CLANG_WARN_CONSTANT_CONVERSION = YES;
				CLANG_WARN_DIRECT_OBJC_ISA_USAGE = YES_ERROR;
				CLANG_WARN_DOCUMENTATION_COMMENTS = YES;
				CLANG_WARN_EMPTY_BODY = YES;
				CLANG_WARN_ENUM_CONVERSION = YES;
				CLANG_WARN_INFINITE_RECURSION = YES;
				CLANG_WARN_INT_CONVERSION = YES;
				CLANG_WARN_NON_LITERAL_NULL_CONVERSION = YES;
				CLANG_WARN_OBJC_LITERAL_CONVERSION = YES;
				CLANG_WARN_OBJC_ROOT_CLASS = YES_ERROR;
				CLANG_WARN_RANGE_LOOP_ANALYSIS = YES;
				CLANG_WARN_STRICT_PROTOTYPES = YES;
				CLANG_WARN_SUSPICIOUS_MOVE = YES;
				CLANG_WARN_UNGUARDED_AVAILABILITY = YES_AGGRESSIVE;
				CLANG_WARN_UNREACHABLE_CODE = YES;
				CLANG_WARN__DUPLICATE_METHOD_MATCH = YES;
				CODE_SIGN_ENTITLEMENTS = SignalShareExtension/SignalShareExtension.entitlements;
				CODE_SIGN_IDENTITY = "iPhone Developer";
				"CODE_SIGN_IDENTITY[sdk=iphoneos*]" = "iPhone Developer";
				CODE_SIGN_STYLE = Automatic;
				COPY_PHASE_STRIP = NO;
				CURRENT_PROJECT_VERSION = 59;
				DEBUG_INFORMATION_FORMAT = "dwarf-with-dsym";
				DEVELOPMENT_TEAM = SUQ8J2PCT7;
				ENABLE_NS_ASSERTIONS = NO;
				ENABLE_STRICT_OBJC_MSGSEND = YES;
				FRAMEWORK_SEARCH_PATHS = "$(inherited)";
				GCC_C_LANGUAGE_STANDARD = gnu11;
				GCC_NO_COMMON_BLOCKS = YES;
				GCC_PRECOMPILE_PREFIX_HEADER = YES;
				GCC_PREFIX_HEADER = "SignalShareExtension/SignalShareExtension-Prefix.pch";
				GCC_WARN_64_TO_32_BIT_CONVERSION = YES;
				GCC_WARN_ABOUT_RETURN_TYPE = YES_ERROR;
				GCC_WARN_UNDECLARED_SELECTOR = YES;
				GCC_WARN_UNINITIALIZED_AUTOS = YES_AGGRESSIVE;
				GCC_WARN_UNUSED_FUNCTION = YES;
				GCC_WARN_UNUSED_VARIABLE = YES;
				INFOPLIST_FILE = SignalShareExtension/Info.plist;
				IPHONEOS_DEPLOYMENT_TARGET = 12.0;
				LD_RUNPATH_SEARCH_PATHS = "$(inherited) @executable_path/Frameworks @executable_path/../../Frameworks";
				MARKETING_VERSION = 1.0.6;
				MTL_ENABLE_DEBUG_INFO = NO;
				PRODUCT_BUNDLE_IDENTIFIER = "com.loki-project.loki-messenger.share-extension";
				PRODUCT_NAME = "$(TARGET_NAME)";
				SDKROOT = iphoneos;
				SKIP_INSTALL = YES;
				SWIFT_OBJC_BRIDGING_HEADER = "SignalShareExtension/SignalShareExtension-Bridging-Header.h";
				SWIFT_OPTIMIZATION_LEVEL = "-Owholemodule";
				SWIFT_VERSION = 5.0;
				TARGETED_DEVICE_FAMILY = 1;
				VALIDATE_PRODUCT = YES;
			};
			name = "App Store Release";
		};
		4535189B1FC63DBF00210559 /* Debug */ = {
			isa = XCBuildConfiguration;
			baseConfigurationReference = 9B533A9FA46206D3D99C9ADA /* Pods-SignalMessaging.debug.xcconfig */;
			buildSettings = {
				APPLICATION_EXTENSION_API_ONLY = YES;
				CLANG_ANALYZER_NONNULL = YES;
				CLANG_ANALYZER_NUMBER_OBJECT_CONVERSION = YES_AGGRESSIVE;
				CLANG_CXX_LANGUAGE_STANDARD = "gnu++14";
				CLANG_CXX_LIBRARY = "libc++";
				CLANG_ENABLE_MODULES = YES;
				CLANG_WARN_BOOL_CONVERSION = YES;
				CLANG_WARN_DIRECT_OBJC_ISA_USAGE = YES_ERROR;
				CLANG_WARN_DOCUMENTATION_COMMENTS = YES;
				CLANG_WARN_NON_LITERAL_NULL_CONVERSION = YES;
				CLANG_WARN_OBJC_LITERAL_CONVERSION = YES;
				CLANG_WARN_OBJC_ROOT_CLASS = YES_ERROR;
				CLANG_WARN_UNGUARDED_AVAILABILITY = YES_AGGRESSIVE;
				CODE_SIGN_IDENTITY = "";
				"CODE_SIGN_IDENTITY[sdk=iphoneos*]" = "iPhone Developer";
				CODE_SIGN_STYLE = Automatic;
				COPY_PHASE_STRIP = NO;
				CURRENT_PROJECT_VERSION = 59;
				DEBUG_INFORMATION_FORMAT = dwarf;
				DEFINES_MODULE = YES;
				DEVELOPMENT_TEAM = SUQ8J2PCT7;
				DYLIB_COMPATIBILITY_VERSION = 1;
				DYLIB_CURRENT_VERSION = 1;
				DYLIB_INSTALL_NAME_BASE = "@rpath";
				FRAMEWORK_SEARCH_PATHS = "$(inherited)";
				GCC_C_LANGUAGE_STANDARD = gnu11;
				GCC_DYNAMIC_NO_PIC = NO;
				GCC_OPTIMIZATION_LEVEL = 0;
				GCC_PRECOMPILE_PREFIX_HEADER = YES;
				GCC_PREFIX_HEADER = "SignalMessaging/SignalMessaging-Prefix.pch";
				GCC_WARN_ABOUT_RETURN_TYPE = YES_ERROR;
				GCC_WARN_UNINITIALIZED_AUTOS = YES_AGGRESSIVE;
				INFOPLIST_FILE = SignalMessaging/Info.plist;
				INSTALL_PATH = "$(LOCAL_LIBRARY_DIR)/Frameworks";
				IPHONEOS_DEPLOYMENT_TARGET = 12.0;
				LD_RUNPATH_SEARCH_PATHS = "$(inherited) @executable_path/Frameworks @loader_path/Frameworks";
				MARKETING_VERSION = 1.0.6;
				MTL_ENABLE_DEBUG_INFO = YES;
				PRODUCT_BUNDLE_IDENTIFIER = "com.loki-project.loki-messenger.utilities";
				PRODUCT_NAME = "$(TARGET_NAME:c99extidentifier)";
				SKIP_INSTALL = YES;
				SWIFT_ACTIVE_COMPILATION_CONDITIONS = DEBUG;
				SWIFT_OBJC_BRIDGING_HEADER = "";
				SWIFT_OPTIMIZATION_LEVEL = "-Onone";
				SWIFT_VERSION = 5.0;
				TARGETED_DEVICE_FAMILY = "1,2";
				VERSIONING_SYSTEM = "apple-generic";
				VERSION_INFO_PREFIX = "";
			};
			name = Debug;
		};
		4535189D1FC63DBF00210559 /* App Store Release */ = {
			isa = XCBuildConfiguration;
			baseConfigurationReference = 8EEE74B0753448C085B48721 /* Pods-SignalMessaging.app store release.xcconfig */;
			buildSettings = {
				ALWAYS_SEARCH_USER_PATHS = NO;
				APPLICATION_EXTENSION_API_ONLY = YES;
				CLANG_ANALYZER_NONNULL = YES;
				CLANG_ANALYZER_NUMBER_OBJECT_CONVERSION = YES_AGGRESSIVE;
				CLANG_CXX_LANGUAGE_STANDARD = "gnu++14";
				CLANG_CXX_LIBRARY = "libc++";
				CLANG_ENABLE_MODULES = YES;
				CLANG_ENABLE_OBJC_ARC = YES;
				CLANG_WARN_BLOCK_CAPTURE_AUTORELEASING = YES;
				CLANG_WARN_BOOL_CONVERSION = YES;
				CLANG_WARN_COMMA = YES;
				CLANG_WARN_CONSTANT_CONVERSION = YES;
				CLANG_WARN_DIRECT_OBJC_ISA_USAGE = YES_ERROR;
				CLANG_WARN_DOCUMENTATION_COMMENTS = YES;
				CLANG_WARN_EMPTY_BODY = YES;
				CLANG_WARN_ENUM_CONVERSION = YES;
				CLANG_WARN_INFINITE_RECURSION = YES;
				CLANG_WARN_INT_CONVERSION = YES;
				CLANG_WARN_NON_LITERAL_NULL_CONVERSION = YES;
				CLANG_WARN_OBJC_LITERAL_CONVERSION = YES;
				CLANG_WARN_OBJC_ROOT_CLASS = YES_ERROR;
				CLANG_WARN_RANGE_LOOP_ANALYSIS = YES;
				CLANG_WARN_STRICT_PROTOTYPES = YES;
				CLANG_WARN_SUSPICIOUS_MOVE = YES;
				CLANG_WARN_UNGUARDED_AVAILABILITY = YES_AGGRESSIVE;
				CLANG_WARN_UNREACHABLE_CODE = YES;
				CLANG_WARN__DUPLICATE_METHOD_MATCH = YES;
				CODE_SIGN_IDENTITY = "";
				"CODE_SIGN_IDENTITY[sdk=iphoneos*]" = "iPhone Developer";
				CODE_SIGN_STYLE = Automatic;
				COPY_PHASE_STRIP = NO;
				CURRENT_PROJECT_VERSION = 59;
				DEBUG_INFORMATION_FORMAT = "dwarf-with-dsym";
				DEFINES_MODULE = YES;
				DEVELOPMENT_TEAM = SUQ8J2PCT7;
				DYLIB_COMPATIBILITY_VERSION = 1;
				DYLIB_CURRENT_VERSION = 1;
				DYLIB_INSTALL_NAME_BASE = "@rpath";
				ENABLE_NS_ASSERTIONS = NO;
				ENABLE_STRICT_OBJC_MSGSEND = YES;
				FRAMEWORK_SEARCH_PATHS = "$(inherited)";
				GCC_C_LANGUAGE_STANDARD = gnu11;
				GCC_NO_COMMON_BLOCKS = YES;
				GCC_PRECOMPILE_PREFIX_HEADER = YES;
				GCC_PREFIX_HEADER = "SignalMessaging/SignalMessaging-Prefix.pch";
				GCC_WARN_64_TO_32_BIT_CONVERSION = YES;
				GCC_WARN_ABOUT_RETURN_TYPE = YES_ERROR;
				GCC_WARN_UNDECLARED_SELECTOR = YES;
				GCC_WARN_UNINITIALIZED_AUTOS = YES_AGGRESSIVE;
				GCC_WARN_UNUSED_FUNCTION = YES;
				GCC_WARN_UNUSED_VARIABLE = YES;
				INFOPLIST_FILE = SignalMessaging/Info.plist;
				INSTALL_PATH = "$(LOCAL_LIBRARY_DIR)/Frameworks";
				IPHONEOS_DEPLOYMENT_TARGET = 12.0;
				LD_RUNPATH_SEARCH_PATHS = "$(inherited) @executable_path/Frameworks @loader_path/Frameworks";
				MARKETING_VERSION = 1.0.6;
				MTL_ENABLE_DEBUG_INFO = NO;
				PRODUCT_BUNDLE_IDENTIFIER = "com.loki-project.loki-messenger.utilities";
				PRODUCT_NAME = "$(TARGET_NAME:c99extidentifier)";
				SDKROOT = iphoneos;
				SKIP_INSTALL = YES;
				SWIFT_OBJC_BRIDGING_HEADER = "";
				SWIFT_OPTIMIZATION_LEVEL = "-Owholemodule";
				SWIFT_VERSION = 5.0;
				TARGETED_DEVICE_FAMILY = "1,2";
				VALIDATE_PRODUCT = YES;
				VERSIONING_SYSTEM = "apple-generic";
				VERSION_INFO_PREFIX = "";
			};
			name = "App Store Release";
		};
		D221A0BA169C9E5F00537ABF /* Debug */ = {
			isa = XCBuildConfiguration;
			buildSettings = {
				ALWAYS_SEARCH_USER_PATHS = NO;
				CLANG_ANALYZER_LOCALIZABILITY_NONLOCALIZED = YES;
				CLANG_CXX_LANGUAGE_STANDARD = "gnu++0x";
				CLANG_ENABLE_MODULES = YES;
				CLANG_ENABLE_OBJC_ARC = YES;
				CLANG_WARN_BLOCK_CAPTURE_AUTORELEASING = YES;
				CLANG_WARN_COMMA = YES;
				CLANG_WARN_CONSTANT_CONVERSION = YES;
				CLANG_WARN_DEPRECATED_OBJC_IMPLEMENTATIONS = YES;
				CLANG_WARN_EMPTY_BODY = YES;
				CLANG_WARN_ENUM_CONVERSION = YES;
				CLANG_WARN_IMPLICIT_SIGN_CONVERSION = YES;
				CLANG_WARN_INFINITE_RECURSION = YES;
				CLANG_WARN_INT_CONVERSION = YES;
				CLANG_WARN_OBJC_IMPLICIT_RETAIN_SELF = YES;
				CLANG_WARN_OBJC_RECEIVER_WEAK = YES;
				CLANG_WARN_RANGE_LOOP_ANALYSIS = YES;
				CLANG_WARN_STRICT_PROTOTYPES = YES;
				CLANG_WARN_SUSPICIOUS_IMPLICIT_CONVERSION = YES;
				CLANG_WARN_SUSPICIOUS_MOVE = YES;
				CLANG_WARN_UNREACHABLE_CODE = YES;
				CLANG_WARN__ARC_BRIDGE_CAST_NONARC = YES;
				CLANG_WARN__DUPLICATE_METHOD_MATCH = YES;
				CODE_SIGN_IDENTITY = "iPhone Developer";
				ENABLE_BITCODE = NO;
				ENABLE_STRICT_OBJC_MSGSEND = YES;
				ENABLE_TESTABILITY = YES;
				FRAMEWORK_SEARCH_PATHS = (
					"$(PROJECT_DIR)/ThirdParty/WebRTC/Build",
					"$(PROJECT_DIR)/ThirdParty/Carthage/Build/iOS",
				);
				GCC_NO_COMMON_BLOCKS = YES;
				GCC_PREPROCESSOR_DEFINITIONS = (
					"DEBUG=1",
					"$(inherited)",
				);
				GCC_TREAT_IMPLICIT_FUNCTION_DECLARATIONS_AS_ERRORS = YES;
				GCC_TREAT_INCOMPATIBLE_POINTER_TYPE_WARNINGS_AS_ERRORS = YES;
				GCC_WARN_64_TO_32_BIT_CONVERSION = YES;
				GCC_WARN_ABOUT_DEPRECATED_FUNCTIONS = YES;
				GCC_WARN_ABOUT_MISSING_FIELD_INITIALIZERS = YES;
				GCC_WARN_ABOUT_MISSING_NEWLINE = YES;
				GCC_WARN_ABOUT_MISSING_PROTOTYPES = YES;
				GCC_WARN_ABOUT_POINTER_SIGNEDNESS = YES;
				GCC_WARN_ABOUT_RETURN_TYPE = YES;
				GCC_WARN_ALLOW_INCOMPLETE_PROTOCOL = YES;
				GCC_WARN_CHECK_SWITCH_STATEMENTS = YES;
				GCC_WARN_FOUR_CHARACTER_CONSTANTS = YES;
				GCC_WARN_INITIALIZER_NOT_FULLY_BRACKETED = YES;
				GCC_WARN_MISSING_PARENTHESES = YES;
				GCC_WARN_MULTIPLE_DEFINITION_TYPES_FOR_SELECTOR = YES;
				GCC_WARN_SHADOW = YES;
				GCC_WARN_SIGN_COMPARE = YES;
				GCC_WARN_STRICT_SELECTOR_MATCH = YES;
				GCC_WARN_TYPECHECK_CALLS_TO_PRINTF = YES;
				GCC_WARN_UNDECLARED_SELECTOR = YES;
				GCC_WARN_UNINITIALIZED_AUTOS = YES;
				GCC_WARN_UNKNOWN_PRAGMAS = YES;
				GCC_WARN_UNUSED_FUNCTION = YES;
				GCC_WARN_UNUSED_LABEL = YES;
				GCC_WARN_UNUSED_VALUE = YES;
				GCC_WARN_UNUSED_VARIABLE = YES;
				HEADER_SEARCH_PATHS = "";
				IPHONEOS_DEPLOYMENT_TARGET = 9.0;
				ONLY_ACTIVE_ARCH = YES;
				OTHER_CFLAGS = (
					"-fobjc-arc-exceptions",
					"-Werror=protocol",
				);
				SDKROOT = iphoneos;
				SWIFT_VERSION = 4.0;
				VALIDATE_PRODUCT = YES;
			};
			name = Debug;
		};
		D221A0BB169C9E5F00537ABF /* App Store Release */ = {
			isa = XCBuildConfiguration;
			buildSettings = {
				ALWAYS_SEARCH_USER_PATHS = NO;
				CLANG_ANALYZER_LOCALIZABILITY_NONLOCALIZED = YES;
				CLANG_CXX_LANGUAGE_STANDARD = "gnu++0x";
				CLANG_ENABLE_MODULES = YES;
				CLANG_ENABLE_OBJC_ARC = YES;
				CLANG_WARN_BLOCK_CAPTURE_AUTORELEASING = YES;
				CLANG_WARN_COMMA = YES;
				CLANG_WARN_CONSTANT_CONVERSION = YES;
				CLANG_WARN_DEPRECATED_OBJC_IMPLEMENTATIONS = YES;
				CLANG_WARN_EMPTY_BODY = YES;
				CLANG_WARN_ENUM_CONVERSION = YES;
				CLANG_WARN_IMPLICIT_SIGN_CONVERSION = YES;
				CLANG_WARN_INFINITE_RECURSION = YES;
				CLANG_WARN_INT_CONVERSION = YES;
				CLANG_WARN_OBJC_IMPLICIT_RETAIN_SELF = YES;
				CLANG_WARN_OBJC_RECEIVER_WEAK = YES;
				CLANG_WARN_RANGE_LOOP_ANALYSIS = YES;
				CLANG_WARN_STRICT_PROTOTYPES = YES;
				CLANG_WARN_SUSPICIOUS_IMPLICIT_CONVERSION = YES;
				CLANG_WARN_SUSPICIOUS_MOVE = YES;
				CLANG_WARN_UNREACHABLE_CODE = YES;
				CLANG_WARN__ARC_BRIDGE_CAST_NONARC = YES;
				CLANG_WARN__DUPLICATE_METHOD_MATCH = YES;
				CODE_SIGN_IDENTITY = "iPhone Distribution";
				ENABLE_BITCODE = NO;
				ENABLE_STRICT_OBJC_MSGSEND = YES;
				FRAMEWORK_SEARCH_PATHS = (
					"$(PROJECT_DIR)/ThirdParty/WebRTC/Build",
					"$(PROJECT_DIR)/ThirdParty/Carthage/Build/iOS",
				);
				GCC_NO_COMMON_BLOCKS = YES;
				GCC_TREAT_IMPLICIT_FUNCTION_DECLARATIONS_AS_ERRORS = YES;
				GCC_TREAT_INCOMPATIBLE_POINTER_TYPE_WARNINGS_AS_ERRORS = YES;
				GCC_WARN_64_TO_32_BIT_CONVERSION = YES;
				GCC_WARN_ABOUT_DEPRECATED_FUNCTIONS = YES;
				GCC_WARN_ABOUT_MISSING_FIELD_INITIALIZERS = YES;
				GCC_WARN_ABOUT_MISSING_NEWLINE = YES;
				GCC_WARN_ABOUT_MISSING_PROTOTYPES = YES;
				GCC_WARN_ABOUT_POINTER_SIGNEDNESS = YES;
				GCC_WARN_ABOUT_RETURN_TYPE = YES;
				GCC_WARN_ALLOW_INCOMPLETE_PROTOCOL = YES;
				GCC_WARN_CHECK_SWITCH_STATEMENTS = YES;
				GCC_WARN_FOUR_CHARACTER_CONSTANTS = YES;
				GCC_WARN_INITIALIZER_NOT_FULLY_BRACKETED = YES;
				GCC_WARN_MISSING_PARENTHESES = YES;
				GCC_WARN_MULTIPLE_DEFINITION_TYPES_FOR_SELECTOR = YES;
				GCC_WARN_SHADOW = YES;
				GCC_WARN_SIGN_COMPARE = YES;
				GCC_WARN_STRICT_SELECTOR_MATCH = YES;
				GCC_WARN_TYPECHECK_CALLS_TO_PRINTF = YES;
				GCC_WARN_UNDECLARED_SELECTOR = YES;
				GCC_WARN_UNINITIALIZED_AUTOS = YES;
				GCC_WARN_UNKNOWN_PRAGMAS = YES;
				GCC_WARN_UNUSED_FUNCTION = YES;
				GCC_WARN_UNUSED_LABEL = YES;
				GCC_WARN_UNUSED_VALUE = YES;
				GCC_WARN_UNUSED_VARIABLE = YES;
				HEADER_SEARCH_PATHS = "";
				IPHONEOS_DEPLOYMENT_TARGET = 9.0;
				ONLY_ACTIVE_ARCH = NO;
				OTHER_CFLAGS = (
					"-DNS_BLOCK_ASSERTIONS=1",
					"-fobjc-arc-exceptions",
					"-Werror=protocol",
				);
				SDKROOT = iphoneos;
				SWIFT_OPTIMIZATION_LEVEL = "-Owholemodule";
				SWIFT_VERSION = 4.0;
				VALIDATE_PRODUCT = YES;
			};
			name = "App Store Release";
		};
		D221A0BD169C9E5F00537ABF /* Debug */ = {
			isa = XCBuildConfiguration;
			baseConfigurationReference = DE2DD605305BC6EFAD731723 /* Pods-Signal.debug.xcconfig */;
			buildSettings = {
				ALWAYS_EMBED_SWIFT_STANDARD_LIBRARIES = YES;
				ASSETCATALOG_COMPILER_APPICON_NAME = AppIcon;
				CLANG_ADDRESS_SANITIZER_CONTAINER_OVERFLOW = YES;
				CLANG_ANALYZER_SECURITY_FLOATLOOPCOUNTER = YES;
				CLANG_ANALYZER_SECURITY_INSECUREAPI_RAND = YES;
				CLANG_ANALYZER_SECURITY_INSECUREAPI_STRCPY = YES;
				CLANG_ENABLE_MODULES = YES;
				CLANG_UNDEFINED_BEHAVIOR_SANITIZER_INTEGER = YES;
				CLANG_UNDEFINED_BEHAVIOR_SANITIZER_NULLABILITY = YES;
				CODE_SIGN_ENTITLEMENTS = Signal/Signal.entitlements;
				CODE_SIGN_IDENTITY = "iPhone Developer";
				"CODE_SIGN_IDENTITY[sdk=iphoneos*]" = "iPhone Developer";
				CURRENT_PROJECT_VERSION = 59;
				DEVELOPMENT_TEAM = SUQ8J2PCT7;
				FRAMEWORK_SEARCH_PATHS = (
					"$(inherited)",
					"$(SRCROOT)",
				);
				GCC_OPTIMIZATION_LEVEL = 0;
				GCC_PRECOMPILE_PREFIX_HEADER = YES;
				GCC_PREFIX_HEADER = "Signal/Signal-Prefix.pch";
				GCC_PREPROCESSOR_DEFINITIONS = (
					"DEBUG=1",
					"$(inherited)",
					HAVE_CONFIG_H,
				);
				GCC_STRICT_ALIASING = NO;
				GCC_WARN_MULTIPLE_DEFINITION_TYPES_FOR_SELECTOR = NO;
				GCC_WARN_STRICT_SELECTOR_MATCH = YES;
				GCC_WARN_UNDECLARED_SELECTOR = YES;
				HEADER_SEARCH_PATHS = (
					"$(inherited)",
					"\"${SRCROOT}/RedPhone/lib/ogg/include\"",
					"\"${SRCROOT}/RedPhone/lib/debug/include\"",
					"\"$(SRCROOT)/libtommath\"",
					"\"$(SRCROOT)/libtomcrypt/headers\"",
					"\"$(SRCROOT)/MMDrawerController\"",
					"\"$(SRCROOT)/Libraries\"/**",
				);
				INFOPLIST_FILE = "$(SRCROOT)/Signal/Signal-Info.plist";
				IPHONEOS_DEPLOYMENT_TARGET = 12.0;
				LD_RUNPATH_SEARCH_PATHS = "$(inherited) @executable_path/Frameworks";
				LIBRARY_SEARCH_PATHS = (
					"$(inherited)",
					"$(SRCROOT)",
				);
				LLVM_LTO = NO;
				MARKETING_VERSION = 1.0.6;
				OTHER_LDFLAGS = "$(inherited)";
				PRODUCT_BUNDLE_IDENTIFIER = "com.loki-project.loki-messenger";
				PRODUCT_NAME = Session;
				PROVISIONING_PROFILE = "";
				PROVISIONING_PROFILE_SPECIFIER = "";
				RUN_CLANG_STATIC_ANALYZER = YES;
				SDKROOT = iphoneos;
				SWIFT_OBJC_BRIDGING_HEADER = "Signal/src/Signal-Bridging-Header.h";
				SWIFT_OBJC_INTERFACE_HEADER_NAME = "Session-Swift.h";
				SWIFT_OPTIMIZATION_LEVEL = "-Onone";
				SWIFT_VERSION = 5.0;
				TEST_AFTER_BUILD = YES;
				VALID_ARCHS = "arm64 armv7 armv7s";
				WRAPPER_EXTENSION = app;
			};
			name = Debug;
		};
		D221A0BE169C9E5F00537ABF /* App Store Release */ = {
			isa = XCBuildConfiguration;
			baseConfigurationReference = DF728B4B438716EAF95CEC18 /* Pods-Signal.app store release.xcconfig */;
			buildSettings = {
				ALWAYS_EMBED_SWIFT_STANDARD_LIBRARIES = YES;
				ASSETCATALOG_COMPILER_APPICON_NAME = AppIcon;
				CLANG_ADDRESS_SANITIZER_CONTAINER_OVERFLOW = NO;
				CLANG_ANALYZER_SECURITY_FLOATLOOPCOUNTER = YES;
				CLANG_ANALYZER_SECURITY_INSECUREAPI_RAND = YES;
				CLANG_ANALYZER_SECURITY_INSECUREAPI_STRCPY = YES;
				CLANG_ENABLE_MODULES = YES;
				CODE_SIGN_ENTITLEMENTS = Signal/Signal.entitlements;
				CODE_SIGN_IDENTITY = "iPhone Developer";
				"CODE_SIGN_IDENTITY[sdk=iphoneos*]" = "iPhone Developer";
				CURRENT_PROJECT_VERSION = 59;
				DEVELOPMENT_TEAM = SUQ8J2PCT7;
				FRAMEWORK_SEARCH_PATHS = (
					"$(inherited)",
					"$(SRCROOT)",
				);
				GCC_OPTIMIZATION_LEVEL = 3;
				GCC_PRECOMPILE_PREFIX_HEADER = YES;
				GCC_PREFIX_HEADER = "Signal/Signal-Prefix.pch";
				GCC_PREPROCESSOR_DEFINITIONS = (
					"$(inherited)",
					HAVE_CONFIG_H,
					"RELEASE=1",
				);
				GCC_STRICT_ALIASING = NO;
				GCC_WARN_MULTIPLE_DEFINITION_TYPES_FOR_SELECTOR = NO;
				GCC_WARN_STRICT_SELECTOR_MATCH = YES;
				GCC_WARN_UNDECLARED_SELECTOR = YES;
				HEADER_SEARCH_PATHS = (
					"$(inherited)",
					"\"${SRCROOT}/RedPhone/lib/ogg/include\"",
					"\"${SRCROOT}/RedPhone/lib/debug/include\"",
					"\"$(SRCROOT)/libtommath\"",
					"\"$(SRCROOT)/libtomcrypt/headers\"",
					"\"$(SRCROOT)/MMDrawerController\"",
					"\"$(SRCROOT)/Libraries\"/**",
				);
				INFOPLIST_FILE = "$(SRCROOT)/Signal/Signal-Info.plist";
				IPHONEOS_DEPLOYMENT_TARGET = 12.0;
				LD_RUNPATH_SEARCH_PATHS = "$(inherited) @executable_path/Frameworks";
				LIBRARY_SEARCH_PATHS = (
					"$(inherited)",
					"$(SRCROOT)",
				);
				LLVM_LTO = NO;
				MARKETING_VERSION = 1.0.6;
				OTHER_LDFLAGS = "$(inherited)";
				PRODUCT_BUNDLE_IDENTIFIER = "com.loki-project.loki-messenger";
				PRODUCT_NAME = Session;
				PROVISIONING_PROFILE = "";
				RUN_CLANG_STATIC_ANALYZER = YES;
				SDKROOT = iphoneos;
				SWIFT_OBJC_BRIDGING_HEADER = "Signal/src/Signal-Bridging-Header.h";
				SWIFT_OBJC_INTERFACE_HEADER_NAME = "Session-Swift.h";
				SWIFT_VERSION = 5.0;
				TEST_AFTER_BUILD = YES;
				VALID_ARCHS = "arm64 armv7 armv7s";
				WRAPPER_EXTENSION = app;
			};
			name = "App Store Release";
		};
		D221A0C0169C9E5F00537ABF /* Debug */ = {
			isa = XCBuildConfiguration;
			baseConfigurationReference = AD2AB1207E8888E4262D781B /* Pods-SignalTests.debug.xcconfig */;
			buildSettings = {
				ALWAYS_EMBED_SWIFT_STANDARD_LIBRARIES = YES;
				BUNDLE_LOADER = "$(BUILT_PRODUCTS_DIR)/Signal.app/Signal";
				CLANG_ALLOW_NON_MODULAR_INCLUDES_IN_FRAMEWORK_MODULES = YES;
				CLANG_ENABLE_MODULES = YES;
				CODE_SIGN_IDENTITY = "iPhone Developer";
				"CODE_SIGN_IDENTITY[sdk=iphoneos*]" = "iPhone Developer";
				DEFINES_MODULE = YES;
				DEVELOPMENT_TEAM = 8SQ45X653X;
				FRAMEWORK_SEARCH_PATHS = (
					"$(inherited)",
					"$(SRCROOT)",
				);
				GCC_GENERATE_TEST_COVERAGE_FILES = NO;
				GCC_OPTIMIZATION_LEVEL = 0;
				GCC_PRECOMPILE_PREFIX_HEADER = YES;
				GCC_PREFIX_HEADER = "Signal/Signal-Prefix.pch";
				GCC_VERSION = "";
				GCC_WARN_MULTIPLE_DEFINITION_TYPES_FOR_SELECTOR = NO;
				GCC_WARN_STRICT_SELECTOR_MATCH = YES;
				GCC_WARN_UNDECLARED_SELECTOR = YES;
				HEADER_SEARCH_PATHS = (
					"${PODS_HEADERS_SEARCH_PATHS}",
					"$(inherited)",
					"\"${SRCROOT}/Signal/lib/speex/include\"",
					"\"${SRCROOT}/Signal/lib/ogg/include\"",
					"\"${SRCROOT}/Signal/lib/debug/include\"",
					"\"$(SRCROOT)/libtommath\"",
					"\"$(SRCROOT)/libtomcrypt/headers\"",
					"\"$(SRCROOT)/spandsp/spandsp/spandsp\"",
					"\"$(SRCROOT)/Libraries\"/**",
					"\"$(TARGET_TEMP_DIR)/../$(PROJECT_NAME).build/DerivedSources\"",
				);
				INFOPLIST_FILE = "Signal/test/Supporting Files/SignalTests-Info.plist";
				IPHONEOS_DEPLOYMENT_TARGET = 9.0;
				LD_RUNPATH_SEARCH_PATHS = "$(inherited) @executable_path/Frameworks @loader_path/Frameworks";
				LIBRARY_SEARCH_PATHS = (
					"$(inherited)",
					"$(SRCROOT)",
				);
				OTHER_LDFLAGS = (
					"-all_load",
					"-ObjC",
					"$(inherited)",
				);
				PRODUCT_BUNDLE_IDENTIFIER = "org.whispersystems.${PRODUCT_NAME:rfc1034identifier}";
				PRODUCT_NAME = SignalTests;
				PROVISIONING_PROFILE = "";
				SWIFT_OBJC_BRIDGING_HEADER = "Signal/test/SignalTests-Bridging-Header.h";
				SWIFT_OPTIMIZATION_LEVEL = "-Onone";
				SWIFT_VERSION = 5.0;
				TEST_HOST = "$(BUNDLE_LOADER)";
				VALID_ARCHS = "arm64 armv7s armv7 i386 x86_64";
			};
			name = Debug;
		};
		D221A0C1169C9E5F00537ABF /* App Store Release */ = {
			isa = XCBuildConfiguration;
			baseConfigurationReference = E85DB184824BA9DC302EC8B3 /* Pods-SignalTests.app store release.xcconfig */;
			buildSettings = {
				ALWAYS_EMBED_SWIFT_STANDARD_LIBRARIES = YES;
				BUNDLE_LOADER = "$(BUILT_PRODUCTS_DIR)/Signal.app/Signal";
				CLANG_ALLOW_NON_MODULAR_INCLUDES_IN_FRAMEWORK_MODULES = YES;
				CLANG_ENABLE_MODULES = YES;
				CODE_SIGN_IDENTITY = "iPhone Developer";
				"CODE_SIGN_IDENTITY[sdk=iphoneos*]" = "iPhone Developer";
				DEFINES_MODULE = YES;
				DEVELOPMENT_TEAM = 8SQ45X653X;
				FRAMEWORK_SEARCH_PATHS = (
					"$(inherited)",
					"$(SRCROOT)",
				);
				GCC_GENERATE_TEST_COVERAGE_FILES = NO;
				GCC_OPTIMIZATION_LEVEL = 0;
				GCC_PRECOMPILE_PREFIX_HEADER = YES;
				GCC_PREFIX_HEADER = "Signal/Signal-Prefix.pch";
				GCC_VERSION = "";
				GCC_WARN_MULTIPLE_DEFINITION_TYPES_FOR_SELECTOR = NO;
				GCC_WARN_STRICT_SELECTOR_MATCH = YES;
				GCC_WARN_UNDECLARED_SELECTOR = YES;
				HEADER_SEARCH_PATHS = (
					"${PODS_HEADERS_SEARCH_PATHS}",
					"$(inherited)",
					"\"${SRCROOT}/Signal/lib/speex/include\"",
					"\"${SRCROOT}/Signal/lib/ogg/include\"",
					"\"${SRCROOT}/Signal/lib/debug/include\"",
					"\"$(SRCROOT)/libtommath\"",
					"\"$(SRCROOT)/libtomcrypt/headers\"",
					"\"$(SRCROOT)/Libraries\"/**",
					"\"$(TARGET_TEMP_DIR)/../$(PROJECT_NAME).build/DerivedSources\"",
				);
				INFOPLIST_FILE = "Signal/test/Supporting Files/SignalTests-Info.plist";
				IPHONEOS_DEPLOYMENT_TARGET = 9.0;
				LD_RUNPATH_SEARCH_PATHS = "$(inherited) @executable_path/Frameworks @loader_path/Frameworks";
				LIBRARY_SEARCH_PATHS = (
					"$(inherited)",
					"$(SRCROOT)",
				);
				OTHER_LDFLAGS = (
					"-all_load",
					"-ObjC",
					"$(inherited)",
				);
				PRODUCT_BUNDLE_IDENTIFIER = "org.whispersystems.${PRODUCT_NAME:rfc1034identifier}";
				PRODUCT_NAME = SignalTests;
				PROVISIONING_PROFILE = "";
				SWIFT_OBJC_BRIDGING_HEADER = "Signal/test/SignalTests-Bridging-Header.h";
				SWIFT_OPTIMIZATION_LEVEL = "-Owholemodule";
				SWIFT_VERSION = 5.0;
				TEST_HOST = "$(BUNDLE_LOADER)";
				VALID_ARCHS = "arm64 armv7s armv7 i386 x86_64";
			};
			name = "App Store Release";
		};
/* End XCBuildConfiguration section */

/* Begin XCConfigurationList section */
		453518761FC635DD00210559 /* Build configuration list for PBXNativeTarget "SignalShareExtension" */ = {
			isa = XCConfigurationList;
			buildConfigurations = (
				453518731FC635DD00210559 /* Debug */,
				453518751FC635DD00210559 /* App Store Release */,
			);
			defaultConfigurationIsVisible = 0;
			defaultConfigurationName = "App Store Release";
		};
		4535189E1FC63DBF00210559 /* Build configuration list for PBXNativeTarget "SignalMessaging" */ = {
			isa = XCConfigurationList;
			buildConfigurations = (
				4535189B1FC63DBF00210559 /* Debug */,
				4535189D1FC63DBF00210559 /* App Store Release */,
			);
			defaultConfigurationIsVisible = 0;
			defaultConfigurationName = "App Store Release";
		};
		D221A083169C9E5E00537ABF /* Build configuration list for PBXProject "Signal" */ = {
			isa = XCConfigurationList;
			buildConfigurations = (
				D221A0BA169C9E5F00537ABF /* Debug */,
				D221A0BB169C9E5F00537ABF /* App Store Release */,
			);
			defaultConfigurationIsVisible = 0;
			defaultConfigurationName = "App Store Release";
		};
		D221A0BC169C9E5F00537ABF /* Build configuration list for PBXNativeTarget "Signal" */ = {
			isa = XCConfigurationList;
			buildConfigurations = (
				D221A0BD169C9E5F00537ABF /* Debug */,
				D221A0BE169C9E5F00537ABF /* App Store Release */,
			);
			defaultConfigurationIsVisible = 0;
			defaultConfigurationName = "App Store Release";
		};
		D221A0BF169C9E5F00537ABF /* Build configuration list for PBXNativeTarget "SignalTests" */ = {
			isa = XCConfigurationList;
			buildConfigurations = (
				D221A0C0169C9E5F00537ABF /* Debug */,
				D221A0C1169C9E5F00537ABF /* App Store Release */,
			);
			defaultConfigurationIsVisible = 0;
			defaultConfigurationName = "App Store Release";
		};
/* End XCConfigurationList section */
	};
	rootObject = D221A080169C9E5E00537ABF /* Project object */;
}<|MERGE_RESOLUTION|>--- conflicted
+++ resolved
@@ -619,13 +619,10 @@
 		B9EB5ABD1884C002007CBB57 /* MessageUI.framework in Frameworks */ = {isa = PBXBuildFile; fileRef = B9EB5ABC1884C002007CBB57 /* MessageUI.framework */; };
 		BFF3FB9730634F37D25903F4 /* Pods_Signal.framework in Frameworks */ = {isa = PBXBuildFile; fileRef = D17BB5C25D615AB49813100C /* Pods_Signal.framework */; };
 		C34C8F7423A7830B00D82669 /* SpaceMono-Bold.ttf in Resources */ = {isa = PBXBuildFile; fileRef = C34C8F7323A7830A00D82669 /* SpaceMono-Bold.ttf */; };
-<<<<<<< HEAD
 		C354E75A23FE2A7600CE22E3 /* BaseVC.swift in Sources */ = {isa = PBXBuildFile; fileRef = C354E75923FE2A7600CE22E3 /* BaseVC.swift */; };
-=======
 		C3B781FF2411C18600C859D8 /* GoogleService-Info.plist in Resources */ = {isa = PBXBuildFile; fileRef = C3B781FE2411C18600C859D8 /* GoogleService-Info.plist */; };
 		C3B782022411C80500C859D8 /* GoogleService-Info.plist in Resources */ = {isa = PBXBuildFile; fileRef = C3B781FE2411C18600C859D8 /* GoogleService-Info.plist */; };
 		C3B782032411C81100C859D8 /* GoogleService-Info.plist in Resources */ = {isa = PBXBuildFile; fileRef = C3B781FE2411C18600C859D8 /* GoogleService-Info.plist */; };
->>>>>>> 93c5fd4b
 		C3DFFAC623E96F0D0058DAF8 /* Sheet.swift in Sources */ = {isa = PBXBuildFile; fileRef = C3DFFAC523E96F0D0058DAF8 /* Sheet.swift */; };
 		C3DFFAC823E970080058DAF8 /* OpenGroupSuggestionSheet.swift in Sources */ = {isa = PBXBuildFile; fileRef = C3DFFAC723E970080058DAF8 /* OpenGroupSuggestionSheet.swift */; };
 		CC875800737563D6891B741D /* Pods_SignalTests.framework in Frameworks */ = {isa = PBXBuildFile; fileRef = 748A5CAEDD7C919FC64C6807 /* Pods_SignalTests.framework */; };
@@ -1475,11 +1472,8 @@
 		B97940261832BD2400BD66CB /* UIUtil.m */ = {isa = PBXFileReference; fileEncoding = 4; lastKnownFileType = sourcecode.c.objc; path = UIUtil.m; sourceTree = "<group>"; };
 		B9EB5ABC1884C002007CBB57 /* MessageUI.framework */ = {isa = PBXFileReference; lastKnownFileType = wrapper.framework; name = MessageUI.framework; path = System/Library/Frameworks/MessageUI.framework; sourceTree = SDKROOT; };
 		C34C8F7323A7830A00D82669 /* SpaceMono-Bold.ttf */ = {isa = PBXFileReference; lastKnownFileType = file; path = "SpaceMono-Bold.ttf"; sourceTree = "<group>"; };
-<<<<<<< HEAD
 		C354E75923FE2A7600CE22E3 /* BaseVC.swift */ = {isa = PBXFileReference; lastKnownFileType = sourcecode.swift; path = BaseVC.swift; sourceTree = "<group>"; };
-=======
 		C3B781FE2411C18600C859D8 /* GoogleService-Info.plist */ = {isa = PBXFileReference; lastKnownFileType = text.plist.xml; name = "GoogleService-Info.plist"; path = "Signal/GoogleService-Info.plist"; sourceTree = SOURCE_ROOT; };
->>>>>>> 93c5fd4b
 		C3DFFAC523E96F0D0058DAF8 /* Sheet.swift */ = {isa = PBXFileReference; lastKnownFileType = sourcecode.swift; path = Sheet.swift; sourceTree = "<group>"; };
 		C3DFFAC723E970080058DAF8 /* OpenGroupSuggestionSheet.swift */ = {isa = PBXFileReference; lastKnownFileType = sourcecode.swift; path = OpenGroupSuggestionSheet.swift; sourceTree = "<group>"; };
 		D17BB5C25D615AB49813100C /* Pods_Signal.framework */ = {isa = PBXFileReference; explicitFileType = wrapper.framework; includeInIndex = 0; path = Pods_Signal.framework; sourceTree = BUILT_PRODUCTS_DIR; };
@@ -2844,11 +2838,8 @@
 			isa = PBXGroup;
 			children = (
 				B8544E3223D50E4900299F14 /* AppearanceUtilities.swift */,
-<<<<<<< HEAD
 				B8783E9B23EB8DDE00404FB8 /* GeneralUtilities.swift */,
-=======
 				B8544E3023D16CA500299F14 /* DeviceUtilities.swift */,
->>>>>>> 93c5fd4b
 				B847570223D5698100759540 /* LokiPushNotificationManager.swift */,
 				B84664F4235022F30083A1CD /* MentionUtilities.swift */,
 				B886B4A82398BA1500211ABE /* QRCode.swift */,
