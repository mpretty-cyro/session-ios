// Copyright © 2022 Rangeproof Pty Ltd. All rights reserved.

import Foundation
import Combine
import GRDB
import SessionUtilitiesKit

extension MessageSender {
    // MARK: - Durable
    
    public static func send(
        _ db: Database,
        interaction: Interaction,
        threadId: String,
        threadVariant: SessionThread.Variant,
        after blockingJob: Job? = nil,
        isSyncMessage: Bool = false,
        using dependencies: Dependencies
    ) throws {
        // Only 'VisibleMessage' types can be sent via this method
        guard interaction.variant == .standardOutgoing else { throw MessageSenderError.invalidMessage }
        guard let interactionId: Int64 = interaction.id else { throw StorageError.objectNotSaved }
        
        send(
            db,
            message: VisibleMessage.from(db, interaction: interaction),
            threadId: threadId,
            interactionId: interactionId,
            to: try Message.Destination.from(db, threadId: threadId, threadVariant: threadVariant),
            after: blockingJob,
            isSyncMessage: isSyncMessage,
            using: dependencies
        )
    }
    
    public static func send(
        _ db: Database,
        message: Message,
        interactionId: Int64?,
        threadId: String,
        threadVariant: SessionThread.Variant,
        after blockingJob: Job? = nil,
        isSyncMessage: Bool = false,
        using dependencies: Dependencies
    ) throws {
        send(
            db,
            message: message,
            threadId: threadId,
            interactionId: interactionId,
            to: try Message.Destination.from(db, threadId: threadId, threadVariant: threadVariant),
            after: blockingJob,
            isSyncMessage: isSyncMessage,
            using: dependencies
        )
    }
    
    public static func send(
        _ db: Database,
        message: Message,
        threadId: String?,
        interactionId: Int64?,
        to destination: Message.Destination,
        after blockingJob: Job? = nil,
        isSyncMessage: Bool = false,
        using dependencies: Dependencies
    ) {
        // If it's a sync message then we need to make some slight tweaks before sending so use the proper
        // sync message sending process instead of the standard process
        guard !isSyncMessage else {
            scheduleSyncMessageIfNeeded(
                db,
                message: message,
                destination: destination,
                threadId: threadId,
                interactionId: interactionId,
                after: blockingJob,
                using: dependencies
            )
            return
        }
        
        dependencies[singleton: .jobRunner].add(
            db,
            job: Job(
                variant: .messageSend,
                threadId: threadId,
                interactionId: interactionId,
                details: MessageSendJob.Details(
                    destination: destination,
                    message: message
                )
            ),
            dependantJob: blockingJob,
            canStartJob: true,
            using: dependencies
        )
    }

    // MARK: - Non-Durable
    
    public static func preparedSend(
        _ db: Database,
        interaction: Interaction,
        fileIds: [String],
        threadId: String,
        threadVariant: SessionThread.Variant,
        using dependencies: Dependencies
    ) throws -> HTTP.PreparedRequest<Void> {
        // Only 'VisibleMessage' types can be sent via this method
        guard interaction.variant == .standardOutgoing else { throw MessageSenderError.invalidMessage }
        guard let interactionId: Int64 = interaction.id else { throw StorageError.objectNotSaved }

        return try MessageSender.preparedSend(
            db,
            message: VisibleMessage.from(db, interaction: interaction),
            to: try Message.Destination.from(db, threadId: threadId, threadVariant: threadVariant),
            namespace: try Message.Destination
                .from(db, threadId: threadId, threadVariant: threadVariant)
                .defaultNamespace,
            interactionId: interactionId,
            fileIds: fileIds,
            using: dependencies
        )
    }
<<<<<<< HEAD
=======
    
    public static func performUploadsIfNeeded(
        preparedSendData: PreparedSendData,
        using dependencies: Dependencies
    ) -> AnyPublisher<PreparedSendData, Error> {
        // We need an interactionId in order for a message to have uploads
        guard let interactionId: Int64 = preparedSendData.interactionId else {
            return Just(preparedSendData)
                .setFailureType(to: Error.self)
                .eraseToAnyPublisher()
        }
        
        let threadId: String = {
            switch preparedSendData.destination {
                case .contact(let publicKey): return publicKey
                case .syncMessage(let originalRecipientPublicKey): return originalRecipientPublicKey
                case .closedGroup(let groupPublicKey): return groupPublicKey
                case .openGroup(let roomToken, let server, _, _, _):
                    return OpenGroup.idFor(roomToken: roomToken, server: server)
                
                case .openGroupInbox(_, _, let blindedPublicKey): return blindedPublicKey
            }
        }()
        
        return dependencies.storage
            .readPublisher { db -> (attachments: [Attachment], openGroup: OpenGroup?) in
                let attachmentStateInfo: [Attachment.StateInfo] = (try? Attachment
                    .stateInfo(interactionId: interactionId)
                    .fetchAll(db))
                    .defaulting(to: [])
                
                // If there is no attachment data then just return early
                guard !attachmentStateInfo.isEmpty else { return ([], nil) }
                
                // Otherwise fetch the open group (if there is one)
                return (
                    (try? Attachment
                        .filter(ids: attachmentStateInfo.map { $0.attachmentId })
                        .fetchAll(db))
                        .defaulting(to: []),
                    try? OpenGroup.fetchOne(db, id: threadId)
                )
            }
            .flatMap { attachments, openGroup -> AnyPublisher<[String?], Error> in
                guard !attachments.isEmpty else {
                    return Just<[String?]>([])
                        .setFailureType(to: Error.self)
                        .eraseToAnyPublisher()
                }
                
                return Publishers
                    .MergeMany(
                        attachments
                            .map { attachment -> AnyPublisher<String?, Error> in
                                attachment
                                    .upload(
                                        to: (
                                            openGroup.map { Attachment.Destination.openGroup($0) } ??
                                            .fileServer
                                        ),
                                        using: dependencies
                                    )
                            }
                    )
                    .collect()
                    .eraseToAnyPublisher()
            }
            .map { results -> PreparedSendData in
                // Once the attachments are processed then update the PreparedSendData with
                // the fileIds associated to the message
                let fileIds: [String] = results.compactMap { result -> String? in Attachment.fileId(for: result) }
                
                return preparedSendData.with(fileIds: fileIds)
            }
            .eraseToAnyPublisher()
    }
>>>>>>> 304423f3
}<|MERGE_RESOLUTION|>--- conflicted
+++ resolved
@@ -3,6 +3,7 @@
 import Foundation
 import Combine
 import GRDB
+import SessionSnodeKit
 import SessionUtilitiesKit
 
 extension MessageSender {
@@ -92,8 +93,7 @@
                 )
             ),
             dependantJob: blockingJob,
-            canStartJob: true,
-            using: dependencies
+            canStartJob: true
         )
     }
 
@@ -106,7 +106,7 @@
         threadId: String,
         threadVariant: SessionThread.Variant,
         using dependencies: Dependencies
-    ) throws -> HTTP.PreparedRequest<Void> {
+    ) throws -> Network.PreparedRequest<Void> {
         // Only 'VisibleMessage' types can be sent via this method
         guard interaction.variant == .standardOutgoing else { throw MessageSenderError.invalidMessage }
         guard let interactionId: Int64 = interaction.id else { throw StorageError.objectNotSaved }
@@ -123,83 +123,4 @@
             using: dependencies
         )
     }
-<<<<<<< HEAD
-=======
-    
-    public static func performUploadsIfNeeded(
-        preparedSendData: PreparedSendData,
-        using dependencies: Dependencies
-    ) -> AnyPublisher<PreparedSendData, Error> {
-        // We need an interactionId in order for a message to have uploads
-        guard let interactionId: Int64 = preparedSendData.interactionId else {
-            return Just(preparedSendData)
-                .setFailureType(to: Error.self)
-                .eraseToAnyPublisher()
-        }
-        
-        let threadId: String = {
-            switch preparedSendData.destination {
-                case .contact(let publicKey): return publicKey
-                case .syncMessage(let originalRecipientPublicKey): return originalRecipientPublicKey
-                case .closedGroup(let groupPublicKey): return groupPublicKey
-                case .openGroup(let roomToken, let server, _, _, _):
-                    return OpenGroup.idFor(roomToken: roomToken, server: server)
-                
-                case .openGroupInbox(_, _, let blindedPublicKey): return blindedPublicKey
-            }
-        }()
-        
-        return dependencies.storage
-            .readPublisher { db -> (attachments: [Attachment], openGroup: OpenGroup?) in
-                let attachmentStateInfo: [Attachment.StateInfo] = (try? Attachment
-                    .stateInfo(interactionId: interactionId)
-                    .fetchAll(db))
-                    .defaulting(to: [])
-                
-                // If there is no attachment data then just return early
-                guard !attachmentStateInfo.isEmpty else { return ([], nil) }
-                
-                // Otherwise fetch the open group (if there is one)
-                return (
-                    (try? Attachment
-                        .filter(ids: attachmentStateInfo.map { $0.attachmentId })
-                        .fetchAll(db))
-                        .defaulting(to: []),
-                    try? OpenGroup.fetchOne(db, id: threadId)
-                )
-            }
-            .flatMap { attachments, openGroup -> AnyPublisher<[String?], Error> in
-                guard !attachments.isEmpty else {
-                    return Just<[String?]>([])
-                        .setFailureType(to: Error.self)
-                        .eraseToAnyPublisher()
-                }
-                
-                return Publishers
-                    .MergeMany(
-                        attachments
-                            .map { attachment -> AnyPublisher<String?, Error> in
-                                attachment
-                                    .upload(
-                                        to: (
-                                            openGroup.map { Attachment.Destination.openGroup($0) } ??
-                                            .fileServer
-                                        ),
-                                        using: dependencies
-                                    )
-                            }
-                    )
-                    .collect()
-                    .eraseToAnyPublisher()
-            }
-            .map { results -> PreparedSendData in
-                // Once the attachments are processed then update the PreparedSendData with
-                // the fileIds associated to the message
-                let fileIds: [String] = results.compactMap { result -> String? in Attachment.fileId(for: result) }
-                
-                return preparedSendData.with(fileIds: fileIds)
-            }
-            .eraseToAnyPublisher()
-    }
->>>>>>> 304423f3
 }