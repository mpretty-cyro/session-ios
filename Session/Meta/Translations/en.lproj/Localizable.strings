--- conflicted
+++ resolved
@@ -651,27 +651,6 @@
 "modal_call_permission_request_explanation" = "You can enable the 'Voice and video calls' permission in the Privacy Settings.";
 "DEFAULT_OPEN_GROUP_LOAD_ERROR_TITLE" = "Oops, an error occurred";
 "DEFAULT_OPEN_GROUP_LOAD_ERROR_SUBTITLE" = "Please try again later";
-<<<<<<< HEAD
-/* The name for the emoji category 'Activities' */
-"EMOJI_CATEGORY_ACTIVITIES_NAME" = "Activities";
-/* The name for the emoji category 'Animals & Nature' */
-"EMOJI_CATEGORY_ANIMALS_NAME" = "Animals & Nature";
-/* The name for the emoji category 'Flags' */
-"EMOJI_CATEGORY_FLAGS_NAME" = "Flags";
-/* The name for the emoji category 'Food & Drink' */
-"EMOJI_CATEGORY_FOOD_NAME" = "Food & Drink";
-/* The name for the emoji category 'Objects' */
-"EMOJI_CATEGORY_OBJECTS_NAME" = "Objects";
-/* The name for the emoji category 'Recents' */
-"EMOJI_CATEGORY_RECENTS_NAME" = "Recently Used";
-/* The name for the emoji category 'Smileys & People' */
-"EMOJI_CATEGORY_SMILEYSANDPEOPLE_NAME" = "Smileys & People";
-/* The name for the emoji category 'Symbols' */
-"EMOJI_CATEGORY_SYMBOLS_NAME" = "Symbols";
-/* The name for the emoji category 'Travel & Places' */
-"EMOJI_CATEGORY_TRAVEL_NAME" = "Travel & Places";
-"EMOJI_REACTS_NOTIFICATION" = "%@ reacts to a message with %@";
-=======
 "LOADING_CONVERSATIONS" = "Loading Conversations...";
 "DATABASE_MIGRATION_FAILED" = "An error occurred when optimising the database\n\nYou can export your application logs to be able to share for troubleshooting or you can restore our device\n\nWarning: Restoring your device will result in loss of any data older than two weeks";
 "CHATS_TITLE" = "Chats";
@@ -705,4 +684,22 @@
 "SEND_FAILED_NOTIFICATION_BODY" = "Your message failed to send.";
 "INVALID_SESSION_ID_MESSAGE" = "Please check the Session ID and try again.";
 "INVALID_RECOVERY_PHRASE_MESSAGE" = "Please check the Recovery Phrase and try again.";
->>>>>>> 3df3114b
+/* The name for the emoji category 'Activities' */
+"EMOJI_CATEGORY_ACTIVITIES_NAME" = "Activities";
+/* The name for the emoji category 'Animals & Nature' */
+"EMOJI_CATEGORY_ANIMALS_NAME" = "Animals & Nature";
+/* The name for the emoji category 'Flags' */
+"EMOJI_CATEGORY_FLAGS_NAME" = "Flags";
+/* The name for the emoji category 'Food & Drink' */
+"EMOJI_CATEGORY_FOOD_NAME" = "Food & Drink";
+/* The name for the emoji category 'Objects' */
+"EMOJI_CATEGORY_OBJECTS_NAME" = "Objects";
+/* The name for the emoji category 'Recents' */
+"EMOJI_CATEGORY_RECENTS_NAME" = "Recently Used";
+/* The name for the emoji category 'Smileys & People' */
+"EMOJI_CATEGORY_SMILEYSANDPEOPLE_NAME" = "Smileys & People";
+/* The name for the emoji category 'Symbols' */
+"EMOJI_CATEGORY_SYMBOLS_NAME" = "Symbols";
+/* The name for the emoji category 'Travel & Places' */
+"EMOJI_CATEGORY_TRAVEL_NAME" = "Travel & Places";
+"EMOJI_REACTS_NOTIFICATION" = "%@ reacts to a message with %@";