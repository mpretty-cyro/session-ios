// Copyright © 2022 Rangeproof Pty Ltd. All rights reserved.

<<<<<<< HEAD
@objc(SNFeatures)
public final class Features : NSObject {
    public static let useOnionRequests = true
    public static let useTestnet = false
    
//    public static let useNewDisappearingMessagesConfig: Bool = Date().timeIntervalSince1970 > 1671062400 // 15/12/2022
    public static let useNewDisappearingMessagesConfig: Bool = true
=======
import Foundation

public final class Features {
    public static let useOnionRequests: Bool = true
    public static let useTestnet: Bool = false
    
    public static let useSharedUtilForUserConfig: Bool = true   // TODO: Base this off a timestamp
>>>>>>> 6685dc05
}<|MERGE_RESOLUTION|>--- conflicted
+++ resolved
@@ -1,14 +1,5 @@
-// Copyright © 2022 Rangeproof Pty Ltd. All rights reserved.
+// Copyright © 2023 Rangeproof Pty Ltd. All rights reserved.
 
-<<<<<<< HEAD
-@objc(SNFeatures)
-public final class Features : NSObject {
-    public static let useOnionRequests = true
-    public static let useTestnet = false
-    
-//    public static let useNewDisappearingMessagesConfig: Bool = Date().timeIntervalSince1970 > 1671062400 // 15/12/2022
-    public static let useNewDisappearingMessagesConfig: Bool = true
-=======
 import Foundation
 
 public final class Features {
@@ -16,5 +7,7 @@
     public static let useTestnet: Bool = false
     
     public static let useSharedUtilForUserConfig: Bool = true   // TODO: Base this off a timestamp
->>>>>>> 6685dc05
+
+//    public static let useNewDisappearingMessagesConfig: Bool = Date().timeIntervalSince1970 > 1671062400 // 15/12/2022
+    public static let useNewDisappearingMessagesConfig: Bool = true
 }