--- conflicted
+++ resolved
@@ -33,11 +33,8 @@
                     _013_SessionUtilChanges.self,
                     _014_GenerateInitialUserConfigDumps.self,
                     _015_BlockCommunityMessageRequests.self,
-<<<<<<< HEAD
-                    _016_DisappearingMessagesConfiguration.self
-=======
-                    _016_MakeBrokenProfileTimestampsNullable.self
->>>>>>> a6bd2676
+                    _016_MakeBrokenProfileTimestampsNullable.self,
+                    _017_DisappearingMessagesConfiguration.self
                 ]
             ]
         )
