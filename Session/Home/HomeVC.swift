// Copyright © 2022 Rangeproof Pty Ltd. All rights reserved.

import UIKit
import GRDB
import DifferenceKit
import SessionUIKit
import SessionMessagingKit
import SessionUtilitiesKit
import SignalUtilitiesKit

final class HomeVC: BaseVC, SessionUtilRespondingViewController, UITableViewDataSource, UITableViewDelegate, SeedReminderViewDelegate {
    private static let loadingHeaderHeight: CGFloat = 40
    public static let newConversationButtonSize: CGFloat = 60
    
    private let viewModel: HomeViewModel = HomeViewModel()
    private var dataChangeObservable: DatabaseCancellable?
    private var hasLoadedInitialStateData: Bool = false
    private var hasLoadedInitialThreadData: Bool = false
    private var isLoadingMore: Bool = false
    private var isAutoLoadingNextPage: Bool = false
    private var viewHasAppeared: Bool = false
    
    // MARK: - SessionUtilRespondingViewController
    
    let isConversationList: Bool = true
    
    // MARK: - Intialization
    
    init() {
        Storage.shared.addObserver(viewModel.pagedDataObserver)
        
        super.init(nibName: nil, bundle: nil)
    }

    required init?(coder: NSCoder) {
        preconditionFailure("Use init() instead.")
    }
    
    deinit {
        NotificationCenter.default.removeObserver(self)
    }
    
    // MARK: - UI
    
    private var tableViewTopConstraint: NSLayoutConstraint!
    
    private lazy var seedReminderView: SeedReminderView = {
        let result = SeedReminderView(hasContinueButton: true)
        result.accessibilityLabel = "Recovery phrase reminder"
        let title = "You're almost finished! 80%"
        result.subtitle = "view_seed_reminder_subtitle_1".localized()
        result.setProgress(0.8, animated: false)
        result.delegate = self
        result.isHidden = !self.viewModel.state.showViewedSeedBanner
        
        ThemeManager.onThemeChange(observer: result) { [weak result] _, primaryColor in
            let attributedTitle = NSMutableAttributedString(string: title)
            attributedTitle.addAttribute(
                .foregroundColor,
                value: primaryColor.color,
                range: (title as NSString).range(of: "80%")
            )
            result?.title = attributedTitle
        }
        
        return result
    }()
    
    private lazy var loadingConversationsLabel: UILabel = {
        let result: UILabel = UILabel()
        result.translatesAutoresizingMaskIntoConstraints = false
        result.font = .systemFont(ofSize: Values.smallFontSize)
        result.text = "LOADING_CONVERSATIONS".localized()
        result.themeTextColor = .textSecondary
        result.textAlignment = .center
        result.numberOfLines = 0
        
        return result
    }()
        
    private lazy var tableView: UITableView = {
        let result = UITableView()
        result.separatorStyle = .none
        result.themeBackgroundColor = .clear
        result.contentInset = UIEdgeInsets(
            top: 0,
            left: 0,
            bottom: (
                Values.largeSpacing +
                HomeVC.newConversationButtonSize +
                Values.smallSpacing +
                (UIApplication.shared.keyWindow?.safeAreaInsets.bottom ?? 0)
            ),
            right: 0
        )
        result.showsVerticalScrollIndicator = false
        result.register(view: MessageRequestsCell.self)
        result.register(view: FullConversationCell.self)
        result.dataSource = self
        result.delegate = self
        
        if #available(iOS 15.0, *) {
            result.sectionHeaderTopPadding = 0
        }
        
        return result
    }()
    
    private lazy var newConversationButton: UIView = {
        let result: UIView = UIView()
        result.set(.width, to: HomeVC.newConversationButtonSize)
        result.set(.height, to: HomeVC.newConversationButtonSize)
        
        let button = UIButton()
        button.accessibilityLabel = "New conversation button"
        button.isAccessibilityElement = true
        button.clipsToBounds = true
        button.setImage(
            UIImage(named: "Plus")?
                .withRenderingMode(.alwaysTemplate),
            for: .normal
        )
        button.contentMode = .center
        button.adjustsImageWhenHighlighted = false
        button.themeTintColor = .menuButton_icon
        button.setThemeBackgroundColor(.menuButton_background, for: .normal)
        button.setThemeBackgroundColor(
            .highlighted(.menuButton_background, alwaysDarken: true),
            for: .highlighted
        )
        button.contentEdgeInsets = UIEdgeInsets(
            top: ((HomeVC.newConversationButtonSize - 24) / 2),
            leading: ((HomeVC.newConversationButtonSize - 24) / 2),
            bottom: ((HomeVC.newConversationButtonSize - 24) / 2),
            trailing: ((HomeVC.newConversationButtonSize - 24) / 2)
        )
        button.layer.cornerRadius = (HomeVC.newConversationButtonSize / 2)
        button.addTarget(self, action: #selector(createNewConversation), for: .touchUpInside)
        result.addSubview(button)
        button.pin(to: result)
        
        // Add the outer shadow
        result.themeShadowColor = .menuButton_outerShadow
        result.layer.shadowRadius = 15
        result.layer.shadowOpacity = 0.3
        result.layer.shadowOffset = .zero
        result.layer.cornerRadius = (HomeVC.newConversationButtonSize / 2)
        result.layer.shadowPath = UIBezierPath(
            ovalIn: CGRect(
                origin: CGPoint.zero,
                size: CGSize(
                    width: HomeVC.newConversationButtonSize,
                    height: HomeVC.newConversationButtonSize
                )
            )
        ).cgPath
        
        // Add the inner shadow
        let innerShadowLayer: CALayer = CALayer()
        innerShadowLayer.masksToBounds = true
        innerShadowLayer.themeShadowColor = .menuButton_innerShadow
        innerShadowLayer.position = CGPoint(
            x: (HomeVC.newConversationButtonSize / 2),
            y: (HomeVC.newConversationButtonSize / 2)
        )
        innerShadowLayer.bounds = CGRect(
            x: 0,
            y: 0,
            width: HomeVC.newConversationButtonSize,
            height: HomeVC.newConversationButtonSize
        )
        innerShadowLayer.cornerRadius = (HomeVC.newConversationButtonSize / 2)
        innerShadowLayer.shadowOffset = .zero
        innerShadowLayer.shadowOpacity = 0.4
        innerShadowLayer.shadowRadius = 2

        let cutout: UIBezierPath = UIBezierPath(
            roundedRect: innerShadowLayer.bounds
                .insetBy(dx: innerShadowLayer.shadowRadius, dy: innerShadowLayer.shadowRadius),
            cornerRadius: (HomeVC.newConversationButtonSize / 2)
        ).reversing()
        let path: UIBezierPath = UIBezierPath(
            roundedRect: innerShadowLayer.bounds,
            cornerRadius: (HomeVC.newConversationButtonSize / 2)
        )
        path.append(cutout)
        innerShadowLayer.shadowPath = path.cgPath
        result.layer.addSublayer(innerShadowLayer)

        return result
    }()
    
    private lazy var emptyStateView: UIView = {
        let explanationLabel = UILabel()
        explanationLabel.font = .systemFont(ofSize: Values.smallFontSize)
        explanationLabel.text = "vc_home_empty_state_message".localized()
        explanationLabel.themeTextColor = .textPrimary
        explanationLabel.textAlignment = .center
        explanationLabel.lineBreakMode = .byWordWrapping
        explanationLabel.numberOfLines = 0
        
        let createNewPrivateChatButton = SessionButton(style: .bordered, size: .large)
        createNewPrivateChatButton.setTitle("vc_home_empty_state_button_title".localized(), for: .normal)
        createNewPrivateChatButton.addTarget(self, action: #selector(createNewConversation), for: .touchUpInside)
        createNewPrivateChatButton.set(.width, to: Values.iPadButtonWidth)
        
        let result = UIStackView(arrangedSubviews: [ explanationLabel, createNewPrivateChatButton ])
        result.axis = .vertical
        result.spacing = Values.mediumSpacing
        result.alignment = .center
        result.isHidden = true
        
        return result
    }()
    
    // MARK: - Lifecycle
    
    override func viewDidLoad() {
        super.viewDidLoad()
        
        // Note: This is a hack to ensure `isRTL` is initially gets run on the main thread so the value
        // is cached (it gets called on background threads and if it hasn't cached the value then it can
        // cause odd performance issues since it accesses UIKit)
        _ = CurrentAppContext().isRTL
        
        // Preparation
        SessionApp.homeViewController.mutate { $0 = self }
        
        updateNavBarButtons()
        setUpNavBarSessionHeading()
        
        // Recovery phrase reminder
        view.addSubview(seedReminderView)
        seedReminderView.pin(.leading, to: .leading, of: view)
        seedReminderView.pin(.top, to: .top, of: view)
        seedReminderView.pin(.trailing, to: .trailing, of: view)
        
        // Loading conversations label
        view.addSubview(loadingConversationsLabel)
        
        loadingConversationsLabel.pin(.top, to: .top, of: view, withInset: Values.veryLargeSpacing)
        loadingConversationsLabel.pin(.leading, to: .leading, of: view, withInset: 50)
        loadingConversationsLabel.pin(.trailing, to: .trailing, of: view, withInset: -50)
        
        // Table view
        view.addSubview(tableView)
        tableView.pin(.leading, to: .leading, of: view)
        if self.viewModel.state.showViewedSeedBanner {
            tableViewTopConstraint = tableView.pin(.top, to: .bottom, of: seedReminderView)
        }
        else {
            tableViewTopConstraint = tableView.pin(.top, to: .top, of: view)
        }
        tableView.pin(.trailing, to: .trailing, of: view)
        tableView.pin(.bottom, to: .bottom, of: view)
        
        // Empty state view
        view.addSubview(emptyStateView)
        emptyStateView.center(.horizontal, in: view)
        let verticalCenteringConstraint = emptyStateView.center(.vertical, in: view)
        verticalCenteringConstraint.constant = -16 // Makes things appear centered visually
        
        // New conversation button
        view.addSubview(newConversationButton)
        newConversationButton.center(.horizontal, in: view)
        newConversationButton.pin(.bottom, to: .bottom, of: view.safeAreaLayoutGuide, withInset: -Values.smallSpacing)
        
        // Notifications
        NotificationCenter.default.addObserver(
            self,
            selector: #selector(applicationDidBecomeActive(_:)),
            name: UIApplication.didBecomeActiveNotification,
            object: nil
        )
        NotificationCenter.default.addObserver(
            self,
            selector: #selector(applicationDidResignActive(_:)),
            name: UIApplication.didEnterBackgroundNotification, object: nil
        )
        
        // Start polling if needed (i.e. if the user just created or restored their Session ID)
        if Identity.userExists(), let appDelegate: AppDelegate = UIApplication.shared.delegate as? AppDelegate {
            appDelegate.startPollersIfNeeded()
            
            if !Features.useSharedUtilForUserConfig {
                // Do this only if we created a new Session ID, or if we already received the initial configuration message
                if UserDefaults.standard[.hasSyncedInitialConfiguration] {
                    appDelegate.syncConfigurationIfNeeded()
                }
            }
        }
        
        // Onion request path countries cache
        IP2Country.shared.populateCacheIfNeededAsync()
    }
    
    override func viewWillAppear(_ animated: Bool) {
        super.viewWillAppear(animated)
        
        startObservingChanges()
    }
    
    override func viewDidAppear(_ animated: Bool) {
        super.viewDidAppear(animated)
        
        self.viewHasAppeared = true
        self.autoLoadNextPageIfNeeded()
    }
    
    override func viewWillDisappear(_ animated: Bool) {
        super.viewWillDisappear(animated)
        
        stopObservingChanges()
    }
    
    @objc func applicationDidBecomeActive(_ notification: Notification) {
        startObservingChanges(didReturnFromBackground: true)
    }
    
    @objc func applicationDidResignActive(_ notification: Notification) {
        stopObservingChanges()
    }
    
    // MARK: - Updating
    
    private func startObservingChanges(didReturnFromBackground: Bool = false) {
        // Start observing for data changes
        dataChangeObservable = Storage.shared.start(
            viewModel.observableState,
            // If we haven't done the initial load the trigger it immediately (blocking the main
            // thread so we remain on the launch screen until it completes to be consistent with
            // the old behaviour)
            scheduling: (hasLoadedInitialStateData ?
                .async(onQueue: .main) :
                .immediate
            ),
            onError: { _ in },
            onChange: { [weak self] state in
                // The default scheduler emits changes on the main thread
                self?.handleUpdates(state)
            }
        )
        
        self.viewModel.onThreadChange = { [weak self] updatedThreadData, changeset in
            self?.handleThreadUpdates(updatedThreadData, changeset: changeset)
        }
        
        // Note: When returning from the background we could have received notifications but the
        // PagedDatabaseObserver won't have them so we need to force a re-fetch of the current
        // data to ensure everything is up to date
        if didReturnFromBackground {
            DispatchQueue.global(qos: .userInitiated).async { [weak self] in
                self?.viewModel.pagedDataObserver?.reload()
            }
        }
    }
    
    private func stopObservingChanges() {
        // Stop observing database changes
        dataChangeObservable?.cancel()
        self.viewModel.onThreadChange = nil
    }
    
    private func handleUpdates(_ updatedState: HomeViewModel.State, initialLoad: Bool = false) {
        // Ensure the first load runs without animations (if we don't do this the cells will animate
        // in from a frame of CGRect.zero)
        guard hasLoadedInitialStateData else {
            hasLoadedInitialStateData = true
            UIView.performWithoutAnimation { handleUpdates(updatedState, initialLoad: true) }
            return
        }
        
        if updatedState.userProfile != self.viewModel.state.userProfile {
            updateNavBarButtons()
        }
        
        // Update the 'view seed' UI
        if updatedState.showViewedSeedBanner != self.viewModel.state.showViewedSeedBanner {
            tableViewTopConstraint.isActive = false
            seedReminderView.isHidden = !updatedState.showViewedSeedBanner
            
            if updatedState.showViewedSeedBanner {
                tableViewTopConstraint = tableView.pin(.top, to: .bottom, of: seedReminderView)
            }
            else {
                tableViewTopConstraint = tableView.pin(.top, to: .top, of: view, withInset: Values.smallSpacing)
            }
        }
        
        self.viewModel.updateState(updatedState)
    }
    
    private func handleThreadUpdates(
        _ updatedData: [HomeViewModel.SectionModel],
        changeset: StagedChangeset<[HomeViewModel.SectionModel]>,
        initialLoad: Bool = false
    ) {
        // Ensure the first load runs without animations (if we don't do this the cells will animate
        // in from a frame of CGRect.zero)
        guard hasLoadedInitialThreadData else {
            hasLoadedInitialThreadData = true
            UIView.performWithoutAnimation {
                handleThreadUpdates(updatedData, changeset: changeset, initialLoad: true)
            }
            return
        }
        
        // Hide the 'loading conversations' label (now that we have received conversation data)
        loadingConversationsLabel.isHidden = true
        
        // Show the empty state if there is no data
        emptyStateView.isHidden = (
            !updatedData.isEmpty &&
            updatedData.contains(where: { !$0.elements.isEmpty })
        )
        
        CATransaction.begin()
        CATransaction.setCompletionBlock { [weak self] in
            // Complete page loading
            self?.isLoadingMore = false
            self?.autoLoadNextPageIfNeeded()
        }
        
        // Reload the table content (animate changes after the first load)
        tableView.reload(
            using: changeset,
            deleteSectionsAnimation: .none,
            insertSectionsAnimation: .none,
            reloadSectionsAnimation: .none,
            deleteRowsAnimation: .bottom,
            insertRowsAnimation: .none,
            reloadRowsAnimation: .none,
            interrupt: { $0.changeCount > 100 }    // Prevent too many changes from causing performance issues
        ) { [weak self] updatedData in
            self?.viewModel.updateThreadData(updatedData)
        }
        
        CATransaction.commit()
    }
    
    private func autoLoadNextPageIfNeeded() {
        guard !self.isAutoLoadingNextPage && !self.isLoadingMore else { return }
        
        self.isAutoLoadingNextPage = true
        
        DispatchQueue.main.asyncAfter(deadline: .now() + PagedData.autoLoadNextPageDelay) { [weak self] in
            self?.isAutoLoadingNextPage = false
            
            // Note: We sort the headers as we want to prioritise loading newer pages over older ones
            let sections: [(HomeViewModel.Section, CGRect)] = (self?.viewModel.threadData
                .enumerated()
                .map { index, section in (section.model, (self?.tableView.rectForHeader(inSection: index) ?? .zero)) })
                .defaulting(to: [])
            let shouldLoadMore: Bool = sections
                .contains { section, headerRect in
                    section == .loadMore &&
                    headerRect != .zero &&
                    (self?.tableView.bounds.contains(headerRect) == true)
                }
            
            guard shouldLoadMore else { return }
            
            self?.isLoadingMore = true
            
            DispatchQueue.global(qos: .userInitiated).async { [weak self] in
                self?.viewModel.pagedDataObserver?.load(.pageAfter)
            }
        }
    }
    
    private func updateNavBarButtons() {
        // Profile picture view
        let profilePictureSize = Values.verySmallProfilePictureSize
        let profilePictureView = ProfilePictureView()
        profilePictureView.accessibilityIdentifier = "User settings"
        profilePictureView.accessibilityLabel = "User settings"
        profilePictureView.isAccessibilityElement = true
        profilePictureView.size = profilePictureSize
        profilePictureView.update(
            publicKey: getUserHexEncodedPublicKey(),
            threadVariant: .contact,
            customImageData: nil,
            profile: Profile.fetchOrCreateCurrentUser(),
            additionalProfile: nil
        )
        profilePictureView.set(.width, to: profilePictureSize)
        profilePictureView.set(.height, to: profilePictureSize)
        
        let tapGestureRecognizer = UITapGestureRecognizer(target: self, action: #selector(openSettings))
        profilePictureView.addGestureRecognizer(tapGestureRecognizer)
        
        // Path status indicator
        let pathStatusView = PathStatusView()
        pathStatusView.accessibilityLabel = "Current onion routing path indicator"
        
        // Container view
        let profilePictureViewContainer = UIView()
        profilePictureViewContainer.addSubview(profilePictureView)
        profilePictureView.autoPinEdgesToSuperviewEdges()
        profilePictureViewContainer.addSubview(pathStatusView)
        pathStatusView.pin(.trailing, to: .trailing, of: profilePictureViewContainer)
        pathStatusView.pin(.bottom, to: .bottom, of: profilePictureViewContainer)
        
        // Left bar button item
        let leftBarButtonItem = UIBarButtonItem(customView: profilePictureViewContainer)
        leftBarButtonItem.isAccessibilityElement = true
        navigationItem.leftBarButtonItem = leftBarButtonItem
        
        // Right bar button item - search button
        let rightBarButtonItem = UIBarButtonItem(barButtonSystemItem: .search, target: self, action: #selector(showSearchUI))
        rightBarButtonItem.accessibilityLabel = "Search button"
        rightBarButtonItem.isAccessibilityElement  = true
        navigationItem.rightBarButtonItem = rightBarButtonItem
    }
    
    // MARK: - UITableViewDataSource
    
    func numberOfSections(in tableView: UITableView) -> Int {
        return viewModel.threadData.count
    }
    
    func tableView(_ tableView: UITableView, numberOfRowsInSection section: Int) -> Int {
        let section: HomeViewModel.SectionModel = viewModel.threadData[section]
        
        return section.elements.count
    }
    
    func tableView(_ tableView: UITableView, cellForRowAt indexPath: IndexPath) -> UITableViewCell {
        let section: HomeViewModel.SectionModel = viewModel.threadData[indexPath.section]
        
        switch section.model {
            case .messageRequests:
                let threadViewModel: SessionThreadViewModel = section.elements[indexPath.row]
                let cell: MessageRequestsCell = tableView.dequeue(type: MessageRequestsCell.self, for: indexPath)
                cell.accessibilityIdentifier = "Message requests banner"
                cell.isAccessibilityElement = true
                cell.update(with: Int(threadViewModel.threadUnreadCount ?? 0))
                return cell
                
            case .threads:
                let threadViewModel: SessionThreadViewModel = section.elements[indexPath.row]
                let cell: FullConversationCell = tableView.dequeue(type: FullConversationCell.self, for: indexPath)
                cell.update(with: threadViewModel)
                cell.accessibilityIdentifier = "Conversation list item"
                cell.accessibilityLabel = threadViewModel.displayName
                return cell
                
            default: preconditionFailure("Other sections should have no content")
        }
    }
    
    func tableView(_ tableView: UITableView, viewForHeaderInSection section: Int) -> UIView? {
        let section: HomeViewModel.SectionModel = viewModel.threadData[section]
        
        switch section.model {
            case .loadMore:
                let loadingIndicator: UIActivityIndicatorView = UIActivityIndicatorView(style: .medium)
                loadingIndicator.themeTintColor = .textPrimary
                loadingIndicator.alpha = 0.5
                loadingIndicator.startAnimating()
                
                let view: UIView = UIView()
                view.addSubview(loadingIndicator)
                loadingIndicator.center(in: view)
                
                return view
            
            default: return nil
        }
    }
    
    // MARK: - UITableViewDelegate
    
    func tableView(_ tableView: UITableView, heightForHeaderInSection section: Int) -> CGFloat {
        let section: HomeViewModel.SectionModel = viewModel.threadData[section]
        
        switch section.model {
            case .loadMore: return HomeVC.loadingHeaderHeight
            default: return 0
        }
    }
    
    func tableView(_ tableView: UITableView, willDisplayHeaderView view: UIView, forSection section: Int) {
        guard self.hasLoadedInitialThreadData && self.viewHasAppeared && !self.isLoadingMore else { return }
        
        let section: HomeViewModel.SectionModel = self.viewModel.threadData[section]
        
        switch section.model {
            case .loadMore:
                self.isLoadingMore = true
                
                DispatchQueue.global(qos: .userInitiated).async { [weak self] in
                    self?.viewModel.pagedDataObserver?.load(.pageAfter)
                }
                
            default: break
        }
    }

    func tableView(_ tableView: UITableView, didSelectRowAt indexPath: IndexPath) {
        tableView.deselectRow(at: indexPath, animated: true)
        
        let section: HomeViewModel.SectionModel = self.viewModel.threadData[indexPath.section]
        
        switch section.model {
            case .messageRequests:
                let viewController: MessageRequestsViewController = MessageRequestsViewController()
                self.navigationController?.pushViewController(viewController, animated: true)
                
            case .threads:
                let threadViewModel: SessionThreadViewModel = section.elements[indexPath.row]
                show(
                    threadViewModel.threadId,
                    variant: threadViewModel.threadVariant,
                    isMessageRequest: (threadViewModel.threadIsMessageRequest == true),
                    with: .none,
                    focusedInteractionInfo: nil,
                    animated: true
                )
                
            default: break
        }
    }
    
    func tableView(_ tableView: UITableView, canEditRowAt indexPath: IndexPath) -> Bool {
        return true
    }
    
<<<<<<< HEAD
    func tableView(_ tableView: UITableView, willBeginEditingRowAt indexPath: IndexPath) {
        UIContextualAction.willBeginEditing(indexPath: indexPath, tableView: tableView)
    }
    
    func tableView(_ tableView: UITableView, didEndEditingRowAt indexPath: IndexPath?) {
        UIContextualAction.didEndEditing(indexPath: indexPath, tableView: tableView)
    }
    
    func tableView(_ tableView: UITableView, leadingSwipeActionsConfigurationForRowAt indexPath: IndexPath) -> UISwipeActionsConfiguration? {
=======
    func tableView(_ tableView: UITableView, leadingSwipeActionsConfigurationForRowAt indexPath: IndexPath) -> UISwipeActionsConfiguration? {
        return nil
    }
    
    func tableView(_ tableView: UITableView, trailingSwipeActionsConfigurationForRowAt indexPath: IndexPath) -> UISwipeActionsConfiguration? {
>>>>>>> dd0a2489
        let section: HomeViewModel.SectionModel = self.viewModel.threadData[indexPath.section]
        
        switch section.model {
            case .threads:
                // Cannot properly sync outgoing blinded message requests so don't provide the option
                guard SessionId(from: section.elements[indexPath.row].threadId)?.prefix == .standard else {
                    return nil
                }
                
                return generateSwipeActions(
                    [.toggleReadStatus],
                    for: .leading,
                    indexPath: indexPath,
                    tableView: tableView
                )
                
            default: return nil
        }
    }
    
    func tableView(_ tableView: UITableView, trailingSwipeActionsConfigurationForRowAt indexPath: IndexPath) -> UISwipeActionsConfiguration? {
        let section: HomeViewModel.SectionModel = self.viewModel.threadData[indexPath.section]
        
        switch section.model {
            case .messageRequests:
                return generateSwipeActions([.hide], for: .trailing, indexPath: indexPath, tableView: tableView)
                
            case .threads:
                let threadViewModel: SessionThreadViewModel = section.elements[indexPath.row]
<<<<<<< HEAD
                let sessionIdPrefix: SessionId.Prefix? = SessionId(from: threadViewModel.threadId)?.prefix
                
                // Cannot properly sync outgoing blinded message requests and can only block contact
                // threads so only provide these options if valid
                let shouldHaveBlockAction: Bool = (
                    threadViewModel.threadVariant == .contact &&
                    !threadViewModel.threadIsNoteToSelf &&
                    sessionIdPrefix != .blinded
                )
                
                return generateSwipeActions(
                    [
                        (sessionIdPrefix == .blinded ? nil : .pin),
                        (!shouldHaveBlockAction ? nil : .block),
                        .delete
                    ].compactMap { $0 },
                    for: .trailing,
                    indexPath: indexPath,
                    tableView: tableView
                )
                
            default: return nil
        }
    }
    
    // MARK: - Swipe action generation
    
    private enum SwipeAction {
        case toggleReadStatus
        case hide
        case pin
        case block
        case delete
    }
    
    private func generateSwipeActions(
        _ actions: [SwipeAction],
        for side: UIContextualAction.Side,
        indexPath: IndexPath,
        tableView: UITableView
    ) -> UISwipeActionsConfiguration? {
        guard !actions.isEmpty else { return nil }
        
        let section: HomeViewModel.SectionModel = self.viewModel.threadData[indexPath.section]
        let threadViewModel: SessionThreadViewModel = section.elements[indexPath.row]
        let unswipeAnimationDelay: DispatchTimeInterval = .milliseconds(500)
        
        // Note: for some reason the `UISwipeActionsConfiguration` expects actions to be left-to-right
        // for leading actions, but right-to-left for trailing actions...
        let targetActions: [SwipeAction] = (side == .trailing ? actions.reversed() : actions)
        
        return UISwipeActionsConfiguration(
            actions: targetActions
                .enumerated()
                .map { index, action -> UIContextualAction in
                    // Even though we have to reverse the actions above, the indexes in the view hierarchy
                    // are in the expected order
                    let targetIndex: Int = (side == .trailing ? (targetActions.count - index) : index)
                    
                    switch action {
                        // MARK: -- toggleReadStatus
                            
                        case .toggleReadStatus:
                            let isUnread: Bool = (
                                threadViewModel.threadWasMarkedUnread == true ||
                                (threadViewModel.threadUnreadCount ?? 0) > 0
                            )
                            
                            return UIContextualAction(
                                title: (isUnread ?
                                    "MARK_AS_READ".localized() :
                                    "MARK_AS_UNREAD".localized()
                                ),
                                icon: (isUnread ?
                                    UIImage(systemName: "envelope.open") :
                                    UIImage(systemName: "envelope.badge")
                                ),
                                themeTintColor: .white,
                                themeBackgroundColor: .conversationButton_swipeRead,
                                side: side,
                                actionIndex: targetIndex,
                                indexPath: indexPath,
                                tableView: tableView
                            ) { [weak self] _, _, completionHandler  in
                                // Delay the change to give the cell "unswipe" animation some time to complete
                                DispatchQueue.global(qos: .default).asyncAfter(deadline: .now() + unswipeAnimationDelay) {
                                    switch isUnread {
                                        case true:
                                            self?.viewModel.markAsRead(
                                                threadViewModel: threadViewModel,
                                                target: .threadAndInteractions(
                                                    interactionsBeforeInclusive: threadViewModel.interactionId
                                                )
                                            )
                                            
                                        case false:
                                            self?.viewModel.markAsUnread(threadViewModel: threadViewModel)
                                    }
                                }
                                completionHandler(true)
                            }
                            
                        // MARK: -- hide
                            
                        case .hide:
                            return UIContextualAction(
                                title: "TXT_HIDE_TITLE".localized(),
                                icon: UIImage(systemName: "eye.slash"),
                                themeTintColor: .white,
                                themeBackgroundColor: .conversationButton_swipeDestructive,
                                side: side,
                                actionIndex: targetIndex,
                                indexPath: indexPath,
                                tableView: tableView
                            ) { _, _, completionHandler  in
                                Storage.shared.write { db in db[.hasHiddenMessageRequests] = true }
                                completionHandler(true)
                            }
                            
                        // MARK: -- pin
                            
                        case .pin:
                            return UIContextualAction(
                                title: (threadViewModel.threadPinnedPriority > 0 ?
                                    "UNPIN_BUTTON_TEXT".localized() :
                                    "PIN_BUTTON_TEXT".localized()
                                ),
                                icon: (threadViewModel.threadPinnedPriority > 0 ?
                                    UIImage(systemName: "pin.slash") :
                                    UIImage(systemName: "pin")
                                ),
                                themeTintColor: .white,
                                themeBackgroundColor: .conversationButton_swipeTertiary,
                                side: side,
                                actionIndex: targetIndex,
                                indexPath: indexPath,
                                tableView: tableView
                            ) { _, _, completionHandler in
                                (tableView.cellForRow(at: indexPath) as? FullConversationCell)?.optimisticUpdate(
                                    isPinned: !(threadViewModel.threadPinnedPriority > 0)
                                )
                                completionHandler(true)
                                
                                // Delay the change to give the cell "unswipe" animation some time to complete
                                DispatchQueue.global(qos: .default).asyncAfter(deadline: .now() + unswipeAnimationDelay) {
                                    Storage.shared.writeAsync { db in
                                        try SessionThread
                                            .filter(id: threadViewModel.threadId)
                                            .updateAllAndConfig(
                                                db,
                                                SessionThread.Columns.pinnedPriority
                                                    .set(to: (threadViewModel.threadPinnedPriority == 0 ? 1 : 0))
                                            )
                                    }
                                }
                            }
                            
                        // MARK: -- block
                            
                        case .block:
                            return UIContextualAction(
                                title: (threadViewModel.threadIsBlocked == true ?
                                    "BLOCK_LIST_UNBLOCK_BUTTON".localized() :
                                    "BLOCK_LIST_BLOCK_BUTTON".localized()
                                ),
                                icon: UIImage(named: "table_ic_block"),
                                themeTintColor: .white,
                                themeBackgroundColor: .conversationButton_swipeSecondary,
                                side: .trailing,
                                actionIndex: 1,
                                indexPath: indexPath,
                                tableView: tableView
                            ) { _, _, completionHandler in
                                (tableView.cellForRow(at: indexPath) as? FullConversationCell)?.optimisticUpdate(
                                    isBlocked: (threadViewModel.threadIsBlocked == false)
                                )
                                completionHandler(true)
                                
                                // Delay the change to give the cell "unswipe" animation some time to complete
                                DispatchQueue.global(qos: .default).asyncAfter(deadline: .now() + unswipeAnimationDelay) {
                                    Storage.shared
                                        .writePublisher(receiveOn: DispatchQueue.global(qos: .userInitiated)) { db in
                                            try Contact
                                                .filter(id: threadViewModel.threadId)
                                                .updateAllAndConfig(
                                                    db,
                                                    Contact.Columns.isBlocked.set(
                                                        to: (threadViewModel.threadIsBlocked == false ?
                                                            true:
                                                            false
                                                        )
                                                    )
                                                )
                                        }
                                        .sinkUntilComplete()
                                }
                            }
                            
                        // MARK: -- delete
                            
                        case .delete:
                            return UIContextualAction(
                                title: "TXT_DELETE_TITLE".localized(),
                                icon: UIImage(named: "icon_bin"),
                                themeTintColor: .white,
                                themeBackgroundColor: .conversationButton_swipeDestructive,
                                side: side,
                                actionIndex: targetIndex,
                                indexPath: indexPath,
                                tableView: tableView
                            ) { [weak self] _, _, completionHandler in
                                let confirmationModal: ConfirmationModal = ConfirmationModal(
                                    info: ConfirmationModal.Info(
                                        title: "CONVERSATION_DELETE_CONFIRMATION_ALERT_TITLE".localized(),
                                        explanation: (threadViewModel.currentUserIsClosedGroupAdmin == true ?
                                            "admin_group_leave_warning".localized() :
                                            "CONVERSATION_DELETE_CONFIRMATION_ALERT_MESSAGE".localized()
                                        ),
                                        confirmTitle: "TXT_DELETE_TITLE".localized(),
                                        confirmStyle: .danger,
                                        cancelStyle: .alert_text,
                                        dismissOnConfirm: true,
                                        onConfirm: { [weak self] _ in
                                            self?.viewModel.deleteOrLeave(
                                                threadId: threadViewModel.threadId,
                                                threadVariant: threadViewModel.threadVariant
                                            )
                                            self?.dismiss(animated: true, completion: nil)
                                            
                                            completionHandler(true)
                                        },
                                        afterClosed: { completionHandler(false) }
                                    )
                                )
                                
                                self?.present(confirmationModal, animated: true, completion: nil)
                            }
                    }
                }
        )
=======
                guard threadViewModel.interactionVariant != .infoClosedGroupCurrentUserLeaving else { return nil }

                let pin: UIContextualAction = UIContextualAction(
                    title: (threadViewModel.threadIsPinned ? "UNPIN_BUTTON_TEXT".localized() : "PIN_BUTTON_TEXT".localized()),
                    icon: UIImage(systemName: "pin"),
                    iconHeight: Values.mediumFontSize,
                    themeTintColor: .white,
                    themeBackgroundColor: .conversationButton_swipeDestructive,
                    side: .trailing,
                    actionIndex: 0,
                    indexPath: indexPath,
                    tableView: tableView
                ) { _, _, completionHandler in
                    (tableView.cellForRow(at: indexPath) as? FullConversationCell)?.optimisticUpdate(
                        isPinned: !threadViewModel.threadIsPinned
                    )
                    completionHandler(true)
                    
                    // Delay the change to give the cell "unswipe" animation some time to complete
                    DispatchQueue.global(qos: .default).asyncAfter(deadline: .now() + unswipeAnimationDelay) {
                        Storage.shared.writeAsync { db in
                            try SessionThread
                                .filter(id: threadViewModel.threadId)
                                .updateAll(db, SessionThread.Columns.isPinned.set(to: !threadViewModel.threadIsPinned))
                        }
                    }
                }
                pin.themeBackgroundColor = .conversationButton_swipeTertiary
            
                let mute: UIContextualAction = UIContextualAction(
                    title: ((threadViewModel.threadMutedUntilTimestamp != nil) ? "unmute_button_text".localized() : "mute_button_text".localized()),
                    icon: UIImage(systemName: "speaker.slash"),
                    iconHeight: Values.mediumFontSize,
                    themeTintColor: .white,
                    themeBackgroundColor: .conversationButton_swipeDestructive,
                    side: .trailing,
                    actionIndex: 1,
                    indexPath: indexPath,
                    tableView: tableView
                ) { _, _, completionHandler in
                    (tableView.cellForRow(at: indexPath) as? FullConversationCell)?.optimisticUpdate(
                        isMuted: !(threadViewModel.threadMutedUntilTimestamp != nil)
                    )
                    completionHandler(true)
                    
                    // Delay the change to give the cell "unswipe" animation some time to complete
                    DispatchQueue.global(qos: .default).asyncAfter(deadline: .now() + unswipeAnimationDelay) {
                        Storage.shared.writeAsync { db in
                            let currentValue: TimeInterval? = try SessionThread
                                .filter(id: threadViewModel.threadId)
                                .select(.mutedUntilTimestamp)
                                .asRequest(of: TimeInterval.self)
                                .fetchOne(db)
                            
                            try SessionThread
                                .filter(id: threadViewModel.threadId)
                                .updateAll(
                                    db,
                                    SessionThread.Columns.mutedUntilTimestamp.set(
                                        to: (currentValue == nil ?
                                            Date.distantFuture.timeIntervalSince1970 :
                                            nil
                                        )
                                    )
                                )
                        }
                    }
                }
                mute.themeBackgroundColor = .conversationButton_swipeSecondary
            
                switch (threadViewModel.threadVariant, threadViewModel.currentUserIsClosedGroupMember) {
                    case (.contact, _):
                        let delete: UIContextualAction = UIContextualAction(
                            title: "TXT_DELETE_TITLE".localized(),
                            icon: UIImage(named: "icon_bin")?.resizedImage(to: CGSize(width: Values.mediumFontSize, height: Values.mediumFontSize)),
                            iconHeight: Values.mediumFontSize,
                            themeTintColor: .white,
                            themeBackgroundColor: .conversationButton_swipeDestructive,
                            side: .trailing,
                            actionIndex: 2,
                            indexPath: indexPath,
                            tableView: tableView
                        ) { [weak self] _, _, completionHandler in
                            let confirmationModalExplanation: NSAttributedString = {
                                let mutableAttributedString = NSMutableAttributedString(
                                    string: String(
                                        format: "delete_conversation_confirmation_alert_message".localized(),
                                        threadViewModel.displayName
                                    )
                                )
                                mutableAttributedString.addAttribute(
                                    .font,
                                    value: UIFont.boldSystemFont(ofSize: Values.smallFontSize),
                                    range: (mutableAttributedString.string as NSString).range(of: threadViewModel.displayName)
                                )
                                return mutableAttributedString
                            }()
                            
                            let confirmationModal: ConfirmationModal = ConfirmationModal(
                                info: ConfirmationModal.Info(
                                    title: "delete_conversation_confirmation_alert_title".localized(),
                                    attributedExplanation: confirmationModalExplanation,
                                    confirmTitle: "TXT_DELETE_TITLE".localized(),
                                    confirmStyle: .danger,
                                    cancelStyle: .alert_text,
                                    dismissOnConfirm: true,
                                    onConfirm: { [weak self] _ in
                                        self?.viewModel.delete(
                                            threadId: threadViewModel.threadId,
                                            threadVariant: threadViewModel.threadVariant
                                        )
                                        self?.dismiss(animated: true, completion: nil)
                                        
                                        completionHandler(true)
                                    },
                                    afterClosed: { completionHandler(false) }
                                )
                            )
                            
                            self?.present(confirmationModal, animated: true, completion: nil)
                        }
                        delete.themeBackgroundColor = .conversationButton_swipeDestructive
                        
                        return UISwipeActionsConfiguration(actions: [ delete, mute, pin ])
                    
                    case (.closedGroup, false):
                        let delete: UIContextualAction = UIContextualAction(
                            title: "TXT_DELETE_TITLE".localized(),
                            icon: UIImage(named: "icon_bin")?.resizedImage(to: CGSize(width: Values.mediumFontSize, height: Values.mediumFontSize)),
                            iconHeight: Values.mediumFontSize,
                            themeTintColor: .white,
                            themeBackgroundColor: .conversationButton_swipeDestructive,
                            side: .trailing,
                            actionIndex: 2,
                            indexPath: indexPath,
                            tableView: tableView
                        ) { [weak self] _, _, completionHandler in
                            self?.viewModel.delete(
                                threadId: threadViewModel.threadId,
                                threadVariant: threadViewModel.threadVariant,
                                force: true
                            )
                            
                            completionHandler(true)
                        }
                        
                        return UISwipeActionsConfiguration(actions: [ delete, mute, pin ])
                    
                    default:
                        let leave: UIContextualAction = UIContextualAction(
                            title: "LEAVE_BUTTON_TITLE".localized(),
                            icon: UIImage(systemName: "rectangle.portrait.and.arrow.right"),
                            iconHeight: Values.mediumFontSize,
                            themeTintColor: .white,
                            themeBackgroundColor: .conversationButton_swipeDestructive,
                            side: .trailing,
                            actionIndex: 2,
                            indexPath: indexPath,
                            tableView: tableView
                        ) { [weak self] _, _, completionHandler in
                            let confirmationModalTitle: String = (threadViewModel.threadVariant == .closedGroup) ?
                                "leave_group_confirmation_alert_title".localized() :
                                "leave_community_confirmation_alert_title".localized()
                            
                            let confirmationModalExplanation: NSAttributedString = {
                                if threadViewModel.threadVariant == .closedGroup && threadViewModel.currentUserIsClosedGroupAdmin == true {
                                    return NSAttributedString(string: "admin_group_leave_warning".localized())
                                }
                                
                                let mutableAttributedString = NSMutableAttributedString(
                                    string: String(
                                        format: "leave_community_confirmation_alert_message".localized(),
                                        threadViewModel.displayName
                                    )
                                )
                                mutableAttributedString.addAttribute(
                                    .font,
                                    value: UIFont.boldSystemFont(ofSize: Values.smallFontSize),
                                    range: (mutableAttributedString.string as NSString).range(of: threadViewModel.displayName)
                                )
                                return mutableAttributedString
                            }()
                            
                            let confirmationModal: ConfirmationModal = ConfirmationModal(
                                info: ConfirmationModal.Info(
                                    title: confirmationModalTitle,
                                    attributedExplanation: confirmationModalExplanation,
                                    confirmTitle: "LEAVE_BUTTON_TITLE".localized(),
                                    confirmStyle: .danger,
                                    cancelStyle: .alert_text,
                                    dismissOnConfirm: true,
                                    onConfirm: { [weak self] _ in
                                        self?.viewModel.delete(
                                            threadId: threadViewModel.threadId,
                                            threadVariant: threadViewModel.threadVariant
                                        )
                                        self?.dismiss(animated: true, completion: nil)
                                        
                                        completionHandler(true)
                                    },
                                    afterClosed: { completionHandler(false) }
                                )
                            )
                            
                            self?.present(confirmationModal, animated: true, completion: nil)
                        }
                        leave.themeBackgroundColor = .conversationButton_swipeDestructive
                        
                        return UISwipeActionsConfiguration(actions: [ leave, mute, pin ])
                }
            
            default: return nil
        }
>>>>>>> dd0a2489
    }
    
    func tableView(_ tableView: UITableView, willBeginEditingRowAt indexPath: IndexPath) {
        UIContextualAction.willBeginEditing(indexPath: indexPath, tableView: tableView)
    }
        
    func tableView(_ tableView: UITableView, didEndEditingRowAt indexPath: IndexPath?) {
        UIContextualAction.didEndEditing(indexPath: indexPath, tableView: tableView)
    }
    
    // MARK: - Interaction
    
    func handleContinueButtonTapped(from seedReminderView: SeedReminderView) {
        let seedVC = SeedVC()
        let navigationController = StyledNavigationController(rootViewController: seedVC)
        present(navigationController, animated: true, completion: nil)
    }
    
    func show(
        _ threadId: String,
        variant: SessionThread.Variant,
        isMessageRequest: Bool,
        with action: ConversationViewModel.Action,
        focusedInteractionInfo: Interaction.TimestampInfo?,
        animated: Bool
    ) {
        if let presentedVC = self.presentedViewController {
            presentedVC.dismiss(animated: false, completion: nil)
        }
        
        let finalViewControllers: [UIViewController] = [
            self,
            (isMessageRequest ? MessageRequestsViewController() : nil),
            ConversationVC(
                threadId: threadId,
                threadVariant: variant,
                focusedInteractionInfo: focusedInteractionInfo
            )
        ].compactMap { $0 }
        
        self.navigationController?.setViewControllers(finalViewControllers, animated: animated)
    }
    
    @objc private func openSettings() {
        let settingsViewController: SessionTableViewController = SessionTableViewController(
            viewModel: SettingsViewModel()
        )
        let navigationController = StyledNavigationController(rootViewController: settingsViewController)
        navigationController.modalPresentationStyle = .fullScreen
        present(navigationController, animated: true, completion: nil)
    }
    
    @objc private func showSearchUI() {
        if let presentedVC = self.presentedViewController {
            presentedVC.dismiss(animated: false, completion: nil)
        }
        let searchController = GlobalSearchViewController()
        self.navigationController?.setViewControllers([ self, searchController ], animated: true)
    }
    
    @objc func createNewConversation() {
        let newConversationVC = NewConversationVC()
        let navigationController = StyledNavigationController(rootViewController: newConversationVC)
        if UIDevice.current.isIPad {
            navigationController.modalPresentationStyle = .fullScreen
        }
        navigationController.modalPresentationCapturesStatusBarAppearance = true
        present(navigationController, animated: true, completion: nil)
    }
    
    func createNewDMFromDeepLink(sessionId: String) {
        let newDMVC = NewDMVC(sessionId: sessionId, shouldShowBackButton: false)
        let navigationController = StyledNavigationController(rootViewController: newDMVC)
        if UIDevice.current.isIPad {
            navigationController.modalPresentationStyle = .fullScreen
        }
        navigationController.modalPresentationCapturesStatusBarAppearance = true
        present(navigationController, animated: true, completion: nil)
    }
}<|MERGE_RESOLUTION|>--- conflicted
+++ resolved
@@ -626,7 +626,6 @@
         return true
     }
     
-<<<<<<< HEAD
     func tableView(_ tableView: UITableView, willBeginEditingRowAt indexPath: IndexPath) {
         UIContextualAction.willBeginEditing(indexPath: indexPath, tableView: tableView)
     }
@@ -636,14 +635,8 @@
     }
     
     func tableView(_ tableView: UITableView, leadingSwipeActionsConfigurationForRowAt indexPath: IndexPath) -> UISwipeActionsConfiguration? {
-=======
-    func tableView(_ tableView: UITableView, leadingSwipeActionsConfigurationForRowAt indexPath: IndexPath) -> UISwipeActionsConfiguration? {
-        return nil
-    }
-    
-    func tableView(_ tableView: UITableView, trailingSwipeActionsConfigurationForRowAt indexPath: IndexPath) -> UISwipeActionsConfiguration? {
->>>>>>> dd0a2489
         let section: HomeViewModel.SectionModel = self.viewModel.threadData[indexPath.section]
+        let threadViewModel: SessionThreadViewModel = section.elements[indexPath.row]
         
         switch section.model {
             case .threads:
@@ -652,490 +645,84 @@
                     return nil
                 }
                 
-                return generateSwipeActions(
-                    [.toggleReadStatus],
-                    for: .leading,
-                    indexPath: indexPath,
-                    tableView: tableView
+                return UIContextualAction.configuration(
+                    for: UIContextualAction.generateSwipeActions(
+                        [.toggleReadStatus],
+                        for: .leading,
+                        indexPath: indexPath,
+                        tableView: tableView,
+                        threadViewModel: threadViewModel,
+                        viewController: self
+                    )
                 )
-                
+
             default: return nil
         }
     }
     
     func tableView(_ tableView: UITableView, trailingSwipeActionsConfigurationForRowAt indexPath: IndexPath) -> UISwipeActionsConfiguration? {
         let section: HomeViewModel.SectionModel = self.viewModel.threadData[indexPath.section]
+        let threadViewModel: SessionThreadViewModel = section.elements[indexPath.row]
         
         switch section.model {
             case .messageRequests:
-                return generateSwipeActions([.hide], for: .trailing, indexPath: indexPath, tableView: tableView)
+                return UIContextualAction.configuration(
+                    for: UIContextualAction.generateSwipeActions(
+                        [.hide],
+                        for: .trailing,
+                        indexPath: indexPath,
+                        tableView: tableView,
+                        threadViewModel: threadViewModel,
+                        viewController: self
+                    )
+                )
                 
             case .threads:
-                let threadViewModel: SessionThreadViewModel = section.elements[indexPath.row]
-<<<<<<< HEAD
                 let sessionIdPrefix: SessionId.Prefix? = SessionId(from: threadViewModel.threadId)?.prefix
                 
-                // Cannot properly sync outgoing blinded message requests and can only block contact
-                // threads so only provide these options if valid
-                let shouldHaveBlockAction: Bool = (
-                    threadViewModel.threadVariant == .contact &&
-                    !threadViewModel.threadIsNoteToSelf &&
+                // Cannot properly sync outgoing blinded message requests so only provide valid options
+                let shouldHavePinAction: Bool = (
                     sessionIdPrefix != .blinded
                 )
-                
-                return generateSwipeActions(
-                    [
-                        (sessionIdPrefix == .blinded ? nil : .pin),
-                        (!shouldHaveBlockAction ? nil : .block),
-                        .delete
-                    ].compactMap { $0 },
-                    for: .trailing,
-                    indexPath: indexPath,
-                    tableView: tableView
+                let shouldHaveMuteAction: Bool = {
+                    switch threadViewModel.threadVariant {
+                        case .contact: return (
+                            !threadViewModel.threadIsNoteToSelf &&
+                            sessionIdPrefix != .blinded
+                        )
+                            
+                        case .legacyGroup, .group: return (
+                            threadViewModel.currentUserIsClosedGroupMember == true
+                        )
+                            
+                        case .community: return true
+                    }
+                }()
+                let destructiveAction: UIContextualAction.SwipeAction = {
+                    switch (threadViewModel.threadVariant, threadViewModel.threadIsNoteToSelf, threadViewModel.currentUserIsClosedGroupMember) {
+                        case (.contact, true, _): return .hide
+                        case (.legacyGroup, _, true), (.group, _, true), (.community, _, _): return .leave
+                        default: return .delete
+                    }
+                }()
+                
+                return UIContextualAction.configuration(
+                    for: UIContextualAction.generateSwipeActions(
+                        [
+                            (!shouldHavePinAction ? nil : .pin),
+                            (!shouldHaveMuteAction ? nil : .mute),
+                            destructiveAction
+                        ].compactMap { $0 },
+                        for: .trailing,
+                        indexPath: indexPath,
+                        tableView: tableView,
+                        threadViewModel: threadViewModel,
+                        viewController: self
+                    )
                 )
                 
             default: return nil
         }
-    }
-    
-    // MARK: - Swipe action generation
-    
-    private enum SwipeAction {
-        case toggleReadStatus
-        case hide
-        case pin
-        case block
-        case delete
-    }
-    
-    private func generateSwipeActions(
-        _ actions: [SwipeAction],
-        for side: UIContextualAction.Side,
-        indexPath: IndexPath,
-        tableView: UITableView
-    ) -> UISwipeActionsConfiguration? {
-        guard !actions.isEmpty else { return nil }
-        
-        let section: HomeViewModel.SectionModel = self.viewModel.threadData[indexPath.section]
-        let threadViewModel: SessionThreadViewModel = section.elements[indexPath.row]
-        let unswipeAnimationDelay: DispatchTimeInterval = .milliseconds(500)
-        
-        // Note: for some reason the `UISwipeActionsConfiguration` expects actions to be left-to-right
-        // for leading actions, but right-to-left for trailing actions...
-        let targetActions: [SwipeAction] = (side == .trailing ? actions.reversed() : actions)
-        
-        return UISwipeActionsConfiguration(
-            actions: targetActions
-                .enumerated()
-                .map { index, action -> UIContextualAction in
-                    // Even though we have to reverse the actions above, the indexes in the view hierarchy
-                    // are in the expected order
-                    let targetIndex: Int = (side == .trailing ? (targetActions.count - index) : index)
-                    
-                    switch action {
-                        // MARK: -- toggleReadStatus
-                            
-                        case .toggleReadStatus:
-                            let isUnread: Bool = (
-                                threadViewModel.threadWasMarkedUnread == true ||
-                                (threadViewModel.threadUnreadCount ?? 0) > 0
-                            )
-                            
-                            return UIContextualAction(
-                                title: (isUnread ?
-                                    "MARK_AS_READ".localized() :
-                                    "MARK_AS_UNREAD".localized()
-                                ),
-                                icon: (isUnread ?
-                                    UIImage(systemName: "envelope.open") :
-                                    UIImage(systemName: "envelope.badge")
-                                ),
-                                themeTintColor: .white,
-                                themeBackgroundColor: .conversationButton_swipeRead,
-                                side: side,
-                                actionIndex: targetIndex,
-                                indexPath: indexPath,
-                                tableView: tableView
-                            ) { [weak self] _, _, completionHandler  in
-                                // Delay the change to give the cell "unswipe" animation some time to complete
-                                DispatchQueue.global(qos: .default).asyncAfter(deadline: .now() + unswipeAnimationDelay) {
-                                    switch isUnread {
-                                        case true:
-                                            self?.viewModel.markAsRead(
-                                                threadViewModel: threadViewModel,
-                                                target: .threadAndInteractions(
-                                                    interactionsBeforeInclusive: threadViewModel.interactionId
-                                                )
-                                            )
-                                            
-                                        case false:
-                                            self?.viewModel.markAsUnread(threadViewModel: threadViewModel)
-                                    }
-                                }
-                                completionHandler(true)
-                            }
-                            
-                        // MARK: -- hide
-                            
-                        case .hide:
-                            return UIContextualAction(
-                                title: "TXT_HIDE_TITLE".localized(),
-                                icon: UIImage(systemName: "eye.slash"),
-                                themeTintColor: .white,
-                                themeBackgroundColor: .conversationButton_swipeDestructive,
-                                side: side,
-                                actionIndex: targetIndex,
-                                indexPath: indexPath,
-                                tableView: tableView
-                            ) { _, _, completionHandler  in
-                                Storage.shared.write { db in db[.hasHiddenMessageRequests] = true }
-                                completionHandler(true)
-                            }
-                            
-                        // MARK: -- pin
-                            
-                        case .pin:
-                            return UIContextualAction(
-                                title: (threadViewModel.threadPinnedPriority > 0 ?
-                                    "UNPIN_BUTTON_TEXT".localized() :
-                                    "PIN_BUTTON_TEXT".localized()
-                                ),
-                                icon: (threadViewModel.threadPinnedPriority > 0 ?
-                                    UIImage(systemName: "pin.slash") :
-                                    UIImage(systemName: "pin")
-                                ),
-                                themeTintColor: .white,
-                                themeBackgroundColor: .conversationButton_swipeTertiary,
-                                side: side,
-                                actionIndex: targetIndex,
-                                indexPath: indexPath,
-                                tableView: tableView
-                            ) { _, _, completionHandler in
-                                (tableView.cellForRow(at: indexPath) as? FullConversationCell)?.optimisticUpdate(
-                                    isPinned: !(threadViewModel.threadPinnedPriority > 0)
-                                )
-                                completionHandler(true)
-                                
-                                // Delay the change to give the cell "unswipe" animation some time to complete
-                                DispatchQueue.global(qos: .default).asyncAfter(deadline: .now() + unswipeAnimationDelay) {
-                                    Storage.shared.writeAsync { db in
-                                        try SessionThread
-                                            .filter(id: threadViewModel.threadId)
-                                            .updateAllAndConfig(
-                                                db,
-                                                SessionThread.Columns.pinnedPriority
-                                                    .set(to: (threadViewModel.threadPinnedPriority == 0 ? 1 : 0))
-                                            )
-                                    }
-                                }
-                            }
-                            
-                        // MARK: -- block
-                            
-                        case .block:
-                            return UIContextualAction(
-                                title: (threadViewModel.threadIsBlocked == true ?
-                                    "BLOCK_LIST_UNBLOCK_BUTTON".localized() :
-                                    "BLOCK_LIST_BLOCK_BUTTON".localized()
-                                ),
-                                icon: UIImage(named: "table_ic_block"),
-                                themeTintColor: .white,
-                                themeBackgroundColor: .conversationButton_swipeSecondary,
-                                side: .trailing,
-                                actionIndex: 1,
-                                indexPath: indexPath,
-                                tableView: tableView
-                            ) { _, _, completionHandler in
-                                (tableView.cellForRow(at: indexPath) as? FullConversationCell)?.optimisticUpdate(
-                                    isBlocked: (threadViewModel.threadIsBlocked == false)
-                                )
-                                completionHandler(true)
-                                
-                                // Delay the change to give the cell "unswipe" animation some time to complete
-                                DispatchQueue.global(qos: .default).asyncAfter(deadline: .now() + unswipeAnimationDelay) {
-                                    Storage.shared
-                                        .writePublisher(receiveOn: DispatchQueue.global(qos: .userInitiated)) { db in
-                                            try Contact
-                                                .filter(id: threadViewModel.threadId)
-                                                .updateAllAndConfig(
-                                                    db,
-                                                    Contact.Columns.isBlocked.set(
-                                                        to: (threadViewModel.threadIsBlocked == false ?
-                                                            true:
-                                                            false
-                                                        )
-                                                    )
-                                                )
-                                        }
-                                        .sinkUntilComplete()
-                                }
-                            }
-                            
-                        // MARK: -- delete
-                            
-                        case .delete:
-                            return UIContextualAction(
-                                title: "TXT_DELETE_TITLE".localized(),
-                                icon: UIImage(named: "icon_bin"),
-                                themeTintColor: .white,
-                                themeBackgroundColor: .conversationButton_swipeDestructive,
-                                side: side,
-                                actionIndex: targetIndex,
-                                indexPath: indexPath,
-                                tableView: tableView
-                            ) { [weak self] _, _, completionHandler in
-                                let confirmationModal: ConfirmationModal = ConfirmationModal(
-                                    info: ConfirmationModal.Info(
-                                        title: "CONVERSATION_DELETE_CONFIRMATION_ALERT_TITLE".localized(),
-                                        explanation: (threadViewModel.currentUserIsClosedGroupAdmin == true ?
-                                            "admin_group_leave_warning".localized() :
-                                            "CONVERSATION_DELETE_CONFIRMATION_ALERT_MESSAGE".localized()
-                                        ),
-                                        confirmTitle: "TXT_DELETE_TITLE".localized(),
-                                        confirmStyle: .danger,
-                                        cancelStyle: .alert_text,
-                                        dismissOnConfirm: true,
-                                        onConfirm: { [weak self] _ in
-                                            self?.viewModel.deleteOrLeave(
-                                                threadId: threadViewModel.threadId,
-                                                threadVariant: threadViewModel.threadVariant
-                                            )
-                                            self?.dismiss(animated: true, completion: nil)
-                                            
-                                            completionHandler(true)
-                                        },
-                                        afterClosed: { completionHandler(false) }
-                                    )
-                                )
-                                
-                                self?.present(confirmationModal, animated: true, completion: nil)
-                            }
-                    }
-                }
-        )
-=======
-                guard threadViewModel.interactionVariant != .infoClosedGroupCurrentUserLeaving else { return nil }
-
-                let pin: UIContextualAction = UIContextualAction(
-                    title: (threadViewModel.threadIsPinned ? "UNPIN_BUTTON_TEXT".localized() : "PIN_BUTTON_TEXT".localized()),
-                    icon: UIImage(systemName: "pin"),
-                    iconHeight: Values.mediumFontSize,
-                    themeTintColor: .white,
-                    themeBackgroundColor: .conversationButton_swipeDestructive,
-                    side: .trailing,
-                    actionIndex: 0,
-                    indexPath: indexPath,
-                    tableView: tableView
-                ) { _, _, completionHandler in
-                    (tableView.cellForRow(at: indexPath) as? FullConversationCell)?.optimisticUpdate(
-                        isPinned: !threadViewModel.threadIsPinned
-                    )
-                    completionHandler(true)
-                    
-                    // Delay the change to give the cell "unswipe" animation some time to complete
-                    DispatchQueue.global(qos: .default).asyncAfter(deadline: .now() + unswipeAnimationDelay) {
-                        Storage.shared.writeAsync { db in
-                            try SessionThread
-                                .filter(id: threadViewModel.threadId)
-                                .updateAll(db, SessionThread.Columns.isPinned.set(to: !threadViewModel.threadIsPinned))
-                        }
-                    }
-                }
-                pin.themeBackgroundColor = .conversationButton_swipeTertiary
-            
-                let mute: UIContextualAction = UIContextualAction(
-                    title: ((threadViewModel.threadMutedUntilTimestamp != nil) ? "unmute_button_text".localized() : "mute_button_text".localized()),
-                    icon: UIImage(systemName: "speaker.slash"),
-                    iconHeight: Values.mediumFontSize,
-                    themeTintColor: .white,
-                    themeBackgroundColor: .conversationButton_swipeDestructive,
-                    side: .trailing,
-                    actionIndex: 1,
-                    indexPath: indexPath,
-                    tableView: tableView
-                ) { _, _, completionHandler in
-                    (tableView.cellForRow(at: indexPath) as? FullConversationCell)?.optimisticUpdate(
-                        isMuted: !(threadViewModel.threadMutedUntilTimestamp != nil)
-                    )
-                    completionHandler(true)
-                    
-                    // Delay the change to give the cell "unswipe" animation some time to complete
-                    DispatchQueue.global(qos: .default).asyncAfter(deadline: .now() + unswipeAnimationDelay) {
-                        Storage.shared.writeAsync { db in
-                            let currentValue: TimeInterval? = try SessionThread
-                                .filter(id: threadViewModel.threadId)
-                                .select(.mutedUntilTimestamp)
-                                .asRequest(of: TimeInterval.self)
-                                .fetchOne(db)
-                            
-                            try SessionThread
-                                .filter(id: threadViewModel.threadId)
-                                .updateAll(
-                                    db,
-                                    SessionThread.Columns.mutedUntilTimestamp.set(
-                                        to: (currentValue == nil ?
-                                            Date.distantFuture.timeIntervalSince1970 :
-                                            nil
-                                        )
-                                    )
-                                )
-                        }
-                    }
-                }
-                mute.themeBackgroundColor = .conversationButton_swipeSecondary
-            
-                switch (threadViewModel.threadVariant, threadViewModel.currentUserIsClosedGroupMember) {
-                    case (.contact, _):
-                        let delete: UIContextualAction = UIContextualAction(
-                            title: "TXT_DELETE_TITLE".localized(),
-                            icon: UIImage(named: "icon_bin")?.resizedImage(to: CGSize(width: Values.mediumFontSize, height: Values.mediumFontSize)),
-                            iconHeight: Values.mediumFontSize,
-                            themeTintColor: .white,
-                            themeBackgroundColor: .conversationButton_swipeDestructive,
-                            side: .trailing,
-                            actionIndex: 2,
-                            indexPath: indexPath,
-                            tableView: tableView
-                        ) { [weak self] _, _, completionHandler in
-                            let confirmationModalExplanation: NSAttributedString = {
-                                let mutableAttributedString = NSMutableAttributedString(
-                                    string: String(
-                                        format: "delete_conversation_confirmation_alert_message".localized(),
-                                        threadViewModel.displayName
-                                    )
-                                )
-                                mutableAttributedString.addAttribute(
-                                    .font,
-                                    value: UIFont.boldSystemFont(ofSize: Values.smallFontSize),
-                                    range: (mutableAttributedString.string as NSString).range(of: threadViewModel.displayName)
-                                )
-                                return mutableAttributedString
-                            }()
-                            
-                            let confirmationModal: ConfirmationModal = ConfirmationModal(
-                                info: ConfirmationModal.Info(
-                                    title: "delete_conversation_confirmation_alert_title".localized(),
-                                    attributedExplanation: confirmationModalExplanation,
-                                    confirmTitle: "TXT_DELETE_TITLE".localized(),
-                                    confirmStyle: .danger,
-                                    cancelStyle: .alert_text,
-                                    dismissOnConfirm: true,
-                                    onConfirm: { [weak self] _ in
-                                        self?.viewModel.delete(
-                                            threadId: threadViewModel.threadId,
-                                            threadVariant: threadViewModel.threadVariant
-                                        )
-                                        self?.dismiss(animated: true, completion: nil)
-                                        
-                                        completionHandler(true)
-                                    },
-                                    afterClosed: { completionHandler(false) }
-                                )
-                            )
-                            
-                            self?.present(confirmationModal, animated: true, completion: nil)
-                        }
-                        delete.themeBackgroundColor = .conversationButton_swipeDestructive
-                        
-                        return UISwipeActionsConfiguration(actions: [ delete, mute, pin ])
-                    
-                    case (.closedGroup, false):
-                        let delete: UIContextualAction = UIContextualAction(
-                            title: "TXT_DELETE_TITLE".localized(),
-                            icon: UIImage(named: "icon_bin")?.resizedImage(to: CGSize(width: Values.mediumFontSize, height: Values.mediumFontSize)),
-                            iconHeight: Values.mediumFontSize,
-                            themeTintColor: .white,
-                            themeBackgroundColor: .conversationButton_swipeDestructive,
-                            side: .trailing,
-                            actionIndex: 2,
-                            indexPath: indexPath,
-                            tableView: tableView
-                        ) { [weak self] _, _, completionHandler in
-                            self?.viewModel.delete(
-                                threadId: threadViewModel.threadId,
-                                threadVariant: threadViewModel.threadVariant,
-                                force: true
-                            )
-                            
-                            completionHandler(true)
-                        }
-                        
-                        return UISwipeActionsConfiguration(actions: [ delete, mute, pin ])
-                    
-                    default:
-                        let leave: UIContextualAction = UIContextualAction(
-                            title: "LEAVE_BUTTON_TITLE".localized(),
-                            icon: UIImage(systemName: "rectangle.portrait.and.arrow.right"),
-                            iconHeight: Values.mediumFontSize,
-                            themeTintColor: .white,
-                            themeBackgroundColor: .conversationButton_swipeDestructive,
-                            side: .trailing,
-                            actionIndex: 2,
-                            indexPath: indexPath,
-                            tableView: tableView
-                        ) { [weak self] _, _, completionHandler in
-                            let confirmationModalTitle: String = (threadViewModel.threadVariant == .closedGroup) ?
-                                "leave_group_confirmation_alert_title".localized() :
-                                "leave_community_confirmation_alert_title".localized()
-                            
-                            let confirmationModalExplanation: NSAttributedString = {
-                                if threadViewModel.threadVariant == .closedGroup && threadViewModel.currentUserIsClosedGroupAdmin == true {
-                                    return NSAttributedString(string: "admin_group_leave_warning".localized())
-                                }
-                                
-                                let mutableAttributedString = NSMutableAttributedString(
-                                    string: String(
-                                        format: "leave_community_confirmation_alert_message".localized(),
-                                        threadViewModel.displayName
-                                    )
-                                )
-                                mutableAttributedString.addAttribute(
-                                    .font,
-                                    value: UIFont.boldSystemFont(ofSize: Values.smallFontSize),
-                                    range: (mutableAttributedString.string as NSString).range(of: threadViewModel.displayName)
-                                )
-                                return mutableAttributedString
-                            }()
-                            
-                            let confirmationModal: ConfirmationModal = ConfirmationModal(
-                                info: ConfirmationModal.Info(
-                                    title: confirmationModalTitle,
-                                    attributedExplanation: confirmationModalExplanation,
-                                    confirmTitle: "LEAVE_BUTTON_TITLE".localized(),
-                                    confirmStyle: .danger,
-                                    cancelStyle: .alert_text,
-                                    dismissOnConfirm: true,
-                                    onConfirm: { [weak self] _ in
-                                        self?.viewModel.delete(
-                                            threadId: threadViewModel.threadId,
-                                            threadVariant: threadViewModel.threadVariant
-                                        )
-                                        self?.dismiss(animated: true, completion: nil)
-                                        
-                                        completionHandler(true)
-                                    },
-                                    afterClosed: { completionHandler(false) }
-                                )
-                            )
-                            
-                            self?.present(confirmationModal, animated: true, completion: nil)
-                        }
-                        leave.themeBackgroundColor = .conversationButton_swipeDestructive
-                        
-                        return UISwipeActionsConfiguration(actions: [ leave, mute, pin ])
-                }
-            
-            default: return nil
-        }
->>>>>>> dd0a2489
-    }
-    
-    func tableView(_ tableView: UITableView, willBeginEditingRowAt indexPath: IndexPath) {
-        UIContextualAction.willBeginEditing(indexPath: indexPath, tableView: tableView)
-    }
-        
-    func tableView(_ tableView: UITableView, didEndEditingRowAt indexPath: IndexPath?) {
-        UIContextualAction.didEndEditing(indexPath: indexPath, tableView: tableView)
     }
     
     // MARK: - Interaction
