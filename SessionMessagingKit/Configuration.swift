--- conflicted
+++ resolved
@@ -23,11 +23,8 @@
                 ],
                 [
                     _008_EmojiReacts.self,
-<<<<<<< HEAD
-                    _009_AddThreadIdToFTS.self
-=======
-                    _009_OpenGroupPermission.self
->>>>>>> d507a3b9
+                    _009_OpenGroupPermission.self,
+                    _010_AddThreadIdToFTS.self
                 ]
             ]
         )
