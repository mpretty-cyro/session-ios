--- conflicted
+++ resolved
@@ -139,14 +139,9 @@
         _ = imageManager.requestImage(for: asset, targetSize: thumbnailSize, contentMode: .aspectFill, options: nil, resultHandler: resultHandler)
     }
 
-<<<<<<< HEAD
     private func requestImageDataSource(for asset: PHAsset, using dependencies: Dependencies) -> AnyPublisher<(dataSource: (any DataSource), type: UTType), Error> {
-=======
-    private func requestImageDataSource(for asset: PHAsset) -> AnyPublisher<(dataSource: (any DataSource), type: UTType), Error> {
->>>>>>> d21578e7
         return Deferred {
             Future { [weak self] resolver in
-                
                 let options: PHImageRequestOptions = PHImageRequestOptions()
                 options.isNetworkAccessAllowed = true
                 
@@ -162,11 +157,7 @@
                         return
                     }
                     
-<<<<<<< HEAD
                     guard let dataSource = DataSourceValue(data: imageData, dataType: type, using: dependencies) else {
-=======
-                    guard let dataSource = DataSourceValue(data: imageData, dataType: type) else {
->>>>>>> d21578e7
                         resolver(Result.failure(PhotoLibraryError.assertionError(description: "dataSource was unexpectedly nil")))
                         return
                     }
@@ -178,14 +169,9 @@
         .eraseToAnyPublisher()
     }
 
-<<<<<<< HEAD
     private func requestVideoDataSource(for asset: PHAsset, using dependencies: Dependencies) -> AnyPublisher<(dataSource: (any DataSource), type: UTType), Error> {
-=======
-    private func requestVideoDataSource(for asset: PHAsset) -> AnyPublisher<(dataSource: (any DataSource), type: UTType), Error> {
->>>>>>> d21578e7
         return Deferred {
             Future { [weak self] resolver in
-                
                 let options: PHVideoRequestOptions = PHVideoRequestOptions()
                 options.isNetworkAccessAllowed = true
                 
@@ -226,30 +212,16 @@
     func outgoingAttachment(for asset: PHAsset, using dependencies: Dependencies) -> AnyPublisher<SignalAttachment, Error> {
         switch asset.mediaType {
             case .image:
-<<<<<<< HEAD
                 return requestImageDataSource(for: asset, using: dependencies)
                     .map { (dataSource: DataSource, type: UTType) in
                         SignalAttachment.attachment(dataSource: dataSource, type: type, imageQuality: .medium, using: dependencies)
-=======
-                return requestImageDataSource(for: asset)
-                    .map { (dataSource: DataSource, type: UTType) in
-                        SignalAttachment
-                            .attachment(dataSource: dataSource, type: type, imageQuality: .medium)
->>>>>>> d21578e7
                     }
                     .eraseToAnyPublisher()
                 
             case .video:
-<<<<<<< HEAD
                 return requestVideoDataSource(for: asset, using: dependencies)
                     .map { (dataSource: DataSource, type: UTType) in
                         SignalAttachment.attachment(dataSource: dataSource, type: type, using: dependencies)
-=======
-                return requestVideoDataSource(for: asset)
-                    .map { (dataSource: DataSource, type: UTType) in
-                        SignalAttachment
-                            .attachment(dataSource: dataSource, type: type)
->>>>>>> d21578e7
                     }
                     .eraseToAnyPublisher()
                 
