--- conflicted
+++ resolved
@@ -267,13 +267,8 @@
         var promises: [Promise<Void>] = []
         let servers = Set(Storage.shared.getAllOpenGroups().values.map { $0.server })
         servers.forEach { server in
-<<<<<<< HEAD
             let poller = OpenGroupAPI.Poller(for: server)
-            let promise = poller.poll().timeout(seconds: 20, timeoutError: NotificationServiceError.timeout)
-=======
-            let poller = OpenGroupPollerV2(for: server)
             let promise = poller.poll(isBackgroundPoll: true).timeout(seconds: 20, timeoutError: NotificationServiceError.timeout)
->>>>>>> d0764ada
             promises.append(promise)
         }
         return promises
