--- conflicted
+++ resolved
@@ -11,11 +11,8 @@
 import SessionMessagingKit
 import SessionUtilitiesKit
 import SignalUtilitiesKit
-<<<<<<< HEAD
 import SwiftUI
-=======
 import SessionSnodeKit
->>>>>>> 968f50f2
 
 extension ConversationVC:
     InputViewDelegate,
