--- conflicted
+++ resolved
@@ -1,32 +1,15 @@
 // Copyright © 2022 Rangeproof Pty Ltd. All rights reserved.
 
 import UIKit
-<<<<<<< HEAD
 import SignalUtilitiesKit
 import SessionUtilitiesKit
-=======
-import SessionUtilitiesKit
-
-@objc public extension UIApplication {
-
-    var frontmostViewControllerIgnoringAlerts: UIViewController? {
-        return findFrontmostViewController(ignoringAlerts: true)
-    }
-
-    var frontmostViewController: UIViewController? {
-        return findFrontmostViewController(ignoringAlerts: false)
-    }
->>>>>>> bd34d1a9
 
 public extension UIApplication {
     func frontMostViewController(
         ignoringAlerts: Bool = false,
         using dependencies: Dependencies
     ) -> UIViewController? {
-        guard
-            dependencies.hasInitialised(singleton: .appContext),
-            let window: UIWindow = dependencies[singleton: .appContext].mainWindow
-        else { return nil }
+        guard let window: UIWindow = dependencies[singleton: .appContext].mainWindow else { return nil }
         
         guard let viewController: UIViewController = window.rootViewController else {
             Log.error("[UIApplication] Missing root view controller.")
