--- conflicted
+++ resolved
@@ -60,12 +60,8 @@
                     try MessageReceiver.handle(
                         db,
                         message: messageInfo.message,
-<<<<<<< HEAD
+                        serverExpirationTimestamp: messageInfo.serverExpirationTimestamp,
                         associatedWithProto: protoContent,
-=======
-                        serverExpirationTimestamp: messageInfo.serverExpirationTimestamp,
-                        associatedWithProto: try SNProtoContent.parseData(messageInfo.serializedProtoData),
->>>>>>> ae6f609b
                         openGroupId: nil
                     )
                 }
