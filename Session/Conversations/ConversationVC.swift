// Copyright © 2022 Rangeproof Pty Ltd. All rights reserved.

import UIKit
import AVKit
import GRDB
import DifferenceKit
import SessionUIKit
import SessionMessagingKit
import SessionUtilitiesKit
import SignalUtilitiesKit

final class ConversationVC: BaseVC, SessionUtilRespondingViewController, ConversationSearchControllerDelegate, UITableViewDataSource, UITableViewDelegate {
    private static let loadingHeaderHeight: CGFloat = 40
    
    internal let viewModel: ConversationViewModel
    private var dataChangeObservable: DatabaseCancellable? {
        didSet { oldValue?.cancel() }   // Cancel the old observable if there was one
    }
    private var hasLoadedInitialThreadData: Bool = false
    private var hasLoadedInitialInteractionData: Bool = false
    private var currentTargetOffset: CGPoint?
    private var isAutoLoadingNextPage: Bool = false
    private var isLoadingMore: Bool = false
    var isReplacingThread: Bool = false
    
    /// This flag indicates whether the thread data has been reloaded after a disappearance (it defaults to true as it will
    /// never have disappeared before - this is only needed for value observers since they run asynchronously)
    private var hasReloadedThreadDataAfterDisappearance: Bool = true
    
    var focusedInteractionInfo: Interaction.TimestampInfo?
    var focusBehaviour: ConversationViewModel.FocusBehaviour = .none
    var shouldHighlightNextScrollToInteraction: Bool = false
    
    // Search
    var isShowingSearchUI = false
    
    // Audio playback & recording
    var audioPlayer: OWSAudioPlayer?
    var audioRecorder: AVAudioRecorder?
    var audioTimer: Timer?
    
    // Context menu
    var contextMenuWindow: ContextMenuWindow?
    var contextMenuVC: ContextMenuVC?
    
    // Mentions
    var currentMentionStartIndex: String.Index?
    var mentions: [MentionInfo] = []
    
    // Scrolling & paging
    var isUserScrolling = false
    var hasPerformedInitialScroll = false
    var didFinishInitialLayout = false
    var scrollDistanceToBottomBeforeUpdate: CGFloat?
    var baselineKeyboardHeight: CGFloat = 0
    
    /// These flags are true between `viewDid/Will Appear/Disappear` and is used to prevent keyboard changes
    /// from trying to animate (as the animations can cause buggy transitions)
    var viewIsDisappearing = false
    var viewIsAppearing = false
    
    // Reaction
    var currentReactionListSheet: ReactionListSheet?
    var reactionExpandedMessageIds: Set<String> = []

    /// This flag is used to temporarily prevent the ConversationVC from becoming the first responder (primarily used with
    /// custom transitions from preventing them from being buggy
    var delayFirstResponder: Bool = false
    override var canBecomeFirstResponder: Bool {
        !delayFirstResponder &&
        
        // Need to return false during the swap between threads to prevent keyboard dismissal
        !isReplacingThread
    }
    
    override var inputAccessoryView: UIView? {
        guard viewModel.threadData.canWrite else { return nil }
        
        return (isShowingSearchUI ? searchController.resultsBar : snInputView)
    }

    /// The height of the visible part of the table view, i.e. the distance from the navigation bar (where the table view's origin is)
    /// to the top of the input view (`tableView.adjustedContentInset.bottom`).
    var tableViewUnobscuredHeight: CGFloat {
        let bottomInset = tableView.adjustedContentInset.bottom
        return tableView.bounds.height - bottomInset
    }

    /// The offset at which the table view is exactly scrolled to the bottom.
    var lastPageTop: CGFloat {
        return tableView.contentSize.height - tableViewUnobscuredHeight
    }

    var isCloseToBottom: Bool {
        let margin = (self.lastPageTop - self.tableView.contentOffset.y)
        return margin <= ConversationVC.scrollToBottomMargin
    }

    lazy var mnemonic: String = { ((try? SeedVC.mnemonic()) ?? "") }()

    // FIXME: Would be good to create a Swift-based cache and replace this
    lazy var mediaCache: NSCache<NSString, AnyObject> = {
        let result = NSCache<NSString, AnyObject>()
        result.countLimit = 40
        return result
    }()

    lazy var recordVoiceMessageActivity = AudioActivity(audioDescription: "Voice message", behavior: .playAndRecord)

    lazy var searchController: ConversationSearchController = {
        let result: ConversationSearchController = ConversationSearchController(
            threadId: self.viewModel.threadData.threadId
        )
        result.uiSearchController.obscuresBackgroundDuringPresentation = false
        result.delegate = self
        
        return result
    }()

    // MARK: - UI
    
    var scrollButtonBottomConstraint: NSLayoutConstraint?
    var scrollButtonMessageRequestsBottomConstraint: NSLayoutConstraint?
    var messageRequestsViewBotomConstraint: NSLayoutConstraint?
    var messageRequestDescriptionLabelBottomConstraint: NSLayoutConstraint?
    var emptyStateLabelTopConstraint: NSLayoutConstraint?
    
    lazy var titleView: ConversationTitleView = {
        let result: ConversationTitleView = ConversationTitleView()
        let tapGestureRecognizer = UITapGestureRecognizer(
            target: self,
            action: #selector(handleTitleViewTapped)
        )
        result.addGestureRecognizer(tapGestureRecognizer)
        
        return result
    }()

    lazy var tableView: InsetLockableTableView = {
        let result: InsetLockableTableView = InsetLockableTableView()
        result.separatorStyle = .none
        result.themeBackgroundColor = .clear
        result.showsVerticalScrollIndicator = false
        result.contentInsetAdjustmentBehavior = .never
        result.keyboardDismissMode = .interactive
        result.contentInset = UIEdgeInsets(
            top: 0,
            leading: 0,
            bottom: (viewModel.threadData.canWrite ?
                Values.mediumSpacing :
                (Values.mediumSpacing + (UIApplication.shared.keyWindow?.safeAreaInsets.bottom ?? 0))
            ),
            trailing: 0
        )
        result.registerHeaderFooterView(view: UITableViewHeaderFooterView.self)
        result.register(view: DateHeaderCell.self)
        result.register(view: UnreadMarkerCell.self)
        result.register(view: VisibleMessageCell.self)
        result.register(view: InfoMessageCell.self)
        result.register(view: TypingIndicatorCell.self)
        result.register(view: CallMessageCell.self)
        result.estimatedSectionHeaderHeight = ConversationVC.loadingHeaderHeight
        result.sectionFooterHeight = 0
        result.dataSource = self
        result.delegate = self

        return result
    }()

    lazy var snInputView: InputView = InputView(
        threadVariant: self.viewModel.initialThreadVariant,
        delegate: self
    )

    lazy var unreadCountView: UIView = {
        let result: UIView = UIView()
        result.themeBackgroundColor = .backgroundSecondary
        result.layer.masksToBounds = true
        result.layer.cornerRadius = (ConversationVC.unreadCountViewSize / 2)
        result.set(.width, greaterThanOrEqualTo: ConversationVC.unreadCountViewSize)
        result.set(.height, to: ConversationVC.unreadCountViewSize)
        result.isHidden = true
        result.alpha = 0
        
        return result
    }()

    lazy var unreadCountLabel: UILabel = {
        let result: UILabel = UILabel()
        result.font = .boldSystemFont(ofSize: Values.verySmallFontSize)
        result.themeTextColor = .textPrimary
        result.textAlignment = .center
        
        return result
    }()
    
    lazy var stateStackView: UIStackView = {
        let result: UIStackView = UIStackView(arrangedSubviews: [ outdatedClientBanner, emptyStateLabelContainer ])
        result.axis = .vertical
        result.spacing = Values.smallSpacing
        result.alignment = .fill
        
        return result
    }()
    
    lazy var outdatedClientBanner: InfoBanner = {
        let info: InfoBanner.Info = InfoBanner.Info(
            message: String(format: "DISAPPEARING_MESSAGES_OUTDATED_CLIENT_BANNER".localized(), self.viewModel.threadData.displayName),
            backgroundColor: .primary,
            messageFont: .systemFont(ofSize: Values.miniFontSize),
            messageTintColor: .messageBubble_outgoingText,
            messageLabelAccessibilityLabel: "Outdated client banner text",
            height: 40
        )
        let result: InfoBanner = InfoBanner(info: info)
        result.accessibilityLabel = "Outdated client banner"
        result.isAccessibilityElement = true
        
        return result
    }()

    lazy var blockedBanner: InfoBanner = {
        let info: InfoBanner.Info = InfoBanner.Info(
            message: self.viewModel.blockedBannerMessage,
            backgroundColor: .danger,
            messageFont: .boldSystemFont(ofSize: Values.smallFontSize),
            messageTintColor: .textPrimary,
            messageLabelAccessibilityLabel: "Blocked banner text",
            height: 54
        )
        let result: InfoBanner = InfoBanner(info: info)
        result.accessibilityLabel = "Blocked banner"
        result.isAccessibilityElement = true
        let tapGestureRecognizer = UITapGestureRecognizer(target: self, action: #selector(unblock))
        result.addGestureRecognizer(tapGestureRecognizer)
        
        return result
    }()
    
    private lazy var emptyStateLabelContainer: UIView = {
        let result: UIView = UIView()
        result.addSubview(emptyStateLabel)
        emptyStateLabel.pin(.leading, to: .leading, of: result, withInset: Values.largeSpacing)
        emptyStateLabel.pin(.trailing, to: .trailing, of: result, withInset: -Values.largeSpacing)
        
        return result
    }()
    
    private lazy var emptyStateLabel: UILabel = {
        let text: String = emptyStateText(for: viewModel.threadData)
        let result: UILabel = UILabel()
        result.accessibilityLabel = "Empty state label"
        result.translatesAutoresizingMaskIntoConstraints = false
        result.font = .systemFont(ofSize: Values.verySmallFontSize)
        result.attributedText = NSAttributedString(string: text)
            .adding(
                attributes: [.font: UIFont.boldSystemFont(ofSize: Values.verySmallFontSize)],
                range: text.range(of: self.viewModel.threadData.displayName)
                    .map { NSRange($0, in: text) }
                    .defaulting(to: NSRange(location: 0, length: 0))
            )
        result.themeTextColor = .textSecondary
        result.textAlignment = .center
        result.lineBreakMode = .byWordWrapping
        result.numberOfLines = 0

        return result
    }()

    lazy var footerControlsStackView: UIStackView = {
        let result: UIStackView = UIStackView()
        result.translatesAutoresizingMaskIntoConstraints = false
        result.axis = .vertical
        result.alignment = .trailing
        result.distribution = .equalSpacing
        result.spacing = 10
        result.layoutMargins = UIEdgeInsets(top: 0, left: 20, bottom: 0, right: 20)
        result.isLayoutMarginsRelativeArrangement = true

        return result
    }()

    lazy var scrollButton: RoundIconButton = {
        let result: RoundIconButton = RoundIconButton(
            image: UIImage(named: "ic_chevron_down")?
                .withRenderingMode(.alwaysTemplate)
        ) { [weak self] in
            // The table view's content size is calculated by the estimated height of cells,
            // so the result may be inaccurate before all the cells are loaded. Use this
            // to scroll to the last row instead.
            self?.scrollToBottom(isAnimated: true)
        }
        result.alpha = 0
        
        return result
    }()
    
    lazy var messageRequestBackgroundView: UIView = {
        let result: UIView = UIView()
        result.translatesAutoresizingMaskIntoConstraints = false
        result.themeBackgroundColor = .backgroundPrimary
        result.isHidden = messageRequestStackView.isHidden

        return result
    }()
    
    lazy var messageRequestStackView: UIStackView = {
        let result: UIStackView = UIStackView()
        result.translatesAutoresizingMaskIntoConstraints = false
        result.axis = .vertical
        result.alignment = .fill
        result.distribution = .fill
        result.isHidden = (
            self.viewModel.threadData.threadIsMessageRequest == false ||
            self.viewModel.threadData.threadRequiresApproval == true
        )

        return result
    }()
    
    private lazy var messageRequestDescriptionContainerView: UIView = {
        let result: UIView = UIView()
        result.translatesAutoresizingMaskIntoConstraints = false
        
        return result
    }()

    private lazy var messageRequestDescriptionLabel: UILabel = {
        let result: UILabel = UILabel()
        result.translatesAutoresizingMaskIntoConstraints = false
        result.setContentCompressionResistancePriority(.required, for: .vertical)
        result.font = UIFont.systemFont(ofSize: 12)
        result.text = (self.viewModel.threadData.threadRequiresApproval == false ?
            "MESSAGE_REQUESTS_INFO".localized() :
            "MESSAGE_REQUEST_PENDING_APPROVAL_INFO".localized()
        )
        result.themeTextColor = .textSecondary
        result.textAlignment = .center
        result.numberOfLines = 0

        return result
    }()
    
    private lazy var messageRequestActionStackView: UIStackView = {
        let result: UIStackView = UIStackView()
        result.translatesAutoresizingMaskIntoConstraints = false
        result.axis = .horizontal
        result.alignment = .fill
        result.distribution = .fill
        result.spacing = (UIDevice.current.isIPad ? Values.iPadButtonSpacing : 20)

        return result
    }()

    private lazy var messageRequestAcceptButton: UIButton = {
        let result: SessionButton = SessionButton(style: .bordered, size: .medium)
        result.accessibilityLabel = "Accept message request"
        result.isAccessibilityElement = true
        result.translatesAutoresizingMaskIntoConstraints = false
        result.setTitle("TXT_DELETE_ACCEPT".localized(), for: .normal)
        result.addTarget(self, action: #selector(acceptMessageRequest), for: .touchUpInside)

        return result
    }()

    private lazy var messageRequestDeleteButton: UIButton = {
        let result: SessionButton = SessionButton(style: .destructive, size: .medium)
        result.accessibilityLabel = "Delete message request"
        result.isAccessibilityElement = true
        result.translatesAutoresizingMaskIntoConstraints = false
        result.setTitle("TXT_DELETE_TITLE".localized(), for: .normal)
        result.addTarget(self, action: #selector(deleteMessageRequest), for: .touchUpInside)

        return result
    }()
    
    private lazy var messageRequestBlockButton: UIButton = {
        let result: UIButton = UIButton()
        result.accessibilityLabel = "Block message request"
        result.translatesAutoresizingMaskIntoConstraints = false
        result.clipsToBounds = true
        result.titleLabel?.font = UIFont.boldSystemFont(ofSize: 16)
        result.setTitle("TXT_BLOCK_USER_TITLE".localized(), for: .normal)
        result.setThemeTitleColor(.danger, for: .normal)
        result.addTarget(self, action: #selector(blockMessageRequest), for: .touchUpInside)
        result.isHidden = (self.viewModel.threadData.threadVariant != .contact)

        return result
    }()

    // MARK: - Settings
    
    static let unreadCountViewSize: CGFloat = 20
    /// The table view's bottom inset (content will have this distance to the bottom if the table view is fully scrolled down).
    static let bottomInset = Values.mediumSpacing
    /// The table view will start loading more content when the content offset becomes less than this.
    static let loadMoreThreshold: CGFloat = 120
    /// The button will be fully visible once the user has scrolled this amount from the bottom of the table view.
    static let scrollButtonFullVisibilityThreshold: CGFloat = 80
    /// The button will be invisible until the user has scrolled at least this amount from the bottom of the table view.
    static let scrollButtonNoVisibilityThreshold: CGFloat = 20
    /// Automatically scroll to the bottom of the conversation when sending a message if the scroll distance from the bottom is less than this number.
    static let scrollToBottomMargin: CGFloat = 60

    // MARK: - Initialization
    
    init(threadId: String, threadVariant: SessionThread.Variant, focusedInteractionInfo: Interaction.TimestampInfo? = nil) {
        self.viewModel = ConversationViewModel(threadId: threadId, threadVariant: threadVariant, focusedInteractionInfo: focusedInteractionInfo)
        
        Storage.shared.addObserver(viewModel.pagedDataObserver)
        
        super.init(nibName: nil, bundle: nil)
    }

    required init?(coder: NSCoder) {
        preconditionFailure("Use init(thread:) instead.")
    }
    
    deinit {
        NotificationCenter.default.removeObserver(self)
    }
    
    // MARK: - Lifecycle

    override func viewDidLoad() {
        super.viewDidLoad()
        
        navigationItem.titleView = titleView
        
        // Note: We need to update the nav bar buttons here (with invalid data) because if we don't the
        // nav will be offset incorrectly during the push animation (unfortunately the profile icon still
        // doesn't appear until after the animation, I assume it's taking a snapshot or something, but
        // there isn't much we can do about that unfortunately)
        updateNavBarButtons(
            threadData: nil,
            initialVariant: self.viewModel.initialThreadVariant,
            initialIsNoteToSelf: self.viewModel.threadData.threadIsNoteToSelf,
            initialIsBlocked: (self.viewModel.threadData.threadIsBlocked == true)
        )
        titleView.initialSetup(
            with: self.viewModel.initialThreadVariant,
            isNoteToSelf: self.viewModel.threadData.threadIsNoteToSelf
        )
        
        // Constraints
        view.addSubview(tableView)
        tableView.pin(to: view)

        // Message requests view & scroll to bottom
        view.addSubview(scrollButton)
        view.addSubview(stateStackView)
        view.addSubview(messageRequestBackgroundView)
        view.addSubview(messageRequestStackView)
        
        stateStackView.pin(.top, to: .top, of: view, withInset: 0)
        stateStackView.pin(.leading, to: .leading, of: view, withInset: 0)
        stateStackView.pin(.trailing, to: .trailing, of: view, withInset: 0)
        self.emptyStateLabelTopConstraint = emptyStateLabel.pin(.top, to: .top, of: emptyStateLabelContainer, withInset: Values.largeSpacing)
        
        messageRequestStackView.addArrangedSubview(messageRequestBlockButton)
        messageRequestStackView.addArrangedSubview(messageRequestDescriptionContainerView)
        messageRequestStackView.addArrangedSubview(messageRequestActionStackView)
        messageRequestDescriptionContainerView.addSubview(messageRequestDescriptionLabel)
        messageRequestActionStackView.addArrangedSubview(messageRequestAcceptButton)
        messageRequestActionStackView.addArrangedSubview(messageRequestDeleteButton)
        
        scrollButton.pin(.trailing, to: .trailing, of: view, withInset: -20)
        messageRequestStackView.pin(.leading, to: .leading, of: view, withInset: 16)
        messageRequestStackView.pin(.trailing, to: .trailing, of: view, withInset: -16)
        self.messageRequestsViewBotomConstraint = messageRequestStackView.pin(.bottom, to: .bottom, of: view, withInset: -16)
        self.scrollButtonBottomConstraint = scrollButton.pin(.bottom, to: .bottom, of: view, withInset: -16)
        self.scrollButtonBottomConstraint?.isActive = false // Note: Need to disable this to avoid a conflict with the other bottom constraint
        self.scrollButtonMessageRequestsBottomConstraint = scrollButton.pin(.bottom, to: .top, of: messageRequestStackView, withInset: -4)
        
        messageRequestDescriptionLabel.pin(.top, to: .top, of: messageRequestDescriptionContainerView, withInset: 4)
        messageRequestDescriptionLabel.pin(.leading, to: .leading, of: messageRequestDescriptionContainerView, withInset: 20)
        messageRequestDescriptionLabel.pin(.trailing, to: .trailing, of: messageRequestDescriptionContainerView, withInset: -20)
        self.messageRequestDescriptionLabelBottomConstraint = messageRequestDescriptionLabel.pin(.bottom, to: .bottom, of: messageRequestDescriptionContainerView, withInset: -20)
        messageRequestActionStackView.pin(.top, to: .bottom, of: messageRequestDescriptionContainerView)

        messageRequestDeleteButton.set(.width, to: .width, of: messageRequestAcceptButton)
        messageRequestBackgroundView.pin(.top, to: .top, of: messageRequestStackView)
        messageRequestBackgroundView.pin(.leading, to: .leading, of: view)
        messageRequestBackgroundView.pin(.trailing, to: .trailing, of: view)
        messageRequestBackgroundView.pin(.bottom, to: .bottom, of: view)

        // Unread count view
        view.addSubview(unreadCountView)
        unreadCountView.addSubview(unreadCountLabel)
        unreadCountLabel.pin(.top, to: .top, of: unreadCountView)
        unreadCountLabel.pin(.bottom, to: .bottom, of: unreadCountView)
        unreadCountView.pin(.leading, to: .leading, of: unreadCountLabel, withInset: -4)
        unreadCountView.pin(.trailing, to: .trailing, of: unreadCountLabel, withInset: 4)
        unreadCountView.centerYAnchor.constraint(equalTo: scrollButton.topAnchor).isActive = true
        unreadCountView.center(.horizontal, in: scrollButton)

        // Notifications
        NotificationCenter.default.addObserver(
            self,
            selector: #selector(applicationDidBecomeActive(_:)),
            name: UIApplication.didBecomeActiveNotification,
            object: nil
        )
        NotificationCenter.default.addObserver(
            self,
            selector: #selector(applicationDidResignActive(_:)),
            name: UIApplication.didEnterBackgroundNotification, object: nil
        )
        NotificationCenter.default.addObserver(
            self,
            selector: #selector(handleKeyboardWillChangeFrameNotification(_:)),
            name: UIResponder.keyboardWillChangeFrameNotification,
            object: nil
        )
        NotificationCenter.default.addObserver(
            self,
            selector: #selector(handleKeyboardWillHideNotification(_:)),
            name: UIResponder.keyboardWillHideNotification,
            object: nil
        )
        NotificationCenter.default.addObserver(
            self,
            selector: #selector(sendScreenshotNotification),
            name: UIApplication.userDidTakeScreenshotNotification,
            object: nil
        )
        
        // The first time the view loads we should mark the thread as read (in case it was manually
        // marked as unread) - doing this here means if we add a "mark as unread" action within the
        // conversation settings then we don't need to worry about the conversation getting marked as
        // when when the user returns back through this view controller
        self.viewModel.markAsRead(target: .thread, timestampMs: nil)
    }
    
    override func viewWillAppear(_ animated: Bool) {
        super.viewWillAppear(animated)
        
        startObservingChanges()
        
        viewIsAppearing = true
    }

    override func viewDidAppear(_ animated: Bool) {
        super.viewDidAppear(animated)
        
        /// When the `ConversationVC` is on the screen we want to store it so we can avoid sending notification without accessing the
        /// main thread (we don't currently care if it's still in the nav stack though - so if a user is on a conversation settings screen this should
        /// get cleared within `viewWillDisappear`)
        ///
        /// **Note:** We do this on an async queue because `Atomic<T>` can block if something else is mutating it and we want to avoid
        /// the risk of blocking the conversation transition
        DispatchQueue.global(qos: .userInitiated).async { [weak self] in
            SessionApp.currentlyOpenConversationViewController.mutate { $0 = self }
        }
        
        if delayFirstResponder || isShowingSearchUI {
            delayFirstResponder = false
            
            DispatchQueue.main.asyncAfter(deadline: .now() + .milliseconds(50)) { [weak self] in
                (self?.isShowingSearchUI == false ?
                    self :
                    self?.searchController.uiSearchController.searchBar
                )?.becomeFirstResponder()
            }
        }
        
        recoverInputView { [weak self] in
            // Flag that the initial layout has been completed (the flag blocks and unblocks a number
            // of different behaviours)
            self?.didFinishInitialLayout = true
            self?.viewIsAppearing = false
        }
    }

    override func viewWillDisappear(_ animated: Bool) {
        super.viewWillDisappear(animated)
        
        /// When the `ConversationVC` is on the screen we want to store it so we can avoid sending notification without accessing the
        /// main thread (we don't currently care if it's still in the nav stack though - so if a user leaves a conversation settings screen we clear
        /// it, and if a user moves to a different `ConversationVC` this will get updated to that one within `viewDidAppear`)
        ///
        /// **Note:** We do this on an async queue because `Atomic<T>` can block if something else is mutating it and we want to avoid
        /// the risk of blocking the conversation transition
        DispatchQueue.global(qos: .userInitiated).async {
            SessionApp.currentlyOpenConversationViewController.mutate { $0 = nil }
        }
        
        viewIsDisappearing = true
        
        // Don't set the draft or resign the first responder if we are replacing the thread (want the keyboard
        // to appear to remain focussed)
        guard !isReplacingThread else { return }
        
        stopObservingChanges()
        viewModel.updateDraft(to: snInputView.text)
        inputAccessoryView?.resignFirstResponder()
    }

    override func viewDidDisappear(_ animated: Bool) {
        super.viewDidDisappear(animated)
        
        mediaCache.removeAllObjects()
        hasReloadedThreadDataAfterDisappearance = false
        viewIsDisappearing = false
        
        // If the user just created this thread but didn't send a message then we want to delete the
        // "shadow" thread since it's not actually in use (this is to prevent it from taking up database
        // space or unintentionally getting synced via libSession in the future)
        let threadId: String = viewModel.threadData.threadId
        
        if
            viewModel.threadData.threadIsNoteToSelf == false &&
            viewModel.threadData.threadShouldBeVisible == false &&
            !SessionUtil.conversationInConfig(
                threadId: threadId,
                threadVariant: viewModel.threadData.threadVariant,
                visibleOnly: false
            )
        {
            Storage.shared.writeAsync { db in
                _ = try SessionThread   // Intentionally use `deleteAll` here instead of `deleteOrLeave`
                    .filter(id: threadId)
                    .deleteAll(db)
            }
        }
    }
    
    @objc func applicationDidBecomeActive(_ notification: Notification) {
        /// Need to dispatch to the next run loop to prevent a possible crash caused by the database resuming mid-query
        DispatchQueue.main.async { [weak self] in
            self?.startObservingChanges(didReturnFromBackground: true)
        }
        
        recoverInputView()
        
        if !isShowingSearchUI && self.presentedViewController == nil {
            if !self.isFirstResponder {
                self.becomeFirstResponder()
            }
            else {
                self.reloadInputViews()
            }
        }
    }
    
    @objc func applicationDidResignActive(_ notification: Notification) {
        stopObservingChanges()
    }
    
    // MARK: - Updating
    
    private func startObservingChanges(didReturnFromBackground: Bool = false) {
        guard dataChangeObservable == nil else { return }
        
        dataChangeObservable = Storage.shared.start(
            viewModel.observableThreadData,
            onError:  { _ in },
            onChange: { [weak self] maybeThreadData in
                guard let threadData: SessionThreadViewModel = maybeThreadData else {
                    // If the thread data is null and the id was blinded then we just unblinded the thread
                    // and need to swap over to the new one
                    guard
                        let sessionId: String = self?.viewModel.threadData.threadId,
                        (
                            SessionId.Prefix(from: sessionId) == .blinded15 ||
                            SessionId.Prefix(from: sessionId) == .blinded25
                        ),
                        let blindedLookup: BlindedIdLookup = Storage.shared.read({ db in
                            try BlindedIdLookup
                                .filter(id: sessionId)
                                .fetchOne(db)
                        }),
                        let unblindedId: String = blindedLookup.sessionId
                    else {
                        // If we don't have an unblinded id then something has gone very wrong so pop to the
                        // nearest conversation list
                        let maybeTargetViewController: UIViewController? = self?.navigationController?
                            .viewControllers
                            .last(where: { ($0 as? SessionUtilRespondingViewController)?.isConversationList == true })
                        
                        if let targetViewController: UIViewController = maybeTargetViewController {
                            self?.navigationController?.popToViewController(targetViewController, animated: true)
                        }
                        else {
                            self?.navigationController?.popToRootViewController(animated: true)
                        }
                        return
                    }
                    
                    // Stop observing changes
                    self?.stopObservingChanges()
                    Storage.shared.removeObserver(self?.viewModel.pagedDataObserver)
                    
                    // Swap the observing to the updated thread
                    self?.viewModel.swapToThread(updatedThreadId: unblindedId)
                    
                    // Start observing changes again
                    Storage.shared.addObserver(self?.viewModel.pagedDataObserver)
                    self?.startObservingChanges()
                    return
                }
                
                // The default scheduler emits changes on the main thread
                self?.handleThreadUpdates(threadData)
                
                // Note: We want to load the interaction data into the UI after the initial thread data
                // has loaded to prevent an issue where the conversation loads with the wrong offset
                if self?.viewModel.onInteractionChange == nil {
                    self?.viewModel.onInteractionChange = { [weak self] updatedInteractionData, changeset in
                        self?.handleInteractionUpdates(updatedInteractionData, changeset: changeset)
                    }
                    
                    // Note: When returning from the background we could have received notifications but the
                    // PagedDatabaseObserver won't have them so we need to force a re-fetch of the current
                    // data to ensure everything is up to date
                    if didReturnFromBackground {
                        DispatchQueue.global(qos: .background).async {
                            self?.viewModel.pagedDataObserver?.reload()
                        }
                    }
                }
            }
        )
    }
    
    func stopObservingChanges() {
        self.dataChangeObservable = nil
        self.viewModel.onInteractionChange = nil
    }
    
    private func emptyStateText(for threadData: SessionThreadViewModel) -> String {
        return String(
            format: {
                switch (threadData.threadIsNoteToSelf, threadData.canWrite) {
                    case (true, _): return "CONVERSATION_EMPTY_STATE_NOTE_TO_SELF".localized()
                    case (_, false):
                        return (threadData.profile?.blocksCommunityMessageRequests == true ?
                            "COMMUNITY_MESSAGE_REQUEST_DISABLED_EMPTY_STATE".localized() :
                            "CONVERSATION_EMPTY_STATE_READ_ONLY".localized()
                        )
                       
                    default: return "CONVERSATION_EMPTY_STATE".localized()
                }
            }(),
            threadData.displayName
        )
    }
    
    private func handleThreadUpdates(_ updatedThreadData: SessionThreadViewModel, initialLoad: Bool = false) {
        // Ensure the first load or a load when returning from a child screen runs without animations (if
        // we don't do this the cells will animate in from a frame of CGRect.zero or have a buggy transition)
        guard hasLoadedInitialThreadData && hasReloadedThreadDataAfterDisappearance else {
            // Need to correctly determine if it's the initial load otherwise we would be needlesly updating
            // extra UI elements
            let isInitialLoad: Bool = (
                !hasLoadedInitialThreadData &&
                hasReloadedThreadDataAfterDisappearance
            )
            hasLoadedInitialThreadData = true
            hasReloadedThreadDataAfterDisappearance = true
            
            UIView.performWithoutAnimation {
                handleThreadUpdates(updatedThreadData, initialLoad: isInitialLoad)
            }
            return
        }
        
        // Update general conversation UI
        
        if
            initialLoad ||
            viewModel.threadData.displayName != updatedThreadData.displayName ||
            viewModel.threadData.threadVariant != updatedThreadData.threadVariant ||
            viewModel.threadData.threadIsNoteToSelf != updatedThreadData.threadIsNoteToSelf ||
            viewModel.threadData.threadMutedUntilTimestamp != updatedThreadData.threadMutedUntilTimestamp ||
            viewModel.threadData.threadOnlyNotifyForMentions != updatedThreadData.threadOnlyNotifyForMentions ||
            viewModel.threadData.userCount != updatedThreadData.userCount ||
            viewModel.threadData.disappearingMessagesConfiguration != updatedThreadData.disappearingMessagesConfiguration
        {
            titleView.update(
                with: updatedThreadData.displayName,
                isNoteToSelf: updatedThreadData.threadIsNoteToSelf,
                threadVariant: updatedThreadData.threadVariant,
                mutedUntilTimestamp: updatedThreadData.threadMutedUntilTimestamp,
                onlyNotifyForMentions: (updatedThreadData.threadOnlyNotifyForMentions == true),
                userCount: updatedThreadData.userCount,
                disappearingMessagesConfig: updatedThreadData.disappearingMessagesConfiguration
            )
            
            // Update the empty state
            let text: String = emptyStateText(for: updatedThreadData)
            emptyStateLabel.attributedText = NSAttributedString(string: text)
                .adding(
                    attributes: [.font: UIFont.boldSystemFont(ofSize: Values.verySmallFontSize)],
                    range: text.range(of: updatedThreadData.displayName)
                        .map { NSRange($0, in: text) }
                        .defaulting(to: NSRange(location: 0, length: 0))
                )

            outdatedClientBanner.update(message: String(format: "DISAPPEARING_MESSAGES_OUTDATED_CLIENT_BANNER".localized(), updatedThreadData.displayName))
        }
        
        if
            initialLoad ||
            viewModel.threadData.threadVariant != updatedThreadData.threadVariant ||
            viewModel.threadData.threadIsBlocked != updatedThreadData.threadIsBlocked ||
            viewModel.threadData.threadRequiresApproval != updatedThreadData.threadRequiresApproval ||
            viewModel.threadData.threadIsMessageRequest != updatedThreadData.threadIsMessageRequest ||
            viewModel.threadData.profile != updatedThreadData.profile
        {
            updateNavBarButtons(
                threadData: updatedThreadData,
                initialVariant: viewModel.initialThreadVariant,
                initialIsNoteToSelf: viewModel.threadData.threadIsNoteToSelf,
                initialIsBlocked: (viewModel.threadData.threadIsBlocked == true)
            )
            
            messageRequestDescriptionLabel.text = (updatedThreadData.threadRequiresApproval == false ?
                "MESSAGE_REQUESTS_INFO".localized() :
                "MESSAGE_REQUEST_PENDING_APPROVAL_INFO".localized()
            )
            
            let messageRequestsViewWasVisible: Bool = (
                messageRequestStackView.isHidden == false
            )
            
            UIView.animate(withDuration: 0.3) { [weak self] in
                self?.messageRequestBlockButton.isHidden = (
                    self?.viewModel.threadData.threadVariant != .contact ||
                    updatedThreadData.threadRequiresApproval == true
                )
                self?.messageRequestActionStackView.isHidden = (
                    updatedThreadData.threadRequiresApproval == true
                )
                self?.messageRequestStackView.isHidden = (
                    !updatedThreadData.canWrite || (
                        updatedThreadData.threadIsMessageRequest == false &&
                        updatedThreadData.threadRequiresApproval == false
                    )
                )
                self?.messageRequestBackgroundView.isHidden = (self?.messageRequestStackView.isHidden == true)
                self?.messageRequestDescriptionLabelBottomConstraint?.constant = (updatedThreadData.threadRequiresApproval == true ? -4 : -20)
            
                self?.scrollButtonMessageRequestsBottomConstraint?.isActive = (
                    self?.messageRequestStackView.isHidden == false
                )
                self?.scrollButtonBottomConstraint?.isActive = (
                    self?.scrollButtonMessageRequestsBottomConstraint?.isActive == false
                )
                
                // Update the table content inset and offset to account for
                // the dissapearance of the messageRequestsView
                if messageRequestsViewWasVisible != (self?.messageRequestStackView.isHidden == false) {
                    let messageRequestsOffset: CGFloat = ((self?.messageRequestStackView.bounds.height ?? 0) + 12)
                    let oldContentInset: UIEdgeInsets = (self?.tableView.contentInset ?? UIEdgeInsets.zero)
                    self?.tableView.contentInset = UIEdgeInsets(
                        top: 0,
                        leading: 0,
                        bottom: max(oldContentInset.bottom - messageRequestsOffset, 0),
                        trailing: 0
                    )
                }
            }
        }
        
        if initialLoad || viewModel.threadData.contactLastKnownClientVersion != updatedThreadData.contactLastKnownClientVersion {
            addOrRemoveOutdatedClientBanner(contactIsUsingOutdatedClient: updatedThreadData.contactLastKnownClientVersion == .legacyDisappearingMessages)
        }
        
        if initialLoad || viewModel.threadData.threadIsBlocked != updatedThreadData.threadIsBlocked {
            addOrRemoveBlockedBanner(threadIsBlocked: (updatedThreadData.threadIsBlocked == true))
        }
        
        if initialLoad || viewModel.threadData.threadUnreadCount != updatedThreadData.threadUnreadCount {
            updateUnreadCountView(unreadCount: updatedThreadData.threadUnreadCount)
        }
        
        if initialLoad || viewModel.threadData.enabledMessageTypes != updatedThreadData.enabledMessageTypes {
            snInputView.setEnabledMessageTypes(
                updatedThreadData.enabledMessageTypes,
                message: nil
            )
        }
        
        // Only set the draft content on the initial load
        if initialLoad, let draft: String = updatedThreadData.threadMessageDraft, !draft.isEmpty {
            snInputView.text = draft
        }
        
        // Now we have done all the needed diffs update the viewModel with the latest data
        self.viewModel.updateThreadData(updatedThreadData)
        
        /// **Note:** This needs to happen **after** we have update the viewModel's thread data
        if initialLoad || viewModel.threadData.currentUserIsClosedGroupMember != updatedThreadData.currentUserIsClosedGroupMember {
            if !self.isFirstResponder {
                self.becomeFirstResponder()
            }
            else {
                self.reloadInputViews()
            }
        }
    }
    
    private func handleInteractionUpdates(
        _ updatedData: [ConversationViewModel.SectionModel],
        changeset: StagedChangeset<[ConversationViewModel.SectionModel]>,
        initialLoad: Bool = false
    ) {
        // Determine if we have any messages for the empty state
        let hasMessages: Bool = (updatedData
            .filter { $0.model == .messages }
            .first?
            .elements
            .isEmpty == false)
        
        // Ensure the first load or a load when returning from a child screen runs without
        // animations (if we don't do this the cells will animate in from a frame of
        // CGRect.zero or have a buggy transition)
        guard self.hasLoadedInitialInteractionData else {
            // Need to dispatch async to prevent this from causing glitches in the push animation
            DispatchQueue.main.async {
                self.viewModel.updateInteractionData(updatedData)
                
                // Update the empty state
                self.emptyStateLabel.isHidden = hasMessages
                
                UIView.performWithoutAnimation {
                    self.tableView.reloadData()
                    self.hasLoadedInitialInteractionData = true
                    self.performInitialScrollIfNeeded()
                }
            }
            return
        }
        
        // Update the empty state
        self.emptyStateLabel.isHidden = hasMessages
        
        // Update the ReactionListSheet (if one exists)
        if let messageUpdates: [MessageViewModel] = updatedData.first(where: { $0.model == .messages })?.elements {
            self.currentReactionListSheet?.handleInteractionUpdates(messageUpdates)
        }
        
        // Store the 'sentMessageBeforeUpdate' state locally
        let didSendMessageBeforeUpdate: Bool = self.viewModel.sentMessageBeforeUpdate
        let onlyReplacedOptimisticUpdate: Bool = {
            // Replacing an optimistic update means making a delete and an insert, which will be done
            // as separate changes at the same positions
            guard
                changeset.count > 1 &&
                changeset[changeset.count - 2].elementDeleted == changeset[changeset.count - 1].elementInserted
            else { return false }
            
            let deletedModels: [MessageViewModel] = changeset[changeset.count - 2]
                .elementDeleted
                .map { self.viewModel.interactionData[$0.section].elements[$0.element] }
            let insertedModels: [MessageViewModel] = changeset[changeset.count - 1]
                .elementInserted
                .map { updatedData[$0.section].elements[$0.element] }
            
            // Make sure all the deleted models were optimistic updates, the inserted models were not
            // optimistic updates and they have the same timestamps
            return (
                deletedModels.map { $0.id }.asSet() == [MessageViewModel.optimisticUpdateId] &&
                insertedModels.map { $0.id }.asSet() != [MessageViewModel.optimisticUpdateId] &&
                deletedModels.map { $0.timestampMs }.asSet() == insertedModels.map { $0.timestampMs }.asSet()
            )
        }()
        let wasOnlyUpdates: Bool = (
            onlyReplacedOptimisticUpdate || (
                changeset.count == 1 &&
                changeset[0].elementUpdated.count == changeset[0].changeCount
            )
        )
        self.viewModel.sentMessageBeforeUpdate = false
        
        // When sending a message, or if there were only cell updates (ie. read status changes) we want to
        // reload the UI instantly (with any form of animation the message sending feels somewhat unresponsive
        // but an instant update feels snappy and without the instant update there is some overlap of the read
        // status text change even though there shouldn't be any animations)
        guard !didSendMessageBeforeUpdate && !wasOnlyUpdates else {
            self.viewModel.updateInteractionData(updatedData)
            self.tableView.reloadData()
            
            // If we just sent a message then we want to jump to the bottom of the conversation instantly
            if didSendMessageBeforeUpdate {
                // We need to dispatch to the next run loop because it seems trying to scroll immediately after
                // triggering a 'reloadData' doesn't work
                DispatchQueue.main.async { [weak self] in
                    self?.tableView.layoutIfNeeded()
                    self?.scrollToBottom(isAnimated: false)
                    
                    // Note: The scroll button alpha won't get set correctly in this case so we forcibly set it to
                    // have an alpha of 0 to stop it appearing buggy
                    self?.scrollButton.alpha = 0
                    self?.unreadCountView.alpha = 0
                }
            }
            return
        }
        
        // Reload the table content animating changes if they'll look good
        struct ItemChangeInfo {
            let isInsertAtTop: Bool
            let firstIndexIsVisible: Bool
            let visibleIndexPath: IndexPath
            let oldVisibleIndexPath: IndexPath
            
            init(
                isInsertAtTop: Bool = false,
                firstIndexIsVisible: Bool = false,
                visibleIndexPath: IndexPath = IndexPath(row: 0, section: 0),
                oldVisibleIndexPath: IndexPath = IndexPath(row: 0, section: 0)
            ) {
                self.isInsertAtTop = isInsertAtTop
                self.firstIndexIsVisible = firstIndexIsVisible
                self.visibleIndexPath = visibleIndexPath
                self.oldVisibleIndexPath = oldVisibleIndexPath
            }
        }
        
        let numItemsInserted: Int = changeset.map { $0.elementInserted.count }.reduce(0, +)
        let isInsert: Bool = (numItemsInserted > 0)
        let wasLoadingMore: Bool = self.isLoadingMore
        let wasOffsetCloseToBottom: Bool = self.isCloseToBottom
        let numItemsInUpdatedData: [Int] = updatedData.map { $0.elements.count }
        let didSwapAllContent: Bool = (updatedData
            .first(where: { $0.model == .messages })?
            .elements
            .contains(where: {
                $0.id == self.viewModel.interactionData
                .first(where: { $0.model == .messages })?
                .elements
                .first?
                .id
            }))
            .defaulting(to: false)
        let itemChangeInfo: ItemChangeInfo? = {
            guard
                isInsert,
                let oldSectionIndex: Int = self.viewModel.interactionData.firstIndex(where: { $0.model == .messages }),
                let newSectionIndex: Int = updatedData.firstIndex(where: { $0.model == .messages }),
                let newFirstItemIndex: Int = updatedData[newSectionIndex].elements
                    .firstIndex(where: { item -> Bool in
                        // Since the first item is probably a `DateHeaderCell` (which would likely
                        // be removed when inserting items above it) we check if the id matches
                        let messages: [MessageViewModel] = self.viewModel
                            .interactionData[oldSectionIndex]
                            .elements
                        
                        return (
                            item.id == messages[safe: 0]?.id ||
                            item.id == messages[safe: 1]?.id
                        )
                    }),
                let firstVisibleIndexPath: IndexPath = self.tableView.indexPathsForVisibleRows?
                    .filter({
                        $0.section == oldSectionIndex &&
                        self.viewModel.interactionData[$0.section].elements[$0.row].cellType != .dateHeader
                    })
                    .sorted()
                    .first,
                let newVisibleIndex: Int = updatedData[newSectionIndex].elements
                    .firstIndex(where: { item in
                        item.id == self.viewModel.interactionData[oldSectionIndex]
                            .elements[firstVisibleIndexPath.row]
                            .id
                    })
            else { return nil }
            
            return ItemChangeInfo(
                isInsertAtTop: (
                    newSectionIndex > oldSectionIndex ||
                    // Note: Using `1` here instead of `0` as the first item will generally
                    // be a `DateHeaderCell` instead of a message
                    newFirstItemIndex > 1
                ),
                firstIndexIsVisible: (firstVisibleIndexPath.row == 0),
                visibleIndexPath: IndexPath(row: newVisibleIndex, section: newSectionIndex),
                oldVisibleIndexPath: firstVisibleIndexPath
            )
        }()
        
        guard !isInsert || itemChangeInfo?.isInsertAtTop == true else {
            self.viewModel.updateInteractionData(updatedData)
            self.tableView.reloadData()
            
            // Animate to the target interaction (or the bottom) after a slightly delay to prevent buggy
            // animation conflicts
            if let focusedInteractionInfo: Interaction.TimestampInfo = self.focusedInteractionInfo {
                // If we had a focusedInteractionInfo then scroll to it (and hide the search
                // result bar loading indicator)
                let delay: DispatchTime = (didSwapAllContent ?
                    .now() :
                    (.now() + .milliseconds(100))
                )
                
                DispatchQueue.main.asyncAfter(deadline: delay) { [weak self] in
                    self?.searchController.resultsBar.stopLoading()
                    self?.scrollToInteractionIfNeeded(
                        with: focusedInteractionInfo,
                        focusBehaviour: (self?.shouldHighlightNextScrollToInteraction == true ? .highlight : .none),
                        isAnimated: true
                    )
                    
                    if wasLoadingMore {
                        // Complete page loading
                        self?.isLoadingMore = false
                        self?.autoLoadNextPageIfNeeded()
                    }
                }
            }
            else if wasOffsetCloseToBottom && !wasLoadingMore && numItemsInserted < 5 {
                /// Scroll to the bottom if an interaction was just inserted and we either just sent a message or are close enough to the
                /// bottom (wait a tiny fraction to avoid buggy animation behaviour)
                ///
                /// **Note:** We won't automatically scroll to the bottom if 5 or more messages were inserted (to avoid endlessly
                /// auto-scrolling to the bottom when fetching new pages of data within open groups
                DispatchQueue.main.asyncAfter(deadline: .now() + .milliseconds(100)) { [weak self] in
                    self?.scrollToBottom(isAnimated: true)
                }
            }
            else if wasLoadingMore {
                // Complete page loading
                self.isLoadingMore = false
                self.autoLoadNextPageIfNeeded()
            }
            else {
                // Need to update the scroll button alpha in case new messages were added but we didn't scroll
                self.updateScrollToBottom()
            }
            return
        }
        
        /// UITableView doesn't really support bottom-aligned content very well and as such jumps around a lot when inserting content but
        /// we want to maintain the current offset from before the data was inserted (except when adding at the bottom while the user is at
        /// the bottom, in which case we want to scroll down)
        ///
        /// Unfortunately the UITableView also does some weird things when updating (where it won't have updated it's internal data until
        /// after it performs the next layout); the below code checks a condition on layout and if it passes it calls a closure
        if let itemChangeInfo: ItemChangeInfo = itemChangeInfo, itemChangeInfo.isInsertAtTop {
            let oldCellRect: CGRect = self.tableView.rectForRow(at: itemChangeInfo.oldVisibleIndexPath)
            let oldCellTopOffset: CGFloat = (self.tableView.frame.minY - self.tableView.convert(oldCellRect, to: self.tableView.superview).minY)
            
            // The the user triggered the 'scrollToTop' animation (by tapping in the nav bar) then we
            // need to stop the animation before attempting to lock the offset (otherwise things break)
            if itemChangeInfo.firstIndexIsVisible {
                self.tableView.setContentOffset(self.tableView.contentOffset, animated: false)
            }
            
            // Wait until the tableView has completed a layout and reported the correct number of
            // sections/rows and then update the contentOffset
            self.tableView.afterNextLayoutSubviews(
                when: { numSections, numRowsInSections, _ -> Bool in
                    numSections == updatedData.count &&
                    numRowsInSections == numItemsInUpdatedData
                },
                then: { [weak self] in
                    // Only recalculate the contentOffset when loading new data if the amount of data
                    // loaded was smaller than 2 pages (this will prevent calculating the frames of
                    // a large number of cells when getting search results which are very far away
                    // only to instantly start scrolling making the calculation redundant)
                    UIView.performWithoutAnimation {
                        self?.tableView.scrollToRow(
                            at: itemChangeInfo.visibleIndexPath,
                            at: .top,
                            animated: false
                        )
                        self?.tableView.contentOffset.y += oldCellTopOffset
                    }
                    
                    if let focusedInteractionInfo: Interaction.TimestampInfo = self?.focusedInteractionInfo {
                        DispatchQueue.main.async { [weak self] in
                            // If we had a focusedInteractionInfo then scroll to it (and hide the search
                            // result bar loading indicator)
                            self?.searchController.resultsBar.stopLoading()
                            self?.scrollToInteractionIfNeeded(
                                with: focusedInteractionInfo,
                                focusBehaviour: (self?.shouldHighlightNextScrollToInteraction == true ? .highlight : .none),
                                isAnimated: true
                            )
                        }
                    }
                    
                    // Complete page loading
                    self?.isLoadingMore = false
                    self?.autoLoadNextPageIfNeeded()
                }
            )
        }
        else if wasLoadingMore {
            if let focusedInteractionInfo: Interaction.TimestampInfo = self.focusedInteractionInfo {
                DispatchQueue.main.async { [weak self] in
                    // If we had a focusedInteractionInfo then scroll to it (and hide the search
                    // result bar loading indicator)
                    self?.searchController.resultsBar.stopLoading()
                    self?.scrollToInteractionIfNeeded(
                        with: focusedInteractionInfo,
                        focusBehaviour: (self?.shouldHighlightNextScrollToInteraction == true ? .highlight : .none),
                        isAnimated: true
                    )
                    
                    // Complete page loading
                    self?.isLoadingMore = false
                    self?.autoLoadNextPageIfNeeded()
                }
            }
            else {
                // Complete page loading
                self.isLoadingMore = false
                self.autoLoadNextPageIfNeeded()
            }
        }
        
        // Update the messages
        self.tableView.reload(
            using: changeset,
            deleteSectionsAnimation: .none,
            insertSectionsAnimation: .none,
            reloadSectionsAnimation: .none,
            deleteRowsAnimation: .fade,
            insertRowsAnimation: .none,
            reloadRowsAnimation: .none,
            interrupt: { itemChangeInfo?.isInsertAtTop == true || $0.changeCount > ConversationViewModel.pageSize }
        ) { [weak self] updatedData in
            self?.viewModel.updateInteractionData(updatedData)
        }
    }
    
    // MARK: Updating
    
    private func performInitialScrollIfNeeded() {
        guard !hasPerformedInitialScroll && hasLoadedInitialThreadData && hasLoadedInitialInteractionData else {
            return
        }
        
        // Scroll to the last unread message if possible; otherwise scroll to the bottom.
        // When the unread message count is more than the number of view items of a page,
        // the screen will scroll to the bottom instead of the first unread message
        if let focusedInteractionInfo: Interaction.TimestampInfo = self.viewModel.focusedInteractionInfo {
            self.scrollToInteractionIfNeeded(
                with: focusedInteractionInfo,
                focusBehaviour: self.viewModel.focusBehaviour,
                isAnimated: false
            )
        }
        else {
            self.scrollToBottom(isAnimated: false)
        }
        self.updateScrollToBottom()
        self.hasPerformedInitialScroll = true
        
        // Now that the data has loaded we need to check if either of the "load more" sections are
        // visible and trigger them if so
        //
        // Note: We do it this way as we want to trigger the load behaviour for the first section
        // if it has one before trying to trigger the load behaviour for the last section
        self.autoLoadNextPageIfNeeded()
    }
    
    private func autoLoadNextPageIfNeeded() {
        guard
            self.hasLoadedInitialInteractionData &&
            !self.isAutoLoadingNextPage &&
            !self.isLoadingMore
        else { return }
        
        self.isAutoLoadingNextPage = true
        
        DispatchQueue.main.asyncAfter(deadline: .now() + PagedData.autoLoadNextPageDelay) { [weak self] in
            self?.isAutoLoadingNextPage = false
            
            // Note: We sort the headers as we want to prioritise loading newer pages over older ones
            let sections: [(ConversationViewModel.Section, CGRect)] = (self?.viewModel.interactionData
                .enumerated()
                .map { index, section in (section.model, (self?.tableView.rectForHeader(inSection: index) ?? .zero)) })
                .defaulting(to: [])
            let shouldLoadOlder: Bool = sections
                .contains { section, headerRect in
                    section == .loadOlder &&
                    headerRect != .zero &&
                    (self?.tableView.bounds.contains(headerRect) == true)
                }
            let shouldLoadNewer: Bool = sections
                .contains { section, headerRect in
                    section == .loadNewer &&
                    headerRect != .zero &&
                    (self?.tableView.bounds.contains(headerRect) == true)
                }
            
            guard shouldLoadOlder || shouldLoadNewer else { return }
            
            self?.isLoadingMore = true
            
            DispatchQueue.global(qos: .userInitiated).async { [weak self] in
                // Attachments are loaded in descending order so 'loadOlder' actually corresponds with
                // 'pageAfter' in this case
                self?.viewModel.pagedDataObserver?.load(shouldLoadOlder ?
                    .pageAfter :
                    .pageBefore
                )
            }
        }
    }
    
    func updateNavBarButtons(
        threadData: SessionThreadViewModel?,
        initialVariant: SessionThread.Variant,
        initialIsNoteToSelf: Bool,
        initialIsBlocked: Bool
    ) {
        navigationItem.hidesBackButton = isShowingSearchUI

        if isShowingSearchUI {
            navigationItem.leftBarButtonItem = nil
            navigationItem.rightBarButtonItems = []
        }
        else {
            let shouldHaveCallButton: Bool = (
                SessionCall.isEnabled &&
                (threadData?.threadVariant ?? initialVariant) == .contact &&
                (threadData?.threadIsNoteToSelf ?? initialIsNoteToSelf) == false &&
                (threadData?.threadIsBlocked ?? initialIsBlocked) == false
            )
            
            guard
                let threadData: SessionThreadViewModel = threadData,
                (
                    threadData.threadRequiresApproval == false &&
                    threadData.threadIsMessageRequest == false
                )
            else {
                // Note: Adding empty buttons because without it the title alignment is busted (Note: The size was
                // taken from the layout inspector for the back button in Xcode
                navigationItem.rightBarButtonItems = [
                    UIBarButtonItem(
                        customView: UIView(
                            frame: CGRect(
                                x: 0,
                                y: 0,
                                // Width of the standard back button minus an arbitrary amount to make the
                                // animation look good
                                width: (44 - 10),
                                height: 44
                            )
                        )
                    ),
                    (shouldHaveCallButton ?
                        UIBarButtonItem(customView: UIView(frame: CGRect(x: 0, y: 0, width: 44, height: 44))) :
                        nil
                    )
                ].compactMap { $0 }
                return
            }
            
            switch threadData.threadVariant {
                case .contact:
                    let profilePictureView = ProfilePictureView(size: .navigation)
                    profilePictureView.update(
                        publicKey: threadData.threadId,  // Contact thread uses the contactId
                        threadVariant: threadData.threadVariant,
                        customImageData: nil,
                        profile: threadData.profile,
                        additionalProfile: nil
                    )
                    profilePictureView.customWidth = (44 - 16)   // Width of the standard back button

                    let tapGestureRecognizer = UITapGestureRecognizer(target: self, action: #selector(openSettings))
                    profilePictureView.addGestureRecognizer(tapGestureRecognizer)

                    let settingsButtonItem: UIBarButtonItem = UIBarButtonItem(customView: profilePictureView)
                    settingsButtonItem.accessibilityLabel = "More options"
                    settingsButtonItem.isAccessibilityElement = true
                    
                    if shouldHaveCallButton {
                        let callButton = UIBarButtonItem(
                            image: UIImage(named: "Phone"),
                            style: .plain,
                            target: self,
                            action: #selector(startCall)
                        )
                        callButton.accessibilityLabel = "Call"
                        callButton.isAccessibilityElement = true
                        
                        navigationItem.rightBarButtonItems = [settingsButtonItem, callButton]
                    }
                    else {
                        navigationItem.rightBarButtonItems = [settingsButtonItem]
                    }
                    
                default:
                    let rightBarButtonItem: UIBarButtonItem = UIBarButtonItem(image: UIImage(named: "Gear"), style: .plain, target: self, action: #selector(openSettings))
                    rightBarButtonItem.accessibilityLabel = "More options"
                    rightBarButtonItem.isAccessibilityElement = true

                    navigationItem.rightBarButtonItems = [rightBarButtonItem]
            }
        }
    }
    
    // MARK: - Notifications

    @objc func handleKeyboardWillChangeFrameNotification(_ notification: Notification) {
        guard !viewIsDisappearing else { return }
        
        // Please refer to https://github.com/mapbox/mapbox-navigation-ios/issues/1600
        // and https://stackoverflow.com/a/25260930 to better understand what we are
        // doing with the UIViewAnimationOptions
        let userInfo: [AnyHashable: Any] = (notification.userInfo ?? [:])
        let duration = ((userInfo[UIResponder.keyboardAnimationDurationUserInfoKey] as? TimeInterval) ?? 0)
        let curveValue: Int = ((userInfo[UIResponder.keyboardAnimationCurveUserInfoKey] as? Int) ?? Int(UIView.AnimationOptions.curveEaseInOut.rawValue))
        let options: UIView.AnimationOptions = UIView.AnimationOptions(rawValue: UInt(curveValue << 16))
        let keyboardRect: CGRect = ((userInfo[UIResponder.keyboardFrameEndUserInfoKey] as? CGRect) ?? CGRect.zero)

        // Calculate new positions (Need the ensure the 'messageRequestView' has been layed out as it's
        // needed for proper calculations, so force an initial layout if it doesn't have a size)
        var hasDoneLayout: Bool = true

        if messageRequestStackView.bounds.height <= CGFloat.leastNonzeroMagnitude {
            hasDoneLayout = false

            UIView.performWithoutAnimation {
                self.view.layoutIfNeeded()
            }
        }
        
        let keyboardTop = (UIScreen.main.bounds.height - keyboardRect.minY)
        let messageRequestsOffset: CGFloat = (messageRequestStackView.isHidden ? 0 : messageRequestStackView.bounds.height + 12)
        let oldContentInset: UIEdgeInsets = tableView.contentInset
        let newContentInset: UIEdgeInsets = UIEdgeInsets(
            top: 0,
            leading: 0,
            bottom: (Values.mediumSpacing + keyboardTop + messageRequestsOffset),
            trailing: 0
        )
        let newContentOffsetY: CGFloat = (tableView.contentOffset.y + (newContentInset.bottom - oldContentInset.bottom))
        let changes = { [weak self] in
            self?.scrollButtonBottomConstraint?.constant = -(keyboardTop + 12)
            self?.messageRequestsViewBotomConstraint?.constant = -(keyboardTop + 12)
            self?.tableView.contentInset = newContentInset
            self?.tableView.contentOffset.y = newContentOffsetY
            self?.updateScrollToBottom()

            self?.view.setNeedsLayout()
            self?.view.layoutIfNeeded()
        }

        // Perform the changes (don't animate if the initial layout hasn't been completed)
        guard hasDoneLayout && didFinishInitialLayout && !viewIsAppearing else {
            UIView.performWithoutAnimation {
                changes()
            }
            return
        }

        UIView.animate(
            withDuration: duration,
            delay: 0,
            options: options,
            animations: changes,
            completion: nil
        )
    }

    @objc func handleKeyboardWillHideNotification(_ notification: Notification) {
        // Please refer to https://github.com/mapbox/mapbox-navigation-ios/issues/1600
        // and https://stackoverflow.com/a/25260930 to better understand what we are
        // doing with the UIViewAnimationOptions
        let userInfo: [AnyHashable: Any] = (notification.userInfo ?? [:])
        let duration = ((userInfo[UIResponder.keyboardAnimationDurationUserInfoKey] as? TimeInterval) ?? 0)
        let curveValue: Int = ((userInfo[UIResponder.keyboardAnimationCurveUserInfoKey] as? Int) ?? Int(UIView.AnimationOptions.curveEaseInOut.rawValue))
        let options: UIView.AnimationOptions = UIView.AnimationOptions(rawValue: UInt(curveValue << 16))

        let keyboardRect: CGRect = ((userInfo[UIResponder.keyboardFrameEndUserInfoKey] as? CGRect) ?? CGRect.zero)
        let keyboardTop = (UIScreen.main.bounds.height - keyboardRect.minY)

        UIView.animate(
            withDuration: duration,
            delay: 0,
            options: options,
            animations: { [weak self] in
                self?.scrollButtonBottomConstraint?.constant = -(keyboardTop + 12)
                self?.messageRequestsViewBotomConstraint?.constant = -(keyboardTop + 12)
                self?.updateScrollToBottom()

                self?.view.setNeedsLayout()
                self?.view.layoutIfNeeded()
            },
            completion: nil
        )
    }

    // MARK: - General
    
    func addOrRemoveOutdatedClientBanner(contactIsUsingOutdatedClient: Bool) {
        // Do not show the banner until the new disappearing messages is enabled
        guard Features.useNewDisappearingMessagesConfig else {
            self.outdatedClientBanner.isHidden = true
            self.emptyStateLabelTopConstraint?.constant = Values.largeSpacing
            return
        }
        
        guard contactIsUsingOutdatedClient else {
            UIView.animate(
                withDuration: 0.25,
                animations: { [weak self] in
                    self?.outdatedClientBanner.alpha = 0
                },
                completion: { [weak self] _ in
                    self?.outdatedClientBanner.isHidden = true
                    self?.outdatedClientBanner.alpha = 1
                    self?.emptyStateLabelTopConstraint?.constant = Values.largeSpacing
                }
            )
            return
        }

        self.outdatedClientBanner.isHidden = false
        self.emptyStateLabelTopConstraint?.constant = 0
    }

    func addOrRemoveBlockedBanner(threadIsBlocked: Bool) {
        guard threadIsBlocked else {
            UIView.animate(
                withDuration: 0.25,
                animations: { [weak self] in
                    self?.blockedBanner.alpha = 0
                },
                completion: { [weak self] _ in
                    self?.blockedBanner.alpha = 1
                    self?.blockedBanner.removeFromSuperview()
                }
            )
            return
        }

        self.view.addSubview(self.blockedBanner)
        self.blockedBanner.pin([ UIView.HorizontalEdge.left, UIView.VerticalEdge.top, UIView.HorizontalEdge.right ], to: self.view)
    }
    
    func recoverInputView(completion: (() -> ())? = nil) {
        // This is a workaround for an issue where the textview is not scrollable
        // after the app goes into background and goes back in foreground.
        DispatchQueue.main.async {
            self.snInputView.text = self.snInputView.text
            completion?()
        }
    }

    // MARK: - UITableViewDataSource
    
    func numberOfSections(in tableView: UITableView) -> Int {
        return viewModel.interactionData.count
    }
    
    func tableView(_ tableView: UITableView, numberOfRowsInSection section: Int) -> Int {
        let section: ConversationViewModel.SectionModel = viewModel.interactionData[section]
        
        return section.elements.count
    }

    func tableView(_ tableView: UITableView, cellForRowAt indexPath: IndexPath) -> UITableViewCell {
        let section: ConversationViewModel.SectionModel = viewModel.interactionData[indexPath.section]
        
        switch section.model {
            case .messages:
                let cellViewModel: MessageViewModel = section.elements[indexPath.row]
                let cell: MessageCell = tableView.dequeue(type: MessageCell.cellType(for: cellViewModel), for: indexPath)
                cell.update(
                    with: cellViewModel,
                    mediaCache: mediaCache,
                    playbackInfo: viewModel.playbackInfo(for: cellViewModel) { updatedInfo, error in
                        DispatchQueue.main.async { [weak self] in
                            guard error == nil else {
                                let modal: ConfirmationModal = ConfirmationModal(
                                    targetView: self?.view,
                                    info: ConfirmationModal.Info(
                                        title: CommonStrings.errorAlertTitle,
                                        body: .text("INVALID_AUDIO_FILE_ALERT_ERROR_MESSAGE".localized()),
                                        cancelTitle: "BUTTON_OK".localized(),
                                        cancelStyle: .alert_text
                                    )
                                )
                                self?.present(modal, animated: true)
                                return
                            }
                            
                            cell.dynamicUpdate(with: cellViewModel, playbackInfo: updatedInfo)
                        }
                    },
                    showExpandedReactions: viewModel.reactionExpandedInteractionIds
                        .contains(cellViewModel.id),
                    lastSearchText: viewModel.lastSearchedText
                )
                cell.delegate = self
                
                return cell
                
            default: preconditionFailure("Other sections should have no content")
        }
    }
    
    func tableView(_ tableView: UITableView, viewForHeaderInSection section: Int) -> UIView? {
        let section: ConversationViewModel.SectionModel = viewModel.interactionData[section]
        
        switch section.model {
            case .loadOlder, .loadNewer:
                let loadingIndicator: UIActivityIndicatorView = UIActivityIndicatorView(style: .medium)
                loadingIndicator.themeTintColor = .textPrimary
                loadingIndicator.alpha = 0.5
                loadingIndicator.startAnimating()
                
                let view: UIView = UIView()
                view.addSubview(loadingIndicator)
                loadingIndicator.center(in: view)
                
                return view
            
            case .messages: return nil
        }
    }
    
    // MARK: - UITableViewDelegate
    
    func tableView(_ tableView: UITableView, heightForHeaderInSection section: Int) -> CGFloat {
        let section: ConversationViewModel.SectionModel = viewModel.interactionData[section]
        
        switch section.model {
            case .loadOlder, .loadNewer: return ConversationVC.loadingHeaderHeight
            case .messages: return 0
        }
    }
    
    func tableView(_ tableView: UITableView, willDisplayHeaderView view: UIView, forSection section: Int) {
        guard self.hasPerformedInitialScroll && !self.isLoadingMore else { return }
        
        let section: ConversationViewModel.SectionModel = self.viewModel.interactionData[section]
        
        switch section.model {
            case .loadOlder, .loadNewer:
                self.isLoadingMore = true
                
                DispatchQueue.global(qos: .userInitiated).async { [weak self] in
                    // Messages are loaded in descending order so 'loadOlder' actually corresponds with
                    // 'pageAfter' in this case
                    self?.viewModel.pagedDataObserver?.load(section.model == .loadOlder ?
                        .pageAfter :
                        .pageBefore
                    )
                }
                
            case .messages: break
        }
    }

    func scrollToBottom(isAnimated: Bool) {
        guard
            !self.isUserScrolling,
            let messagesSectionIndex: Int = self.viewModel.interactionData
                .firstIndex(where: { $0.model == .messages }),
            !self.viewModel.interactionData[messagesSectionIndex]
                .elements
                .isEmpty
        else { return }
        
        // If the last interaction isn't loaded then scroll to the final interactionId on
        // the thread data
        let hasNewerItems: Bool = self.viewModel.interactionData.contains(where: { $0.model == .loadNewer })
        
        guard !self.didFinishInitialLayout || !hasNewerItems else {
            let messages: [MessageViewModel] = self.viewModel.interactionData[messagesSectionIndex].elements
            let lastInteractionInfo: Interaction.TimestampInfo = {
                guard
                    let interactionId: Int64 = self.viewModel.threadData.interactionId,
                    let timestampMs: Int64 = self.viewModel.threadData.interactionTimestampMs
                else {
                    return Interaction.TimestampInfo(
                        id: messages[messages.count - 1].id,
                        timestampMs: messages[messages.count - 1].timestampMs
                    )
                }
                
                return Interaction.TimestampInfo(id: interactionId, timestampMs: timestampMs)
            }()
            
            self.scrollToInteractionIfNeeded(
                with: lastInteractionInfo,
                position: .bottom,
                isJumpingToLastInteraction: true,
                isAnimated: true
            )
            return
        }
        
        let targetIndexPath: IndexPath = IndexPath(
            row: (self.viewModel.interactionData[messagesSectionIndex].elements.count - 1),
            section: messagesSectionIndex
        )
        self.tableView.scrollToRow(
            at: targetIndexPath,
            at: .bottom,
            animated: isAnimated
        )
        
        self.viewModel.markAsRead(
            target: .threadAndInteractions(interactionsBeforeInclusive: nil),
            timestampMs: nil
        )
    }

    func scrollViewWillBeginDragging(_ scrollView: UIScrollView) {
        isUserScrolling = true
    }

    func scrollViewDidEndDragging(_ scrollView: UIScrollView, willDecelerate decelerate: Bool) {
        isUserScrolling = false
    }

    func scrollViewDidScroll(_ scrollView: UIScrollView) {
        self.updateScrollToBottom()
        
        // The initial scroll can trigger this logic but we already mark the initially focused message
        // as read so don't run the below until the user actually scrolls after the initial layout
        guard self.didFinishInitialLayout else { return }
        
        self.markFullyVisibleAndOlderCellsAsRead(interactionInfo: nil)
    }
    
    func scrollViewDidEndScrollingAnimation(_ scrollView: UIScrollView) {
        guard
            let focusedInteractionInfo: Interaction.TimestampInfo = self.focusedInteractionInfo,
            self.shouldHighlightNextScrollToInteraction
        else {
            self.focusedInteractionInfo = nil
            self.focusBehaviour = .none
            self.shouldHighlightNextScrollToInteraction = false
            return
        }
        
        let behaviour: ConversationViewModel.FocusBehaviour = self.focusBehaviour
        
        DispatchQueue.main.async { [weak self] in
            self?.markFullyVisibleAndOlderCellsAsRead(interactionInfo: focusedInteractionInfo)
            self?.highlightCellIfNeeded(interactionId: focusedInteractionInfo.id, behaviour: behaviour)
        }
    }

    func updateUnreadCountView(unreadCount: UInt?) {
        let unreadCount: Int = Int(unreadCount ?? 0)
        let fontSize: CGFloat = (unreadCount < 10000 ? Values.verySmallFontSize : 8)
        unreadCountLabel.text = (unreadCount < 10000 ? "\(unreadCount)" : "9999+")
        unreadCountLabel.font = .boldSystemFont(ofSize: fontSize)
        unreadCountView.isHidden = (unreadCount == 0)
    }
    
    public func updateScrollToBottom(force: Bool = false) {
        // Don't update the scroll button until we have actually setup the initial scroll position to avoid
        // any odd flickering or incorrect appearance
        guard self.didFinishInitialLayout || force else { return }
        
        // If we have a 'loadNewer' item in the interaction data then there are subsequent pages and the
        // 'scrollToBottom' actions should always be visible to allow the user to jump to the bottom (without
        // this the button will fade out as the user gets close to the bottom of the current page)
        guard !self.viewModel.interactionData.contains(where: { $0.model == .loadNewer }) else {
            self.scrollButton.alpha = 1
            self.unreadCountView.alpha = 1
            return
        }
        
        // Calculate the target opacity for the scroll button
        let contentOffsetY: CGFloat = tableView.contentOffset.y
        let x = (lastPageTop - ConversationVC.bottomInset - contentOffsetY).clamp(0, .greatestFiniteMagnitude)
        let a = 1 / (ConversationVC.scrollButtonFullVisibilityThreshold - ConversationVC.scrollButtonNoVisibilityThreshold)
        let targetOpacity: CGFloat = max(0, min(1, a * x))
        
        self.scrollButton.alpha = targetOpacity
        self.unreadCountView.alpha = targetOpacity
    }

    // MARK: - Search
    
    func popAllConversationSettingsViews(completion completionBlock: (() -> Void)? = nil) {
        if presentedViewController != nil {
            dismiss(animated: true) { [weak self] in
                guard let strongSelf: UIViewController = self else { return }
                
                self?.navigationController?.popToViewController(strongSelf, animated: true, completion: completionBlock)
            }
        }
        else {
            navigationController?.popToViewController(self, animated: true, completion: completionBlock)
        }
    }
    
    func showSearchUI() {
        isShowingSearchUI = true
        
        // Search bar
        let searchBar = searchController.uiSearchController.searchBar
        searchBar.setUpSessionStyle()
        
        let searchBarContainer = UIView()
        searchBarContainer.layoutMargins = UIEdgeInsets.zero
        searchBar.sizeToFit()
        searchBar.layoutMargins = UIEdgeInsets.zero
        searchBarContainer.set(.height, to: 44)
        searchBarContainer.set(.width, to: UIScreen.main.bounds.width - 32)
        searchBarContainer.addSubview(searchBar)
        navigationItem.titleView = searchBarContainer
        
        // On iPad, the cancel button won't show
        // See more https://developer.apple.com/documentation/uikit/uisearchbar/1624283-showscancelbutton?language=objc
        if UIDevice.current.isIPad {
            let ipadCancelButton = UIButton()
            ipadCancelButton.setTitle("cancel".localized(), for: .normal)
            ipadCancelButton.addTarget(self, action: #selector(hideSearchUI), for: .touchUpInside)
            ipadCancelButton.setThemeTitleColor(.textPrimary, for: .normal)
            searchBarContainer.addSubview(ipadCancelButton)
            ipadCancelButton.pin(.trailing, to: .trailing, of: searchBarContainer)
            ipadCancelButton.autoVCenterInSuperview()
            searchBar.autoPinEdgesToSuperviewEdges(with: UIEdgeInsets.zero, excludingEdge: .trailing)
            searchBar.pin(.trailing, to: .leading, of: ipadCancelButton, withInset: -Values.smallSpacing)
        }
        else {
            searchBar.autoPinEdgesToSuperviewMargins()
        }
        
        // Nav bar buttons
        updateNavBarButtons(
            threadData: viewModel.threadData,
            initialVariant: viewModel.initialThreadVariant,
            initialIsNoteToSelf: viewModel.threadData.threadIsNoteToSelf,
            initialIsBlocked: (viewModel.threadData.threadIsBlocked == true)
        )
        
        // Hack so that the ResultsBar stays on the screen when dismissing the search field
        // keyboard.
        //
        // Details:
        //
        // When the search UI is activated, both the SearchField and the ConversationVC
        // have the resultsBar as their inputAccessoryView.
        //
        // So when the SearchField is first responder, the ResultsBar is shown on top of the keyboard.
        // When the ConversationVC is first responder, the ResultsBar is shown at the bottom of the
        // screen.
        //
        // When the user swipes to dismiss the keyboard, trying to see more of the content while
        // searching, we want the ResultsBar to stay at the bottom of the screen - that is, we
        // want the ConversationVC to becomeFirstResponder.
        //
        // If the SearchField were a subview of ConversationVC.view, this would all be automatic,
        // as first responder status is percolated up the responder chain via `nextResponder`, which
        // basically travereses each superView, until you're at a rootView, at which point the next
        // responder is the ViewController which controls that View.
        //
        // However, because SearchField lives in the Navbar, it's "controlled" by the
        // NavigationController, not the ConversationVC.
        //
        // So here we stub the next responder on the navBar so that when the searchBar resigns
        // first responder, the ConversationVC will be in it's responder chain - keeeping the
        // ResultsBar on the bottom of the screen after dismissing the keyboard.
        searchController.uiSearchController.stubbableSearchBar.stubbedNextResponder = self
    }

    @objc func hideSearchUI() {
        isShowingSearchUI = false
        navigationItem.titleView = titleView
        updateNavBarButtons(
            threadData: viewModel.threadData,
            initialVariant: viewModel.initialThreadVariant,
            initialIsNoteToSelf: viewModel.threadData.threadIsNoteToSelf,
            initialIsBlocked: (viewModel.threadData.threadIsBlocked == true)
        )
        
        searchController.uiSearchController.stubbableSearchBar.stubbedNextResponder = nil
        becomeFirstResponder()
        reloadInputViews()
    }

    func didDismissSearchController(_ searchController: UISearchController) {
        hideSearchUI()
    }
    
    func conversationSearchController(_ conversationSearchController: ConversationSearchController, didUpdateSearchResults results: [Interaction.TimestampInfo]?, searchText: String?) {
        viewModel.lastSearchedText = searchText
        tableView.reloadRows(at: tableView.indexPathsForVisibleRows ?? [], with: UITableView.RowAnimation.none)
    }

    func conversationSearchController(_ conversationSearchController: ConversationSearchController, didSelectInteractionInfo interactionInfo: Interaction.TimestampInfo) {
        scrollToInteractionIfNeeded(with: interactionInfo, focusBehaviour: .highlight)
    }

    func scrollToInteractionIfNeeded(
        with interactionInfo: Interaction.TimestampInfo,
        focusBehaviour: ConversationViewModel.FocusBehaviour = .none,
        position: UITableView.ScrollPosition = .middle,
        isJumpingToLastInteraction: Bool = false,
        isAnimated: Bool = true
    ) {
        // Store the info incase we need to load more data (call will be re-triggered)
        self.focusedInteractionInfo = interactionInfo
        self.shouldHighlightNextScrollToInteraction = (focusBehaviour == .highlight)
        
        // Ensure the target interaction has been loaded
        guard
            let messageSectionIndex: Int = self.viewModel.interactionData
                .firstIndex(where: { $0.model == .messages }),
            let targetMessageIndex = self.viewModel.interactionData[messageSectionIndex]
                .elements
                .firstIndex(where: { $0.id == interactionInfo.id })
        else {
            // If not the make sure we have finished the initial layout before trying to
            // load the up until the specified interaction
            guard self.didFinishInitialLayout else { return }
            
            self.isLoadingMore = true
            self.searchController.resultsBar.startLoading()
            
            DispatchQueue.global(qos: .userInitiated).async { [weak self] in
                if isJumpingToLastInteraction {
                    self?.viewModel.pagedDataObserver?.load(.jumpTo(
                        id: interactionInfo.id,
                        paddingForInclusive: 5
                    ))
                }
                else {
                    self?.viewModel.pagedDataObserver?.load(.untilInclusive(
                        id: interactionInfo.id,
                        padding: 5
                    ))
                }
            }
            return
        }
        
        // If it's before the initial layout and the index before the target is an 'UnreadMarker' then
        // we should scroll to that instead (will be better UX)
        let targetIndexPath: IndexPath = {
            guard
                !self.didFinishInitialLayout &&
                targetMessageIndex > 0 &&
                self.viewModel.interactionData[messageSectionIndex]
                    .elements[targetMessageIndex - 1]
                    .cellType == .unreadMarker
            else {
                return IndexPath(
                    row: targetMessageIndex,
                    section: messageSectionIndex
                )
            }
            
            return IndexPath(
                row: (targetMessageIndex - 1),
                section: messageSectionIndex
            )
        }()
        let targetPosition: UITableView.ScrollPosition = {
            guard position == .middle else { return position }
            
            // Make sure the target cell isn't too large for the screen (if it is then we want to scroll
            // it to the top rather than the middle
            let cellSize: CGSize = self.tableView(
                tableView,
                cellForRowAt: targetIndexPath
            ).systemLayoutSizeFitting(view.bounds.size)
            
            guard cellSize.height > tableView.frame.size.height else { return position }
            
            return .top
        }()
        
        // If we aren't animating or aren't highlighting then everything can be run immediately
        guard isAnimated else {
            self.tableView.scrollToRow(
                at: targetIndexPath,
                at: targetPosition,
                animated: (self.didFinishInitialLayout && isAnimated)
            )
            
            // If we haven't finished the initial layout then we want to delay the highlight/markRead slightly
            // so it doesn't look buggy with the push transition and we know for sure the correct visible cells
            // have been loaded
            DispatchQueue.main.asyncAfter(deadline: .now() + .milliseconds(self.didFinishInitialLayout ? 0 : 150)) { [weak self] in
                self?.markFullyVisibleAndOlderCellsAsRead(interactionInfo: interactionInfo)
                self?.highlightCellIfNeeded(interactionId: interactionInfo.id, behaviour: focusBehaviour)
                self?.updateScrollToBottom(force: true)
            }
            
            self.shouldHighlightNextScrollToInteraction = false
            self.focusedInteractionInfo = nil
            self.focusBehaviour = .none
            return
        }
        
        // If we are animating and highlighting then determine if we want to scroll to the target
        // cell (if we try to trigger the `scrollToRow` call and the animation doesn't occur then
        // the highlight will not be triggered so if a cell is entirely on the screen then just
        // don't bother scrolling)
        let targetRect: CGRect = self.tableView.rectForRow(at: targetIndexPath)
        
        guard !self.tableView.bounds.contains(targetRect) else {
            self.markFullyVisibleAndOlderCellsAsRead(interactionInfo: interactionInfo)
            self.highlightCellIfNeeded(interactionId: interactionInfo.id, behaviour: focusBehaviour)
            return
        }
        
        self.tableView.scrollToRow(at: targetIndexPath, at: targetPosition, animated: true)
    }
    
    func markFullyVisibleAndOlderCellsAsRead(interactionInfo: Interaction.TimestampInfo?) {
        // We want to mark messages as read on load and while we scroll, so grab the newest message and mark
        // everything older as read
        //
        // Note: For the 'tableVisualBottom' we remove the 'Values.mediumSpacing' as that is the distance
        // the table content appears above the input view
        let tableVisualBottom: CGFloat = (tableView.frame.maxY - (tableView.contentInset.bottom - Values.mediumSpacing))
        
        guard
            let visibleIndexPaths: [IndexPath] = self.tableView.indexPathsForVisibleRows,
            let messagesSection: Int = visibleIndexPaths
                .first(where: { self.viewModel.interactionData[$0.section].model == .messages })?
                .section,
            let newestCellViewModel: MessageViewModel = visibleIndexPaths
                .sorted()
                .filter({ $0.section == messagesSection })
                .compactMap({ indexPath -> (frame: CGRect, cellViewModel: MessageViewModel)? in
<<<<<<< HEAD
                    let cellViewModel: MessageViewModel = self.viewModel.interactionData[indexPath.section].elements[indexPath.row]
                    
                    // Deal with disappearing messages control message
                    if let cell: InfoMessageCell = tableView.cellForRow(at: indexPath) as? InfoMessageCell, cellViewModel.variant == .infoDisappearingMessagesUpdate {
                        return (
                            view.convert(cell.frame, from: tableView),
                            cellViewModel
                        )
                    }
                    
                    // Deal with visible messages
                    if let cell: VisibleMessageCell = tableView.cellForRow(at: indexPath) as? VisibleMessageCell {
                        return (
                            view.convert(cell.frame, from: tableView),
                            cellViewModel
                        )
                    }
                    
                    return nil
=======
                    guard let cell: UITableViewCell = tableView.cellForRow(at: indexPath) else { return nil }
                    
                    switch cell {
                        case is VisibleMessageCell, is CallMessageCell, is InfoMessageCell:
                            return (
                                view.convert(cell.frame, from: tableView),
                                self.viewModel.interactionData[indexPath.section].elements[indexPath.row]
                            )
                            
                        case is TypingIndicatorCell, is DateHeaderCell, is UnreadMarkerCell:
                            return nil
                        
                        default:
                            SNLog("[ConversationVC] Warning: Processing unhandled cell type when marking as read, this could result in intermittent failures")
                            return nil
                    }
>>>>>>> 67ab1e51
                })
                // Exclude messages that are partially off the bottom of the screen
                .filter({ $0.frame.maxY <= tableVisualBottom })
                .last?
                .cellViewModel
        else {
            // If we weren't able to get any visible cells for some reason then we should fall back to
            // marking the provided interactionInfo as read just in case
            if let interactionInfo: Interaction.TimestampInfo = interactionInfo {
                self.viewModel.markAsRead(
                    target: .threadAndInteractions(interactionsBeforeInclusive: interactionInfo.id),
                    timestampMs: interactionInfo.timestampMs
                )
            }
            return
        }
        
        // Mark all interactions before the newest entirely-visible one as read
        self.viewModel.markAsRead(
            target: .threadAndInteractions(interactionsBeforeInclusive: newestCellViewModel.id),
            timestampMs: newestCellViewModel.timestampMs
        )
    }
    
    func highlightCellIfNeeded(interactionId: Int64, behaviour: ConversationViewModel.FocusBehaviour) {
        self.shouldHighlightNextScrollToInteraction = false
        self.focusedInteractionInfo = nil
        self.focusBehaviour = .none
        
        // Only trigger the highlight if that's the desired behaviour
        guard behaviour == .highlight else { return }
        
        // Trigger on the next run loop incase we are still finishing some other animation
        DispatchQueue.main.async {
            self.tableView
                .visibleCells
                .first(where: { ($0 as? VisibleMessageCell)?.viewModel?.id == interactionId })
                .asType(VisibleMessageCell.self)?
                .highlight()
        }
    }
    
    // MARK: - SessionUtilRespondingViewController
    
    func isConversation(in threadIds: [String]) -> Bool {
        return threadIds.contains(self.viewModel.threadData.threadId)
    }
}<|MERGE_RESOLUTION|>--- conflicted
+++ resolved
@@ -2025,27 +2025,6 @@
                 .sorted()
                 .filter({ $0.section == messagesSection })
                 .compactMap({ indexPath -> (frame: CGRect, cellViewModel: MessageViewModel)? in
-<<<<<<< HEAD
-                    let cellViewModel: MessageViewModel = self.viewModel.interactionData[indexPath.section].elements[indexPath.row]
-                    
-                    // Deal with disappearing messages control message
-                    if let cell: InfoMessageCell = tableView.cellForRow(at: indexPath) as? InfoMessageCell, cellViewModel.variant == .infoDisappearingMessagesUpdate {
-                        return (
-                            view.convert(cell.frame, from: tableView),
-                            cellViewModel
-                        )
-                    }
-                    
-                    // Deal with visible messages
-                    if let cell: VisibleMessageCell = tableView.cellForRow(at: indexPath) as? VisibleMessageCell {
-                        return (
-                            view.convert(cell.frame, from: tableView),
-                            cellViewModel
-                        )
-                    }
-                    
-                    return nil
-=======
                     guard let cell: UITableViewCell = tableView.cellForRow(at: indexPath) else { return nil }
                     
                     switch cell {
@@ -2062,7 +2041,6 @@
                             SNLog("[ConversationVC] Warning: Processing unhandled cell type when marking as read, this could result in intermittent failures")
                             return nil
                     }
->>>>>>> 67ab1e51
                 })
                 // Exclude messages that are partially off the bottom of the screen
                 .filter({ $0.frame.maxY <= tableVisualBottom })
