// Copyright © 2022 Rangeproof Pty Ltd. All rights reserved.

import Foundation
import Combine
import GRDB
import SignalCoreKit
import SessionUtilitiesKit

public enum AttachmentUploadJob: JobExecutor {
    public static var maxFailureCount: Int = 10
    public static var requiresThreadId: Bool = true
    public static let requiresInteractionId: Bool = true
    
    public static func run(
        _ job: Job,
        queue: DispatchQueue,
        success: @escaping (Job, Bool, Dependencies) -> (),
        failure: @escaping (Job, Error?, Bool, Dependencies) -> (),
        deferred: @escaping (Job, Dependencies) -> (),
        using dependencies: Dependencies
    ) {
        guard
            let threadId: String = job.threadId,
            let interactionId: Int64 = job.interactionId,
            let detailsData: Data = job.details,
            let details: Details = try? JSONDecoder().decode(Details.self, from: detailsData),
            let (attachment, openGroup): (Attachment, OpenGroup?) = dependencies.storage.read({ db in
                guard let attachment: Attachment = try Attachment.fetchOne(db, id: details.attachmentId) else {
                    return nil
                }
                
                return (attachment, try OpenGroup.fetchOne(db, id: threadId))
            })
        else {
            SNLog("[AttachmentUploadJob] Failed due to missing details")
            return failure(job, JobRunnerError.missingRequiredDetails, true, dependencies)
        }
        
        // If the original interaction no longer exists then don't bother uploading the attachment (ie. the
        // message was deleted before it even got sent)
        guard dependencies.storage.read({ db in try Interaction.exists(db, id: interactionId) }) == true else {
            SNLog("[AttachmentUploadJob] Failed due to missing interaction")
            return failure(job, StorageError.objectNotFound, true, dependencies)
        }
        
        // If the attachment is still pending download the hold off on running this job
        guard attachment.state != .pendingDownload && attachment.state != .downloading else {
            SNLog("[AttachmentUploadJob] Deferred as attachment is still being downloaded")
            return deferred(job, dependencies)
        }
        
        // If this upload is related to sending a message then trigger the 'handleMessageWillSend' logic
        // as if this is a retry the logic wouldn't run until after the upload has completed resulting in
        // a potentially incorrect delivery status
        dependencies.storage.write { db in
            guard
                let sendJob: Job = try Job.fetchOne(db, id: details.messageSendJobId),
                let sendJobDetails: Data = sendJob.details,
                let details: MessageSendJob.Details = try? JSONDecoder()
                    .decode(MessageSendJob.Details.self, from: sendJobDetails)
            else { return }
            
            MessageSender.handleMessageWillSend(
                db,
                message: details.message,
                interactionId: interactionId,
                isSyncMessage: details.isSyncMessage
            )
        }
        
        // Note: In the AttachmentUploadJob we intentionally don't provide our own db instance to prevent
        // reentrancy issues when the success/failure closures get called before the upload as the JobRunner
        // will attempt to update the state of the job immediately
        attachment
            .upload(to: (openGroup.map { .openGroup($0) } ?? .fileServer), using: dependencies)
            .subscribe(on: queue)
            .receive(on: queue)
            .sinkUntilComplete(
                receiveCompletion: { result in
                    switch result {
                        case .failure(let error):
                            // If this upload is related to sending a message then trigger the
                            // 'handleFailedMessageSend' logic as we want to ensure the message
                            // has the correct delivery status
                            dependencies.storage.read { db in
                                guard
                                    let sendJob: Job = try Job.fetchOne(db, id: details.messageSendJobId),
                                    let sendJobDetails: Data = sendJob.details,
                                    let details: MessageSendJob.Details = try? JSONDecoder()
                                        .decode(MessageSendJob.Details.self, from: sendJobDetails)
                                else { return }
                                
                                MessageSender.handleFailedMessageSend(
                                    db,
                                    message: details.message,
                                    with: .other(error),
                                    interactionId: interactionId,
                                    isSyncMessage: details.isSyncMessage,
                                    using: dependencies
                                )
                            }
                            
                            SNLog("[AttachmentUploadJob] Failed due to error: \(error)")
                            failure(job, error, false, dependencies)
                        
                        case .finished: success(job, false, dependencies)
                    }
                }
<<<<<<< HEAD
                
                return FileServerAPI.upload(db, file:  data)
                    .map { response -> String in response.id }
            },
            encrypt: (openGroup == nil),
            success: { _ in success(job, false) },
            failure: { error in failure(job, error, false) }
        )
=======
            )
>>>>>>> 4d098914
    }
}

// MARK: - AttachmentUploadJob.Details

extension AttachmentUploadJob {
    public struct Details: Codable {
        /// This is the id for the messageSend job this attachmentUpload job is associated to, the value isn't used for any of
        /// the logic but we want to mandate that the attachmentUpload job can only be used alongside a messageSend job
        ///
        /// **Note:** If we do decide to remove this the `_003_YDBToGRDBMigration` will need to be updated as it
        /// fails if this connection can't be made
        public let messageSendJobId: Int64
        
        /// The id of the `Attachment` to upload
        public let attachmentId: String
        
        public init(messageSendJobId: Int64, attachmentId: String) {
            self.messageSendJobId = messageSendJobId
            self.attachmentId = attachmentId
        }
    }
}<|MERGE_RESOLUTION|>--- conflicted
+++ resolved
@@ -106,18 +106,7 @@
                         case .finished: success(job, false, dependencies)
                     }
                 }
-<<<<<<< HEAD
-                
-                return FileServerAPI.upload(db, file:  data)
-                    .map { response -> String in response.id }
-            },
-            encrypt: (openGroup == nil),
-            success: { _ in success(job, false) },
-            failure: { error in failure(job, error, false) }
-        )
-=======
             )
->>>>>>> 4d098914
     }
 }
 
