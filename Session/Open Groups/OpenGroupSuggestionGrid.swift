--- conflicted
+++ resolved
@@ -47,7 +47,7 @@
         result.set(.height, to: OpenGroupSuggestionGrid.cellHeight)
         
         ThemeManager.onThemeChange(observer: result) { [weak result] theme, _ in
-            guard let textPrimary: UIColor = theme.colors[.textPrimary] else { return }
+            guard let textPrimary: UIColor = theme.color(for: .textPrimary) else { return }
             
             result?.color = textPrimary
         }
@@ -165,7 +165,6 @@
     // MARK: - Layout
     
     func collectionView(_ collectionView: UICollectionView, layout collectionViewLayout: UICollectionViewLayout, sizeForItemAt indexPath: IndexPath) -> CGSize {
-<<<<<<< HEAD
         guard
             indexPath.item == (collectionView.numberOfItems(inSection: indexPath.section) - 1) &&
             indexPath.item % 2 == 0
@@ -180,46 +179,19 @@
             width: (Cell.calculatedWith(for: rooms[indexPath.item].name)),
             height: OpenGroupSuggestionGrid.cellHeight
         )
-=======
-        let cellWidth = maxWidth / CGFloat(itemsPerSection)
-        return CGSize(width: cellWidth, height: OpenGroupSuggestionGrid.cellHeight)
->>>>>>> d507a3b9
     }
     
     // MARK: - Data Source
     
-    func numberOfSections(in collectionView: UICollectionView) -> Int {
-        return Int(ceil(Double(min(rooms.count, 8)) / Double(itemsPerSection))) // Cap to a maximum of 4 (4 rows of 2)
-    }
-    
     func collectionView(_ collectionView: UICollectionView, numberOfItemsInSection section: Int) -> Int {
-        if (section + 1) * itemsPerSection <= min(rooms.count, 8) {
-            return itemsPerSection
-        } else {
-            return min(rooms.count, 8) - itemsPerSection * section
-        }
+        return min(rooms.count, 8) // Cap to a maximum of 8 (4 rows of 2)
     }
     
     func collectionView(_ collectionView: UICollectionView, cellForItemAt indexPath: IndexPath) -> UICollectionViewCell {
-<<<<<<< HEAD
         let cell: Cell = collectionView.dequeue(type: Cell.self, for: indexPath)
         cell.room = rooms[indexPath.item]
         
-=======
-        let cell = collectionView.dequeueReusableCell(withReuseIdentifier: Cell.identifier, for: indexPath) as! Cell
-        cell.room = rooms[indexPath.item + indexPath.section * itemsPerSection]
->>>>>>> d507a3b9
         return cell
-    }
-    
-    func collectionView(_ collectionView: UICollectionView, layout collectionViewLayout: UICollectionViewLayout, insetForSectionAt section: Int) -> UIEdgeInsets {
-        if (section + 1) * itemsPerSection <= min(rooms.count, 8) {
-            return .zero
-        } else {
-            let cellWidth = maxWidth / CGFloat(itemsPerSection)
-            let sideInset = (maxWidth - cellWidth) / 2
-            return UIEdgeInsets(top: 0, left: sideInset, bottom: 0, right: sideInset)
-        }
     }
     
     // MARK: - Interaction
@@ -247,7 +219,8 @@
                 imageSize +
                 itemPadding +
                 NSAttributedString(string: title, attributes: [ .font: labelFont ]).size().width +
-                contentRightPadding
+                contentRightPadding +
+                1   // Not sure why this is needed but it seems things are sometimes truncated without it
             )
         }
         
@@ -299,7 +272,9 @@
         }
         
         private func setUpViewHierarchy() {
-            themeBackgroundColor = .backgroundPrimary
+            backgroundView = UIView()
+            backgroundView?.themeBackgroundColor = .backgroundPrimary
+            backgroundView?.layer.cornerRadius = Cell.contentViewCornerRadius
             
             selectedBackgroundView = UIView()
             selectedBackgroundView?.themeBackgroundColor = .backgroundSecondary
