// Copyright © 2022 Rangeproof Pty Ltd. All rights reserved.

import Foundation
import GRDB
import SessionUIKit
import SessionUtilitiesKit
import SessionSnodeKit

public enum MessageReceiver {
    private static var lastEncryptionKeyPairRequest: [String: Date] = [:]
    
    public static func parse(
        _ db: Database,
        data: Data,
        origin: Message.Origin,
        using dependencies: Dependencies
    ) throws -> ProcessedMessage {
        let userSessionId: String = getUserHexEncodedPublicKey(db, using: dependencies)
        var plaintext: Data
        var customProto: SNProtoContent? = nil
        var customMessage: Message? = nil
        let sender: String
        let sentTimestamp: UInt64
        let openGroupServerMessageId: UInt64?
        let threadVariant: SessionThread.Variant
        let threadIdGenerator: (Message) throws -> String
        
        switch (origin.isConfigNamespace, origin) {
            // Config messages are custom-handled via 'libSession' so just return the data directly
            case (true, .swarm(let publicKey, let namespace, let serverHash, let serverTimestampMs, _)):
                return .config(
                    publicKey: publicKey,
                    namespace: namespace,
                    serverHash: serverHash,
                    serverTimestampMs: serverTimestampMs,
                    data: data
                )
                
            case (_, .community(let openGroupId, let messageSender, let timestamp, let messageServerId)):
                plaintext = data.removePadding()   // Remove the padding
                sender = messageSender
                sentTimestamp = UInt64(floor(timestamp * 1000)) // Convert to ms for database consistency
                openGroupServerMessageId = UInt64(messageServerId)
                threadVariant = .community
                threadIdGenerator = { message in
                    // Guard against control messages in open groups
                    guard message is VisibleMessage else { throw MessageReceiverError.invalidMessage }
                    
                    return openGroupId
                }
                
            case (_, .openGroupInbox(let timestamp, let messageServerId, let serverPublicKey, let senderId, let recipientId)):
                guard let userEd25519KeyPair: KeyPair = Identity.fetchUserEd25519KeyPair(db) else {
                    throw MessageReceiverError.noUserED25519KeyPair
                }
                
<<<<<<< HEAD
                (plaintext, sender) = try dependencies[singleton: .crypto].tryGenerate(
=======
                (plaintext, sender) = try dependencies.crypto.tryGenerate(
>>>>>>> 304423f3
                    .plaintextWithSessionBlindingProtocol(
                        db,
                        ciphertext: data,
                        senderId: senderId,
                        recipientId: recipientId,
                        serverPublicKey: serverPublicKey,
                        using: dependencies
                    )
                )
                
                plaintext = plaintext.removePadding()   // Remove the padding
                sentTimestamp = UInt64(floor(timestamp * 1000)) // Convert to ms for database consistency
                openGroupServerMessageId = UInt64(messageServerId)
                threadVariant = .contact
                threadIdGenerator = { _ in sender }
                
            case (_, .swarm(let publicKey, let namespace, _, _, _)):
                switch namespace {
                    case .default:
                        guard
                            let envelope: SNProtoEnvelope = try? MessageWrapper.unwrap(data: data),
                            let ciphertext: Data = envelope.content
                        else {
                            SNLog("Failed to unwrap data for message from 'default' namespace.")
                            throw MessageReceiverError.invalidMessage
                        }
                        
<<<<<<< HEAD
                        (plaintext, sender) = try dependencies[singleton: .crypto].tryGenerate(
=======
                        (plaintext, sender) = try dependencies.crypto.tryGenerate(
>>>>>>> 304423f3
                            .plaintextWithSessionProtocol(
                                db,
                                ciphertext: ciphertext,
                                using: dependencies
                            )
                        )
                        plaintext = plaintext.removePadding()   // Remove the padding
                        sentTimestamp = envelope.timestamp
                        openGroupServerMessageId = nil
                        threadVariant = .contact
                        threadIdGenerator = { message in
                            switch message {
                                case let message as VisibleMessage: return (message.syncTarget ?? sender)
                                case let message as ExpirationTimerUpdate: return (message.syncTarget ?? sender)
                                default: return sender
                            }
                        }
                        
                    case .groupMessages:
                        let plaintextEnvelope: Data
                        (plaintextEnvelope, sender) = try SessionUtil.decrypt(
                            ciphertext: data,
                            groupSessionId: SessionId(.group, hex: publicKey),
                            using: dependencies
                        )
                        
                        guard
                            let envelope: SNProtoEnvelope = try? MessageWrapper.unwrap(
                                data: plaintextEnvelope,
                                includesWebSocketMessage: false
                            ),
                            let envelopeContent: Data = envelope.content
                        else {
                            SNLog("Failed to unwrap data for message from 'default' namespace.")
                            throw MessageReceiverError.invalidMessage
                        }
                        plaintext = envelopeContent // Padding already removed for updated groups
                        sentTimestamp = envelope.timestamp
                        openGroupServerMessageId = nil
                        threadVariant = .group
                        threadIdGenerator = { _ in publicKey }
                        
                    case .revokedRetrievableGroupMessages:
                        plaintext = Data()  // Requires custom decryption
                        customProto = try SNProtoContent.builder().build()
                        customMessage = LibSessionMessage(ciphertext: data)
                        sender = publicKey  // The "group" sends these messages
                        sentTimestamp = 0
                        openGroupServerMessageId = nil
                        threadVariant = .group
                        threadIdGenerator = { _ in publicKey }
                        
                    // FIXME: Remove once updated groups has been around for long enough
                    case .legacyClosedGroup:
                        guard
                            let envelope: SNProtoEnvelope = try? MessageWrapper.unwrap(data: data),
                            let ciphertext: Data = envelope.content,
                            let closedGroup: ClosedGroup = try? ClosedGroup.fetchOne(db, id: publicKey)
                        else {
                            SNLog("Failed to unwrap data for message from 'legacyClosedGroup' namespace.")
                            throw MessageReceiverError.invalidMessage
                        }
                        
                        guard
                            let encryptionKeyPairs: [ClosedGroupKeyPair] = try? closedGroup.keyPairs
                                .order(ClosedGroupKeyPair.Columns.receivedTimestamp.desc)
                                .fetchAll(db),
                            !encryptionKeyPairs.isEmpty
                        else { throw MessageReceiverError.noGroupKeyPair }
                        
                        // Loop through all known group key pairs in reverse order (i.e. try the latest key
                        // pair first (which'll more than likely be the one we want) but try older ones in
                        // case that didn't work)
                        func decrypt(keyPairs: [ClosedGroupKeyPair], lastError: Error? = nil) throws -> (Data, String) {
                            guard let keyPair: ClosedGroupKeyPair = keyPairs.first else {
                                throw (lastError ?? MessageReceiverError.decryptionFailed)
                            }
                            
                            do {
<<<<<<< HEAD
                                return try dependencies[singleton: .crypto].tryGenerate(
=======
                                return try dependencies.crypto.tryGenerate(
>>>>>>> 304423f3
                                    .plaintextWithSessionProtocolLegacyGroup(
                                        ciphertext: ciphertext,
                                        keyPair: KeyPair(
                                            publicKey: keyPair.publicKey.bytes,
                                            secretKey: keyPair.secretKey.bytes
                                        ),
                                        using: dependencies
                                    )
                                )
                            }
                            catch {
                                return try decrypt(keyPairs: Array(keyPairs.suffix(from: 1)), lastError: error)
                            }
                        }
                        
                        (plaintext, sender) = try decrypt(keyPairs: encryptionKeyPairs)
                        plaintext = plaintext.removePadding()   // Remove the padding
                        sentTimestamp = envelope.timestamp
                        openGroupServerMessageId = nil
                        threadVariant = .legacyGroup
                        threadIdGenerator = { _ in publicKey }
                        
                    case .configUserProfile, .configContacts, .configConvoInfoVolatile, .configUserGroups:
                        throw MessageReceiverError.invalidConfigMessageHandling
                        
                    case .configGroupInfo, .configGroupMembers, .configGroupKeys:
                        throw MessageReceiverError.invalidConfigMessageHandling
                        
                    case .all, .unknown:
                        SNLog("Couldn't process message due to invalid namespace.")
                        throw MessageReceiverError.unknownMessage
                }
        }
        
        let proto: SNProtoContent = try (customProto ?? Result(catching: { try SNProtoContent.parseData(plaintext) })
           .onFailure { SNLog("Couldn't parse proto due to error: \($0).") }
           .successOrThrow())
        let message: Message = try (customMessage ?? Message.createMessageFrom(proto, sender: sender))
        message.sender = sender
        message.recipient = userSessionId.hexString
        message.serverHash = origin.serverHash
        message.sentTimestamp = sentTimestamp
        message.receivedTimestamp = dependencies[cache: .snodeAPI].currentOffsetTimestampMs()
        message.openGroupServerMessageId = openGroupServerMessageId
        
        // Ignore disappearing message settings in communities (in case of modified clients)
        if threadVariant != .community {
            message.attachDisappearingMessagesConfiguration(from: proto)
        }
        
        // Don't process the envelope any further if the sender is blocked
        guard (try? Contact.fetchOne(db, id: sender))?.isBlocked != true || message.processWithBlockedSender else {
            throw MessageReceiverError.senderBlocked
        }
        
        // Ignore self sends if needed
        guard message.isSelfSendValid || sender != userSessionId.hexString else {
            throw MessageReceiverError.selfSend
        }
        
        // Guard against control messages in open groups
        guard !origin.isCommunity || message is VisibleMessage else {
            throw MessageReceiverError.invalidMessage
        }
        
        // Validate
        guard
            message.isValid(using: dependencies) ||
            (message as? VisibleMessage)?.isValidWithDataMessageAttachments(using: dependencies) == true
        else {
            throw MessageReceiverError.invalidMessage
        }
        
        return .standard(
            threadId: try threadIdGenerator(message),
            threadVariant: threadVariant,
            proto: proto,
            messageInfo: try MessageReceiveJob.Details.MessageInfo(
                message: message,
                variant: try Message.Variant(from: message) ?? { throw MessageReceiverError.invalidMessage }(),
                threadVariant: threadVariant,
                serverExpirationTimestamp: origin.serverExpirationTimestamp,
                proto: proto
            )
        )
    }
    
    // MARK: - Handling
    
    public static func handle(
        _ db: Database,
        threadId: String,
        threadVariant: SessionThread.Variant,
        message: Message,
        serverExpirationTimestamp: TimeInterval?,
        associatedWithProto proto: SNProtoContent,
        using dependencies: Dependencies = Dependencies()
    ) throws {
        // Check if the message requires an existing conversation (if it does and the conversation isn't in
        // the config then the message will be dropped)
        guard
            !Message.requiresExistingConversation(message: message, threadVariant: threadVariant) ||
            LibSession.conversationInConfig(db, threadId: threadId, threadVariant: threadVariant, visibleOnly: false, using: dependencies)
        else { throw MessageReceiverError.requiredThreadNotInConfig }
        
        // Throw if the message is outdated and shouldn't be processed
        try throwIfMessageOutdated(
            db,
            message: message,
            threadId: threadId,
            threadVariant: threadVariant,
            using: dependencies
        )
        
        MessageReceiver.updateContactDisappearingMessagesVersionIfNeeded(
            db,
            messageVariant: .init(from: message),
            contactId: message.sender,
            version: ((!proto.hasExpirationType && !proto.hasExpirationTimer) ?
                .legacyDisappearingMessages :
                .newDisappearingMessages
            ),
            using: dependencies
        )
        
        switch message {
            case let message as ReadReceipt:
                try MessageReceiver.handleReadReceipt(
                    db,
                    message: message,
                    serverExpirationTimestamp: serverExpirationTimestamp
                )
                
            case let message as TypingIndicator:
                try MessageReceiver.handleTypingIndicator(
                    db,
                    threadId: threadId,
                    threadVariant: threadVariant,
                    message: message,
                    using: dependencies
                )
                
            case let message as ClosedGroupControlMessage:
                try MessageReceiver.handleLegacyClosedGroupControlMessage(
                    db,
                    threadId: threadId,
                    threadVariant: threadVariant,
                    message: message,
                    using: dependencies
                )
                
            case is GroupUpdateInviteMessage, is GroupUpdateInfoChangeMessage,
                is GroupUpdateMemberChangeMessage, is GroupUpdatePromoteMessage, is GroupUpdateMemberLeftMessage,
                is GroupUpdateInviteResponseMessage, is GroupUpdateDeleteMemberContentMessage:
                try MessageReceiver.handleGroupUpdateMessage(
                    db,
                    threadId: threadId,
                    threadVariant: threadVariant,
                    message: message,
                    using: dependencies
                )
                
            case let message as DataExtractionNotification:
                try MessageReceiver.handleDataExtractionNotification(
                    db,
                    threadId: threadId,
                    threadVariant: threadVariant,
                    message: message,
                    serverExpirationTimestamp: serverExpirationTimestamp,
                    using: dependencies
                )
                
            case let message as ExpirationTimerUpdate:
                try MessageReceiver.handleExpirationTimerUpdate(
                    db,
                    threadId: threadId,
                    threadVariant: threadVariant,
                    message: message,
                    using: dependencies
                )
            
                try MessageReceiver.handleExpirationTimerUpdate(
                    db,
                    threadId: threadId,
                    threadVariant: threadVariant,
                    message: message,
                    serverExpirationTimestamp: serverExpirationTimestamp,
                    proto: proto,
                    using: dependencies
                )
                
            case let message as UnsendRequest:
                try MessageReceiver.handleUnsendRequest(
                    db,
                    threadId: threadId,
                    threadVariant: threadVariant,
                    message: message,
                    using: dependencies
                )
                
            case let message as CallMessage:
                try MessageReceiver.handleCallMessage(
                    db,
                    threadId: threadId,
                    threadVariant: threadVariant,
                    message: message,
                    using: dependencies
                )
                
            case let message as MessageRequestResponse:
                try MessageReceiver.handleMessageRequestResponse(
                    db,
                    message: message,
                    using: dependencies
                )
                
            case let message as VisibleMessage:
                try MessageReceiver.handleVisibleMessage(
                    db,
                    threadId: threadId,
                    threadVariant: threadVariant,
                    message: message,
                    serverExpirationTimestamp: serverExpirationTimestamp,
                    associatedWithProto: proto,
                    using: dependencies
                )
            
            case let message as LibSessionMessage:
                try MessageReceiver.handleLibSessionMessage(
                    db,
                    threadId: threadId,
                    threadVariant: threadVariant,
                    message: message,
                    using: dependencies
                )
            
            default: throw MessageReceiverError.unknownMessage
        }
        
        // Perform any required post-handling logic
<<<<<<< HEAD
        try MessageReceiver.postHandleMessage(
            db,
            threadId: threadId,
            message: message,
            using: dependencies
        )
=======
        try MessageReceiver.postHandleMessage(db, threadId: threadId, threadVariant: threadVariant, message: message)
>>>>>>> 304423f3
    }
    
    public static func postHandleMessage(
        _ db: Database,
        threadId: String,
<<<<<<< HEAD
        message: Message,
        using dependencies: Dependencies
    ) throws {
        // When handling any message type which has related UI we want to make sure the thread becomes
        // visible (the only other spot this flag gets set is when sending messages)
        let shouldBecomeVisible: Bool = {
            switch message {
                case is ReadReceipt: return true
                case is TypingIndicator: return true
                case is UnsendRequest: return true
                    
                case let message as ClosedGroupControlMessage:
                    // Only re-show a legacy group conversation if we are going to add a control text message
                    switch message.kind {
                        case .new, .encryptionKeyPair, .encryptionKeyPairRequest: return false
                        default: return true
                    }
                    
                /// These are sent to the one-to-one conversation so they shouldn't make that visible
                case is GroupUpdateInviteMessage, is GroupUpdatePromoteMessage:
                    return false
                    
                /// These are sent to the group conversation but we have logic so you can only ever "leave" a group, you can't "hide" it
                /// so that it re-appears when a new message is received so the thread shouldn't become visible for any of them
                case is GroupUpdateInfoChangeMessage, is GroupUpdateMemberChangeMessage,
                    is GroupUpdateMemberLeftMessage, is GroupUpdateInviteResponseMessage,
                    is GroupUpdateDeleteMemberContentMessage:
                    return false
                
                /// Currently this is just for handling the `groupKicked` message which is sent to a group so the same rules as above apply
                case is LibSessionMessage: return false
                    
                default: return true
            }
        }()
        
        // Start the disappearing messages timer if needed
        // For disappear after send, this is necessary so the message will disappear even if it is not read
        db.afterNextTransactionNestedOnce(
            dedupeId: "PostInsertDisappearingMessagesJob",  // stringlint:disable
            onCommit: { db in
                dependencies[singleton: .jobRunner].upsert(
                    db,
                    job: DisappearingMessagesJob.updateNextRunIfNeeded(db),
                    canStartJob: true,
                    using: dependencies
                )
            }
        )
        
        // Only check the current visibility state if we should become visible for this message type
        guard shouldBecomeVisible else { return }
        
        // Only update the `shouldBeVisible` flag if the thread is currently not visible
        // as we don't want to trigger a config update if not needed
        let isCurrentlyVisible: Bool = try SessionThread
            .filter(id: threadId)
            .select(.shouldBeVisible)
            .asRequest(of: Bool.self)
            .fetchOne(db)
            .defaulting(to: false)
=======
        threadVariant: SessionThread.Variant,
        message: Message
    ) throws {
        // When handling any message type which has related UI we want to make sure the thread becomes
        // visible (the only other spot this flag gets set is when sending messages)
        switch message {
            case is ReadReceipt: break
            case is TypingIndicator: break
            case is UnsendRequest: break
                
            case let message as ClosedGroupControlMessage:
                // Only re-show a legacy group conversation if we are going to add a control text message
                switch message.kind {
                    case .new, .encryptionKeyPair, .encryptionKeyPairRequest: return
                    default: break
                }
                
                fallthrough
                
            default:
                // Only update the `shouldBeVisible` flag if the thread is currently not visible
                // as we don't want to trigger a config update if not needed
                let isCurrentlyVisible: Bool = try SessionThread
                    .filter(id: threadId)
                    .select(.shouldBeVisible)
                    .asRequest(of: Bool.self)
                    .fetchOne(db)
                    .defaulting(to: false)
                
                // Start the disappearing messages timer if needed
                // For disappear after send, this is necessary so the message will disappear even if it is not read
                if threadVariant != .community {
                    db.afterNextTransactionNestedOnce(
                        dedupeId: "PostInsertDisappearingMessagesJob",  // stringlint:disable
                        onCommit: { db in
                            JobRunner.upsert(
                                db,
                                job: DisappearingMessagesJob.updateNextRunIfNeeded(db)
                            )
                        }
                    )
                }
>>>>>>> 304423f3

        guard !isCurrentlyVisible else { return }
        
        try SessionThread
            .filter(id: threadId)
            .updateAllAndConfig(
                db,
                SessionThread.Columns.shouldBeVisible.set(to: true),
                SessionThread.Columns.pinnedPriority.set(to: LibSession.visiblePriority),
                calledFromConfig: nil,
                using: dependencies
            )
    }
    
    public static func handleOpenGroupReactions(
        _ db: Database,
        threadId: String,
        openGroupMessageServerId: Int64,
        openGroupReactions: [Reaction]
    ) throws {
        guard let interactionId: Int64 = try? Interaction
            .select(.id)
            .filter(Interaction.Columns.threadId == threadId)
            .filter(Interaction.Columns.openGroupServerMessageId == openGroupMessageServerId)
            .asRequest(of: Int64.self)
            .fetchOne(db)
        else {
            throw MessageReceiverError.invalidMessage
        }
        
        _ = try Reaction
            .filter(Reaction.Columns.interactionId == interactionId)
            .deleteAll(db)
        
        for reaction in openGroupReactions {
            try reaction.with(interactionId: interactionId).insert(db)
        }
    }
    
    public static func throwIfMessageOutdated(
        _ db: Database,
        message: Message,
        threadId: String,
        threadVariant: SessionThread.Variant,
        using dependencies: Dependencies = Dependencies()
    ) throws {
        switch message {
            case is ReadReceipt: return // No visible artifact created so better to keep for more reliable read states
            case is UnsendRequest: return // We should always process the removal of messages just in case
            default: break
        }
        
        // Determine the state of the conversation and the validity of the message
        let userSessionId: SessionId = getUserSessionId(db, using: dependencies)
        let conversationVisibleInConfig: Bool = LibSession.conversationInConfig(
            db,
            threadId: threadId,
            threadVariant: threadVariant,
            visibleOnly: true,
            using: dependencies
        )
        let canPerformChange: Bool = LibSession.canPerformChange(
            db,
            threadId: threadId,
            targetConfig: {
                switch threadVariant {
                    case .contact: return (threadId == userSessionId.hexString ? .userProfile : .contacts)
                    default: return .userGroups
                }
            }(),
            changeTimestampMs: (message.sentTimestamp.map { Int64($0) } ?? SnodeAPI.currentOffsetTimestampMs())
        )
        let conversationIsDestroyed: Bool = {
            guard threadVariant == .group else { return false }
            
            return LibSession.groupIsDestroyed(
                groupSessionId: SessionId(.group, hex: threadId),
                using: dependencies
            )
        }()
        
        // If the thread is not destroyed, visible or the message was sent more recently than the last config
        // message (minus buffer period) then we should process the message, if not then throw as the message
        // is outdated
        guard conversationIsDestroyed || (!conversationVisibleInConfig && !canPerformChange) else { return }
        
        throw MessageReceiverError.outdatedMessage
    }
}<|MERGE_RESOLUTION|>--- conflicted
+++ resolved
@@ -15,7 +15,7 @@
         origin: Message.Origin,
         using dependencies: Dependencies
     ) throws -> ProcessedMessage {
-        let userSessionId: String = getUserHexEncodedPublicKey(db, using: dependencies)
+        let userSessionId: SessionId = dependencies[cache: .general].sessionId
         var plaintext: Data
         var customProto: SNProtoContent? = nil
         var customMessage: Message? = nil
@@ -50,15 +50,7 @@
                 }
                 
             case (_, .openGroupInbox(let timestamp, let messageServerId, let serverPublicKey, let senderId, let recipientId)):
-                guard let userEd25519KeyPair: KeyPair = Identity.fetchUserEd25519KeyPair(db) else {
-                    throw MessageReceiverError.noUserED25519KeyPair
-                }
-                
-<<<<<<< HEAD
                 (plaintext, sender) = try dependencies[singleton: .crypto].tryGenerate(
-=======
-                (plaintext, sender) = try dependencies.crypto.tryGenerate(
->>>>>>> 304423f3
                     .plaintextWithSessionBlindingProtocol(
                         db,
                         ciphertext: data,
@@ -86,11 +78,7 @@
                             throw MessageReceiverError.invalidMessage
                         }
                         
-<<<<<<< HEAD
                         (plaintext, sender) = try dependencies[singleton: .crypto].tryGenerate(
-=======
-                        (plaintext, sender) = try dependencies.crypto.tryGenerate(
->>>>>>> 304423f3
                             .plaintextWithSessionProtocol(
                                 db,
                                 ciphertext: ciphertext,
@@ -111,7 +99,7 @@
                         
                     case .groupMessages:
                         let plaintextEnvelope: Data
-                        (plaintextEnvelope, sender) = try SessionUtil.decrypt(
+                        (plaintextEnvelope, sender) = try LibSession.decrypt(
                             ciphertext: data,
                             groupSessionId: SessionId(.group, hex: publicKey),
                             using: dependencies
@@ -170,11 +158,7 @@
                             }
                             
                             do {
-<<<<<<< HEAD
                                 return try dependencies[singleton: .crypto].tryGenerate(
-=======
-                                return try dependencies.crypto.tryGenerate(
->>>>>>> 304423f3
                                     .plaintextWithSessionProtocolLegacyGroup(
                                         ciphertext: ciphertext,
                                         keyPair: KeyPair(
@@ -212,7 +196,7 @@
         let proto: SNProtoContent = try (customProto ?? Result(catching: { try SNProtoContent.parseData(plaintext) })
            .onFailure { SNLog("Couldn't parse proto due to error: \($0).") }
            .successOrThrow())
-        let message: Message = try (customMessage ?? Message.createMessageFrom(proto, sender: sender))
+        let message: Message = try (customMessage ?? Message.createMessageFrom(proto, sender: sender, using: dependencies))
         message.sender = sender
         message.recipient = userSessionId.hexString
         message.serverHash = origin.serverHash
@@ -271,7 +255,7 @@
         message: Message,
         serverExpirationTimestamp: TimeInterval?,
         associatedWithProto proto: SNProtoContent,
-        using dependencies: Dependencies = Dependencies()
+        using dependencies: Dependencies
     ) throws {
         // Check if the message requires an existing conversation (if it does and the conversation isn't in
         // the config then the message will be dropped)
@@ -415,22 +399,19 @@
         }
         
         // Perform any required post-handling logic
-<<<<<<< HEAD
         try MessageReceiver.postHandleMessage(
             db,
             threadId: threadId,
+            threadVariant: threadVariant,
             message: message,
             using: dependencies
         )
-=======
-        try MessageReceiver.postHandleMessage(db, threadId: threadId, threadVariant: threadVariant, message: message)
->>>>>>> 304423f3
     }
     
     public static func postHandleMessage(
         _ db: Database,
         threadId: String,
-<<<<<<< HEAD
+        threadVariant: SessionThread.Variant,
         message: Message,
         using dependencies: Dependencies
     ) throws {
@@ -469,17 +450,18 @@
         
         // Start the disappearing messages timer if needed
         // For disappear after send, this is necessary so the message will disappear even if it is not read
-        db.afterNextTransactionNestedOnce(
-            dedupeId: "PostInsertDisappearingMessagesJob",  // stringlint:disable
-            onCommit: { db in
-                dependencies[singleton: .jobRunner].upsert(
-                    db,
-                    job: DisappearingMessagesJob.updateNextRunIfNeeded(db),
-                    canStartJob: true,
-                    using: dependencies
-                )
-            }
-        )
+        if threadVariant != .community {
+            db.afterNextTransactionNestedOnce(
+                dedupeId: "PostInsertDisappearingMessagesJob",  // stringlint:disable
+                onCommit: { db in
+                    dependencies[singleton: .jobRunner].upsert(
+                        db,
+                        job: DisappearingMessagesJob.updateNextRunIfNeeded(db, using: dependencies),
+                        canStartJob: true
+                    )
+                }
+            )
+        }
         
         // Only check the current visibility state if we should become visible for this message type
         guard shouldBecomeVisible else { return }
@@ -492,50 +474,6 @@
             .asRequest(of: Bool.self)
             .fetchOne(db)
             .defaulting(to: false)
-=======
-        threadVariant: SessionThread.Variant,
-        message: Message
-    ) throws {
-        // When handling any message type which has related UI we want to make sure the thread becomes
-        // visible (the only other spot this flag gets set is when sending messages)
-        switch message {
-            case is ReadReceipt: break
-            case is TypingIndicator: break
-            case is UnsendRequest: break
-                
-            case let message as ClosedGroupControlMessage:
-                // Only re-show a legacy group conversation if we are going to add a control text message
-                switch message.kind {
-                    case .new, .encryptionKeyPair, .encryptionKeyPairRequest: return
-                    default: break
-                }
-                
-                fallthrough
-                
-            default:
-                // Only update the `shouldBeVisible` flag if the thread is currently not visible
-                // as we don't want to trigger a config update if not needed
-                let isCurrentlyVisible: Bool = try SessionThread
-                    .filter(id: threadId)
-                    .select(.shouldBeVisible)
-                    .asRequest(of: Bool.self)
-                    .fetchOne(db)
-                    .defaulting(to: false)
-                
-                // Start the disappearing messages timer if needed
-                // For disappear after send, this is necessary so the message will disappear even if it is not read
-                if threadVariant != .community {
-                    db.afterNextTransactionNestedOnce(
-                        dedupeId: "PostInsertDisappearingMessagesJob",  // stringlint:disable
-                        onCommit: { db in
-                            JobRunner.upsert(
-                                db,
-                                job: DisappearingMessagesJob.updateNextRunIfNeeded(db)
-                            )
-                        }
-                    )
-                }
->>>>>>> 304423f3
 
         guard !isCurrentlyVisible else { return }
         
@@ -580,7 +518,7 @@
         message: Message,
         threadId: String,
         threadVariant: SessionThread.Variant,
-        using dependencies: Dependencies = Dependencies()
+        using dependencies: Dependencies
     ) throws {
         switch message {
             case is ReadReceipt: return // No visible artifact created so better to keep for more reliable read states
@@ -589,7 +527,7 @@
         }
         
         // Determine the state of the conversation and the validity of the message
-        let userSessionId: SessionId = getUserSessionId(db, using: dependencies)
+        let userSessionId: SessionId = dependencies[cache: .general].sessionId
         let conversationVisibleInConfig: Bool = LibSession.conversationInConfig(
             db,
             threadId: threadId,
@@ -606,7 +544,10 @@
                     default: return .userGroups
                 }
             }(),
-            changeTimestampMs: (message.sentTimestamp.map { Int64($0) } ?? SnodeAPI.currentOffsetTimestampMs())
+            changeTimestampMs: message.sentTimestamp
+                .map { Int64($0) }
+                .defaulting(to: dependencies[cache: .snodeAPI].currentOffsetTimestampMs()),
+            using: dependencies
         )
         let conversationIsDestroyed: Bool = {
             guard threadVariant == .group else { return false }
