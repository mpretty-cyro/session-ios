// Copyright © 2022 Rangeproof Pty Ltd. All rights reserved.

import Foundation
import GRDB
import SessionUtilitiesKit

enum _018_DisappearingMessagesConfiguration: Migration {
    static let target: TargetMigrations.Identifier = .messagingKit
    static let identifier: String = "DisappearingMessagesWithTypes" // stringlint:disable
    static let needsConfigSync: Bool = false
    static let minExpectedRunDuration: TimeInterval = 0.1
    static var requirements: [MigrationRequirement] = [.libSessionStateLoaded]
    static let fetchedTables: [(TableRecord & FetchableRecord).Type] = [
        Identity.self, DisappearingMessagesConfiguration.self
    ]
    static let createdOrAlteredTables: [(TableRecord & FetchableRecord).Type] = [
        DisappearingMessagesConfiguration.self, Contact.self
    ]
    static let droppedTables: [(TableRecord & FetchableRecord).Type] = []
    
    static func migrate(_ db: Database, using dependencies: Dependencies) throws {
        try db.alter(table: DisappearingMessagesConfiguration.self) { t in
            t.add(.type, .integer)
        }
        
        try db.alter(table: Contact.self) { t in
            t.add(.lastKnownClientVersion, .integer)
        }
        
        /// Add index on interaction table for wasRead and variant
        /// 
        /// This is due to new disappearing messages will need some info messages to be able to be unread,
        /// but we only want to count the unread message number by incoming visible messages and call messages.
        try db.createIndex(
            on: Interaction.self,
            columns: [.wasRead, .variant]
        )
        
        // If there isn't already a user account then we can just finish here (there will be no
        // threads/configs to update and the configs won't be setup which would cause this to crash
        guard Identity.userExists(db) else {
            return Storage.update(progress: 1, for: self, in: target, using: dependencies)
        }
        
        // Convenience function to set the disappearing messages type per conversation
        func updateDisappearingMessageType(_ db: GRDB.Database, id: String, type: DisappearingMessagesConfiguration.DisappearingMessageType) throws {
            _ = try DisappearingMessagesConfiguration
                .filter(DisappearingMessagesConfiguration.Columns.threadId == id)
                .updateAll(
                    db,
                    DisappearingMessagesConfiguration.Columns.type.set(to: type)
                )
        }
        
        // Process any existing disappearing message settings
        var contactUpdate: [DisappearingMessagesConfiguration] = []
        var legacyGroupUpdate: [DisappearingMessagesConfiguration] = []
        
        try DisappearingMessagesConfiguration
            .filter(DisappearingMessagesConfiguration.Columns.isEnabled == true)
            .fetchAll(db)
            .forEach { config in
                guard let thread: SessionThread = try? SessionThread.fetchOne(db, id: config.threadId) else { return }
                guard !thread.isNoteToSelf(db) else {
                    try updateDisappearingMessageType(db, id: config.threadId, type: .disappearAfterSend)
                    return
                }
                
                switch thread.variant {
                    case .contact:
                        try updateDisappearingMessageType(db, id: config.threadId, type: .disappearAfterRead)
                        contactUpdate.append(config.with(type: .disappearAfterRead))
                        
                    case .legacyGroup, .group:
                        try updateDisappearingMessageType(db, id: config.threadId, type: .disappearAfterSend)
                        legacyGroupUpdate.append(config.with(type: .disappearAfterSend))
                        
                    case .community: return
                }
            }
        
        // Update the configs so the settings are synced
<<<<<<< HEAD
        _ = try LibSession.updatingDisappearingConfigsOneToOne(db, contactUpdate, using: dependencies)
=======
        _ = try LibSession.updatingDisappearingConfigs(db, contactUpdate)
>>>>>>> 304423f3
        _ = try LibSession.batchUpdate(db, disappearingConfigs: legacyGroupUpdate, using: dependencies)
        
        Storage.update(progress: 1, for: self, in: target, using: dependencies)
    }
}
<|MERGE_RESOLUTION|>--- conflicted
+++ resolved
@@ -38,7 +38,7 @@
         
         // If there isn't already a user account then we can just finish here (there will be no
         // threads/configs to update and the configs won't be setup which would cause this to crash
-        guard Identity.userExists(db) else {
+        guard Identity.userExists(db, using: dependencies) else {
             return Storage.update(progress: 1, for: self, in: target, using: dependencies)
         }
         
@@ -61,7 +61,7 @@
             .fetchAll(db)
             .forEach { config in
                 guard let thread: SessionThread = try? SessionThread.fetchOne(db, id: config.threadId) else { return }
-                guard !thread.isNoteToSelf(db) else {
+                guard !thread.isNoteToSelf(db, using: dependencies) else {
                     try updateDisappearingMessageType(db, id: config.threadId, type: .disappearAfterSend)
                     return
                 }
@@ -80,11 +80,7 @@
             }
         
         // Update the configs so the settings are synced
-<<<<<<< HEAD
         _ = try LibSession.updatingDisappearingConfigsOneToOne(db, contactUpdate, using: dependencies)
-=======
-        _ = try LibSession.updatingDisappearingConfigs(db, contactUpdate)
->>>>>>> 304423f3
         _ = try LibSession.batchUpdate(db, disappearingConfigs: legacyGroupUpdate, using: dependencies)
         
         Storage.update(progress: 1, for: self, in: target, using: dependencies)
