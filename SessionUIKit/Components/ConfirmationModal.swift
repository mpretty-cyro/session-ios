// Copyright © 2022 Rangeproof Pty Ltd. All rights reserved.

import UIKit
import YYImage
import SessionUtilitiesKit

// FIXME: Refactor as part of the Groups Rebuild
public class ConfirmationModal: Modal {
    private static let closeSize: CGFloat = 24
    
    private var internalOnConfirm: ((ConfirmationModal) -> ())? = nil
    private var internalOnCancel: ((ConfirmationModal) -> ())? = nil
    private var internalOnBodyTap: (() -> ())? = nil
    
    // MARK: - Components
    
    private lazy var titleLabel: UILabel = {
        let result: UILabel = UILabel()
        result.font = .boldSystemFont(ofSize: Values.mediumFontSize)
        result.themeTextColor = .alert_text
        result.textAlignment = .center
        result.lineBreakMode = .byWordWrapping
        result.numberOfLines = 0
        
        return result
    }()
    
    private lazy var explanationLabel: UILabel = {
        let result: UILabel = UILabel()
        result.font = .systemFont(ofSize: Values.smallFontSize)
        result.themeTextColor = .alert_text
        result.textAlignment = .center
        result.lineBreakMode = .byWordWrapping
        result.numberOfLines = 0
        result.isHidden = true
        
        return result
    }()
    
<<<<<<< HEAD
    private lazy var imageViewContainer: UIView = {
        let result: UIView = UIView()
        result.isHidden = true
        
        let gestureRecogniser: UITapGestureRecognizer = UITapGestureRecognizer(
            target: self,
            action: #selector(imageViewTapped)
        )
        result.addGestureRecognizer(gestureRecogniser)
        
        return result
    }()
    
    private lazy var imageView: UIImageView = {
        let result: UIImageView = UIImageView()
        result.clipsToBounds = true
        result.contentMode = .scaleAspectFill
        result.set(.width, to: ConfirmationModal.imageSize)
        result.set(.height, to: ConfirmationModal.imageSize)
        result.isHidden = true
        
        return result
    }()
    
    private lazy var animatedImageView: YYAnimatedImageView = {
        let result: YYAnimatedImageView = YYAnimatedImageView()
        result.clipsToBounds = true
        result.contentMode = .scaleAspectFill
        result.set(.width, to: ConfirmationModal.imageSize)
        result.set(.height, to: ConfirmationModal.imageSize)
        result.isHidden = true
        
        return result
    }()
=======
    private lazy var profileView: ProfilePictureView = ProfilePictureView(size: .hero)
>>>>>>> 22303f24
    
    private lazy var confirmButton: UIButton = {
        let result: UIButton = Modal.createButton(
            title: "",
            titleColor: .danger
        )
        result.addTarget(self, action: #selector(confirmationPressed), for: .touchUpInside)
        
        return result
    }()
    
    private lazy var buttonStackView: UIStackView = {
        let result = UIStackView(arrangedSubviews: [ confirmButton, cancelButton ])
        result.axis = .horizontal
        result.distribution = .fillEqually
        
        return result
    }()
    
    private lazy var contentStackView: UIStackView = {
        let result = UIStackView(arrangedSubviews: [ titleLabel, explanationLabel, profileView ])
        result.axis = .vertical
        result.spacing = Values.smallSpacing
        result.isLayoutMarginsRelativeArrangement = true
        result.layoutMargins = UIEdgeInsets(
            top: Values.largeSpacing,
            left: Values.largeSpacing,
            bottom: Values.verySmallSpacing,
            right: Values.largeSpacing
        )
        
        return result
    }()
    
    private lazy var mainStackView: UIStackView = {
        let result = UIStackView(arrangedSubviews: [ contentStackView, buttonStackView ])
        result.axis = .vertical
        
        return result
    }()
    
    private lazy var closeButton: UIButton = {
        let result: UIButton = UIButton()
        result.setImage(
            UIImage(named: "X")?
                .withRenderingMode(.alwaysTemplate),
            for: .normal
        )
        result.imageView?.contentMode = .scaleAspectFit
        result.themeTintColor = .textPrimary
        result.contentEdgeInsets = UIEdgeInsets(
            top: 6,
            left: 6,
            bottom: 6,
            right: 6
        )
        result.isAccessibilityElement = true
        result.accessibilityIdentifier = "Close button"
        result.accessibilityLabel = "Close button"
        result.set(.width, to: ConfirmationModal.closeSize)
        result.set(.height, to: ConfirmationModal.closeSize)
        result.addTarget(self, action: #selector(close), for: .touchUpInside)
        result.isHidden = true
        
        return result
    }()
    
    // MARK: - Lifecycle
    
    public init(targetView: UIView? = nil, info: Info) {
        super.init(targetView: targetView, dismissType: info.dismissType, afterClosed: info.afterClosed)
        
        self.modalPresentationStyle = .overFullScreen
        self.modalTransitionStyle = .crossDissolve
        self.updateContent(with: info)
    }
    
    required init?(coder: NSCoder) {
        fatalError("init(coder:) has not been implemented")
    }
    
    public override func populateContentView() {
        contentView.addSubview(mainStackView)
        contentView.addSubview(closeButton)
        
<<<<<<< HEAD
        imageViewContainer.addSubview(imageView)
        imageView.center(.horizontal, in: imageViewContainer)
        imageView.pin(.top, to: .top, of: imageViewContainer, withInset: 15)
        imageView.pin(.bottom, to: .bottom, of: imageViewContainer, withInset: -15)
        
        imageViewContainer.addSubview(animatedImageView)
        animatedImageView.center(.horizontal, in: imageViewContainer)
        animatedImageView.pin(.top, to: .top, of: imageViewContainer, withInset: 15)
        animatedImageView.pin(.bottom, to: .bottom, of: imageViewContainer, withInset: -15)
        
=======
>>>>>>> 22303f24
        mainStackView.pin(to: contentView)
        closeButton.pin(.top, to: .top, of: contentView, withInset: 8)
        closeButton.pin(.right, to: .right, of: contentView, withInset: -8)
    }
    
    // MARK: - Content
    
    public func updateContent(with info: Info) {
        internalOnBodyTap = nil
        internalOnConfirm = { modal in
            if info.dismissOnConfirm {
                modal.close()
            }
            
            info.onConfirm?(modal)
        }
        internalOnCancel = { modal in
            guard info.onCancel != nil else { return modal.close() }
            
            info.onCancel?(modal)
        }
        
        // Set the content based on the provided info
        titleLabel.text = info.title
        
        switch info.body {
            case .none:
                mainStackView.spacing = Values.smallSpacing
                
            case .text(let text):
                mainStackView.spacing = Values.smallSpacing
                explanationLabel.text = text
                explanationLabel.isHidden = false
                
            case .attributedText(let attributedText):
                mainStackView.spacing = Values.smallSpacing
                explanationLabel.attributedText = attributedText
                explanationLabel.isHidden = false
                
<<<<<<< HEAD
            case .image(let placeholder, let value, let animatedValue, let style, let accessibility, let onClick):
                imageViewContainer.isAccessibilityElement = (accessibility != nil)
                imageViewContainer.accessibilityIdentifier = accessibility?.identifier
                imageViewContainer.accessibilityLabel = accessibility?.label
                mainStackView.spacing = 0
                imageViewContainer.isHidden = false
=======
            case .image(let placeholder, let value, let icon, let style, let onClick):
                mainStackView.spacing = 0
                profileView.clipsToBounds = (style == .circular)
                profileView.update(
                    ProfilePictureView.Info(
                        imageData: (value ?? placeholder),
                        icon: icon
                    )
                )
                profileView.isHidden = false
>>>>>>> 22303f24
                internalOnBodyTap = onClick
                
                if let animatedValue: YYImage = animatedValue {
                    imageView.isHidden = true
                    animatedImageView.image = animatedValue
                    animatedImageView.isHidden = false
                    animatedImageView.layer.cornerRadius = (style == .circular ?
                        (ConfirmationModal.imageSize / 2) :
                        0
                    )
                }
                else {
                    animatedImageView.isHidden = true
                    imageView.image = (value ?? placeholder)
                    imageView.isHidden = false
                    imageView.layer.cornerRadius = (style == .circular ?
                        (ConfirmationModal.imageSize / 2) :
                        0
                    )
                }
        }
        
        confirmButton.accessibilityLabel = info.confirmAccessibility?.label
        confirmButton.accessibilityIdentifier = info.confirmAccessibility?.identifier
        confirmButton.isAccessibilityElement = true
        confirmButton.setTitle(info.confirmTitle, for: .normal)
        confirmButton.setThemeTitleColor(info.confirmStyle, for: .normal)
        confirmButton.setThemeTitleColor(.disabled, for: .disabled)
        confirmButton.isHidden = (info.confirmTitle == nil)
        confirmButton.isEnabled = info.confirmEnabled
        cancelButton.accessibilityLabel = info.cancelAccessibility?.label
        cancelButton.accessibilityIdentifier = info.cancelAccessibility?.identifier
        cancelButton.isAccessibilityElement = true
        cancelButton.setTitle(info.cancelTitle, for: .normal)
        cancelButton.setThemeTitleColor(info.cancelStyle, for: .normal)
        cancelButton.setThemeTitleColor(.disabled, for: .disabled)
        cancelButton.isEnabled = info.cancelEnabled
        closeButton.isHidden = !info.hasCloseButton
        
        contentView.accessibilityLabel = info.accessibility?.label
        contentView.accessibilityIdentifier = info.accessibility?.identifier
    }
    
    // MARK: - Interaction
    
    @objc private func imageViewTapped() {
        internalOnBodyTap?()
    }
    
    @objc private func confirmationPressed() {
        internalOnConfirm?(self)
    }
    
    override public func cancel() {
        internalOnCancel?(self)
    }
}

// MARK: - Types

public extension ConfirmationModal {
    struct Info: Equatable, Hashable {
        let title: String
        let body: Body
        let accessibility: Accessibility?
        public let showCondition: ShowCondition
        let confirmTitle: String?
        let confirmAccessibility: Accessibility?
        let confirmStyle: ThemeValue
        let confirmEnabled: Bool
        let cancelTitle: String
        let cancelAccessibility: Accessibility?
        let cancelStyle: ThemeValue
        let cancelEnabled: Bool
        let hasCloseButton: Bool
        let dismissOnConfirm: Bool
        let dismissType: Modal.DismissType
        let onConfirm: ((ConfirmationModal) -> ())?
        let onCancel: ((ConfirmationModal) -> ())?
        let afterClosed: (() -> ())?
        
        // MARK: - Initialization
        
        public init(
            title: String,
            body: Body = .none,
            accessibility: Accessibility? = nil,
            showCondition: ShowCondition = .none,
            confirmTitle: String? = nil,
            confirmAccessibility: Accessibility? = nil,
            confirmStyle: ThemeValue = .alert_text,
            confirmEnabled: Bool = true,
            cancelTitle: String = "TXT_CANCEL_TITLE".localized(),
            cancelAccessibility: Accessibility? = Accessibility(
                identifier: "Cancel"
            ),
            cancelStyle: ThemeValue = .danger,
            cancelEnabled: Bool = true,
            hasCloseButton: Bool = false,
            dismissOnConfirm: Bool = true,
            dismissType: Modal.DismissType = .recursive,
            onConfirm: ((ConfirmationModal) -> ())? = nil,
            onCancel: ((ConfirmationModal) -> ())? = nil,
            afterClosed: (() -> ())? = nil
        ) {
            self.title = title
            self.body = body
            self.accessibility = accessibility
            self.showCondition = showCondition
            self.confirmTitle = confirmTitle
            self.confirmAccessibility = confirmAccessibility
            self.confirmStyle = confirmStyle
            self.confirmEnabled = confirmEnabled
            self.cancelTitle = cancelTitle
            self.cancelAccessibility = cancelAccessibility
            self.cancelStyle = cancelStyle
            self.cancelEnabled = cancelEnabled
            self.hasCloseButton = hasCloseButton
            self.dismissOnConfirm = dismissOnConfirm
            self.dismissType = dismissType
            self.onConfirm = onConfirm
            self.onCancel = onCancel
            self.afterClosed = afterClosed
        }
        
        // MARK: - Mutation
        
        public func with(
            body: Body? = nil,
            confirmEnabled: Bool? = nil,
            cancelEnabled: Bool? = nil,
            onConfirm: ((ConfirmationModal) -> ())? = nil,
            onCancel: ((ConfirmationModal) -> ())? = nil,
            afterClosed: (() -> ())? = nil
        ) -> Info {
            return Info(
                title: self.title,
                body: (body ?? self.body),
                accessibility: self.accessibility,
                showCondition: self.showCondition,
                confirmTitle: self.confirmTitle,
                confirmAccessibility: self.confirmAccessibility,
                confirmStyle: self.confirmStyle,
                confirmEnabled: (confirmEnabled ?? self.confirmEnabled),
                cancelTitle: self.cancelTitle,
                cancelAccessibility: self.cancelAccessibility,
                cancelStyle: self.cancelStyle,
                cancelEnabled: (cancelEnabled ?? self.cancelEnabled),
                hasCloseButton: self.hasCloseButton,
                dismissOnConfirm: self.dismissOnConfirm,
                dismissType: self.dismissType,
                onConfirm: (onConfirm ?? self.onConfirm),
                onCancel: (onCancel ?? self.onCancel),
                afterClosed: (afterClosed ?? self.afterClosed)
            )
        }
        
        // MARK: - Confirmance
        
        public static func == (lhs: ConfirmationModal.Info, rhs: ConfirmationModal.Info) -> Bool {
            return (
                lhs.title == rhs.title &&
                lhs.body == rhs.body &&
                lhs.accessibility == rhs.accessibility &&
                lhs.showCondition == rhs.showCondition &&
                lhs.confirmTitle == rhs.confirmTitle &&
                lhs.confirmAccessibility == rhs.confirmAccessibility &&
                lhs.confirmStyle == rhs.confirmStyle &&
                lhs.confirmEnabled == rhs.confirmEnabled &&
                lhs.cancelTitle == rhs.cancelTitle &&
                lhs.cancelAccessibility == rhs.cancelAccessibility &&
                lhs.cancelStyle == rhs.cancelStyle &&
                lhs.cancelEnabled == rhs.cancelEnabled &&
                lhs.hasCloseButton == rhs.hasCloseButton &&
                lhs.dismissOnConfirm == rhs.dismissOnConfirm &&
                lhs.dismissType == rhs.dismissType
            )
        }
        
        public func hash(into hasher: inout Hasher) {
            title.hash(into: &hasher)
            body.hash(into: &hasher)
            accessibility.hash(into: &hasher)
            showCondition.hash(into: &hasher)
            confirmTitle.hash(into: &hasher)
            confirmAccessibility.hash(into: &hasher)
            confirmStyle.hash(into: &hasher)
            confirmEnabled.hash(into: &hasher)
            cancelTitle.hash(into: &hasher)
            cancelAccessibility.hash(into: &hasher)
            cancelStyle.hash(into: &hasher)
            cancelEnabled.hash(into: &hasher)
            hasCloseButton.hash(into: &hasher)
            dismissOnConfirm.hash(into: &hasher)
            dismissType.hash(into: &hasher)
        }
    }
}

public extension ConfirmationModal.Info {
    // MARK: - ShowCondition
    
    enum ShowCondition {
        case none
        case enabled
        case disabled
        
        public func shouldShow(for value: Bool) -> Bool {
            switch self {
                case .none: return true
                case .enabled: return (value == true)
                case .disabled: return (value == false)
            }
        }
    }
    
    // MARK: - Body
    
    enum Body: Equatable, Hashable {
        public enum ImageStyle: Equatable, Hashable {
            case inherit
            case circular
        }
        
        case none
        case text(String)
        case attributedText(NSAttributedString)
        // FIXME: Implement these
        // case input(placeholder: String, value: String?)
        // case radio(explanation: NSAttributedString?, options: [(title: String, selected: Bool)])
        case image(
<<<<<<< HEAD
            placeholder: UIImage?,
            value: UIImage?,
            animatedValue: YYImage?,
=======
            placeholderData: Data?,
            valueData: Data?,
            icon: ProfilePictureView.ProfileIcon = .none,
>>>>>>> 22303f24
            style: ImageStyle,
            accessibility: Accessibility?,
            onClick: (() -> ())
        )
        
        public static func == (lhs: ConfirmationModal.Info.Body, rhs: ConfirmationModal.Info.Body) -> Bool {
            switch (lhs, rhs) {
                case (.none, .none): return true
                case (.text(let lhsText), .text(let rhsText)): return (lhsText == rhsText)
                case (.attributedText(let lhsText), .attributedText(let rhsText)): return (lhsText == rhsText)
                
                // FIXME: Implement these
                //case (.input(let lhsPlaceholder, let lhsValue), .input(let rhsPlaceholder, let rhsValue)):
                //    return (
                //        lhsPlaceholder == rhsPlaceholder &&
                //        lhsValue == rhsValue &&
                //    )
                
                // FIXME: Implement these
                //case (.radio(let lhsExplanation, let lhsOptions), .radio(let rhsExplanation, let rhsOptions)):
                //    return (
                //        lhsExplanation == rhsExplanation &&
                //        lhsOptions.map { "\($0.0)-\($0.1)" } == rhsValue.map { "\($0.0)-\($0.1)" }
                //    )
                    
<<<<<<< HEAD
                case (.image(let lhsPlaceholder, let lhsValue, let lhsAnimatedValue, let lhsStyle, let lhsAccessibility, _), .image(let rhsPlaceholder, let rhsValue, let rhsAnimatedValue, let rhsStyle, let rhsAccessibility, _)):
                    return (
                        lhsPlaceholder == rhsPlaceholder &&
                        lhsValue == rhsValue &&
                        lhsAnimatedValue == rhsAnimatedValue &&
                        lhsStyle == rhsStyle &&
                        lhsAccessibility == rhsAccessibility
=======
                case (.image(let lhsPlaceholder, let lhsValue, let lhsIcon, let lhsStyle, _), .image(let rhsPlaceholder, let rhsValue, let rhsIcon, let rhsStyle, _)):
                    return (
                        lhsPlaceholder == rhsPlaceholder &&
                        lhsValue == rhsValue &&
                        lhsIcon == rhsIcon &&
                        lhsStyle == rhsStyle
>>>>>>> 22303f24
                    )
                    
                default: return false
            }
        }
        
        public func hash(into hasher: inout Hasher) {
            switch self {
                case .none: break
                case .text(let text): text.hash(into: &hasher)
                case .attributedText(let text): text.hash(into: &hasher)
                
<<<<<<< HEAD
                case .image(let placeholder, let value, let animatedValue, let style, let accessibility, _):
                    placeholder.hash(into: &hasher)
                    value.hash(into: &hasher)
                    animatedValue.hash(into: &hasher)
=======
                case .image(let placeholder, let value, let icon, let style, _):
                    placeholder.hash(into: &hasher)
                    value.hash(into: &hasher)
                    icon.hash(into: &hasher)
>>>>>>> 22303f24
                    style.hash(into: &hasher)
                    accessibility.hash(into: &hasher)
            }
        }
    }
}<|MERGE_RESOLUTION|>--- conflicted
+++ resolved
@@ -1,7 +1,6 @@
 // Copyright © 2022 Rangeproof Pty Ltd. All rights reserved.
 
 import UIKit
-import YYImage
 import SessionUtilitiesKit
 
 // FIXME: Refactor as part of the Groups Rebuild
@@ -37,7 +36,6 @@
         return result
     }()
     
-<<<<<<< HEAD
     private lazy var imageViewContainer: UIView = {
         let result: UIView = UIView()
         result.isHidden = true
@@ -51,30 +49,7 @@
         return result
     }()
     
-    private lazy var imageView: UIImageView = {
-        let result: UIImageView = UIImageView()
-        result.clipsToBounds = true
-        result.contentMode = .scaleAspectFill
-        result.set(.width, to: ConfirmationModal.imageSize)
-        result.set(.height, to: ConfirmationModal.imageSize)
-        result.isHidden = true
-        
-        return result
-    }()
-    
-    private lazy var animatedImageView: YYAnimatedImageView = {
-        let result: YYAnimatedImageView = YYAnimatedImageView()
-        result.clipsToBounds = true
-        result.contentMode = .scaleAspectFill
-        result.set(.width, to: ConfirmationModal.imageSize)
-        result.set(.height, to: ConfirmationModal.imageSize)
-        result.isHidden = true
-        
-        return result
-    }()
-=======
     private lazy var profileView: ProfilePictureView = ProfilePictureView(size: .hero)
->>>>>>> 22303f24
     
     private lazy var confirmButton: UIButton = {
         let result: UIButton = Modal.createButton(
@@ -95,7 +70,7 @@
     }()
     
     private lazy var contentStackView: UIStackView = {
-        let result = UIStackView(arrangedSubviews: [ titleLabel, explanationLabel, profileView ])
+        let result = UIStackView(arrangedSubviews: [ titleLabel, explanationLabel, imageViewContainer ])
         result.axis = .vertical
         result.spacing = Values.smallSpacing
         result.isLayoutMarginsRelativeArrangement = true
@@ -160,19 +135,11 @@
         contentView.addSubview(mainStackView)
         contentView.addSubview(closeButton)
         
-<<<<<<< HEAD
-        imageViewContainer.addSubview(imageView)
-        imageView.center(.horizontal, in: imageViewContainer)
-        imageView.pin(.top, to: .top, of: imageViewContainer, withInset: 15)
-        imageView.pin(.bottom, to: .bottom, of: imageViewContainer, withInset: -15)
-        
-        imageViewContainer.addSubview(animatedImageView)
-        animatedImageView.center(.horizontal, in: imageViewContainer)
-        animatedImageView.pin(.top, to: .top, of: imageViewContainer, withInset: 15)
-        animatedImageView.pin(.bottom, to: .bottom, of: imageViewContainer, withInset: -15)
-        
-=======
->>>>>>> 22303f24
+        imageViewContainer.addSubview(profileView)
+        profileView.center(.horizontal, in: imageViewContainer)
+        profileView.pin(.top, to: .top, of: imageViewContainer)//, withInset: 15)
+        profileView.pin(.bottom, to: .bottom, of: imageViewContainer)//, withInset: -15)
+        
         mainStackView.pin(to: contentView)
         closeButton.pin(.top, to: .top, of: contentView, withInset: 8)
         closeButton.pin(.right, to: .right, of: contentView, withInset: -8)
@@ -212,16 +179,12 @@
                 explanationLabel.attributedText = attributedText
                 explanationLabel.isHidden = false
                 
-<<<<<<< HEAD
-            case .image(let placeholder, let value, let animatedValue, let style, let accessibility, let onClick):
+            case .image(let placeholder, let value, let icon, let style, let accessibility, let onClick):
                 imageViewContainer.isAccessibilityElement = (accessibility != nil)
                 imageViewContainer.accessibilityIdentifier = accessibility?.identifier
                 imageViewContainer.accessibilityLabel = accessibility?.label
                 mainStackView.spacing = 0
                 imageViewContainer.isHidden = false
-=======
-            case .image(let placeholder, let value, let icon, let style, let onClick):
-                mainStackView.spacing = 0
                 profileView.clipsToBounds = (style == .circular)
                 profileView.update(
                     ProfilePictureView.Info(
@@ -229,28 +192,7 @@
                         icon: icon
                     )
                 )
-                profileView.isHidden = false
->>>>>>> 22303f24
                 internalOnBodyTap = onClick
-                
-                if let animatedValue: YYImage = animatedValue {
-                    imageView.isHidden = true
-                    animatedImageView.image = animatedValue
-                    animatedImageView.isHidden = false
-                    animatedImageView.layer.cornerRadius = (style == .circular ?
-                        (ConfirmationModal.imageSize / 2) :
-                        0
-                    )
-                }
-                else {
-                    animatedImageView.isHidden = true
-                    imageView.image = (value ?? placeholder)
-                    imageView.isHidden = false
-                    imageView.layer.cornerRadius = (style == .circular ?
-                        (ConfirmationModal.imageSize / 2) :
-                        0
-                    )
-                }
         }
         
         confirmButton.accessibilityLabel = info.confirmAccessibility?.label
@@ -462,15 +404,9 @@
         // case input(placeholder: String, value: String?)
         // case radio(explanation: NSAttributedString?, options: [(title: String, selected: Bool)])
         case image(
-<<<<<<< HEAD
-            placeholder: UIImage?,
-            value: UIImage?,
-            animatedValue: YYImage?,
-=======
             placeholderData: Data?,
             valueData: Data?,
             icon: ProfilePictureView.ProfileIcon = .none,
->>>>>>> 22303f24
             style: ImageStyle,
             accessibility: Accessibility?,
             onClick: (() -> ())
@@ -496,22 +432,13 @@
                 //        lhsOptions.map { "\($0.0)-\($0.1)" } == rhsValue.map { "\($0.0)-\($0.1)" }
                 //    )
                     
-<<<<<<< HEAD
-                case (.image(let lhsPlaceholder, let lhsValue, let lhsAnimatedValue, let lhsStyle, let lhsAccessibility, _), .image(let rhsPlaceholder, let rhsValue, let rhsAnimatedValue, let rhsStyle, let rhsAccessibility, _)):
-                    return (
-                        lhsPlaceholder == rhsPlaceholder &&
-                        lhsValue == rhsValue &&
-                        lhsAnimatedValue == rhsAnimatedValue &&
-                        lhsStyle == rhsStyle &&
-                        lhsAccessibility == rhsAccessibility
-=======
-                case (.image(let lhsPlaceholder, let lhsValue, let lhsIcon, let lhsStyle, _), .image(let rhsPlaceholder, let rhsValue, let rhsIcon, let rhsStyle, _)):
+                case (.image(let lhsPlaceholder, let lhsValue, let lhsIcon, let lhsStyle, let lhsAccessibility, _), .image(let rhsPlaceholder, let rhsValue, let rhsIcon, let rhsStyle, let rhsAccessibility, _)):
                     return (
                         lhsPlaceholder == rhsPlaceholder &&
                         lhsValue == rhsValue &&
                         lhsIcon == rhsIcon &&
-                        lhsStyle == rhsStyle
->>>>>>> 22303f24
+                        lhsStyle == rhsStyle &&
+                        lhsAccessibility == rhsAccessibility
                     )
                     
                 default: return false
@@ -524,17 +451,10 @@
                 case .text(let text): text.hash(into: &hasher)
                 case .attributedText(let text): text.hash(into: &hasher)
                 
-<<<<<<< HEAD
-                case .image(let placeholder, let value, let animatedValue, let style, let accessibility, _):
-                    placeholder.hash(into: &hasher)
-                    value.hash(into: &hasher)
-                    animatedValue.hash(into: &hasher)
-=======
-                case .image(let placeholder, let value, let icon, let style, _):
+                case .image(let placeholder, let value, let icon, let style, let accessibility, _):
                     placeholder.hash(into: &hasher)
                     value.hash(into: &hasher)
                     icon.hash(into: &hasher)
->>>>>>> 22303f24
                     style.hash(into: &hasher)
                     accessibility.hash(into: &hasher)
             }
