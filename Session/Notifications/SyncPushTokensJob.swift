--- conflicted
+++ resolved
@@ -37,14 +37,14 @@
         /// it can result in multiple API calls getting made concurrently so to avoid this we defer the job as if the previous one was successful then the
         ///  `lastPushNotificationSync` value will prevent the subsequent call being made
         guard
-            dependencies.jobRunner
+            dependencies[singleton: .jobRunner]
                 .jobInfoFor(state: .running, variant: .syncPushTokens)
                 .filter({ key, info in key != job.id })     // Exclude this job
                 .isEmpty
         else {
             // Defer the job to run 'maxRunFrequency' from when this one ran (if we don't it'll try start
             // it again immediately which is pointless)
-            let updatedJob: Job? = dependencies.storage.write { db in
+            let updatedJob: Job? = dependencies[singleton: .storage].write { db in
                 try job
                     .with(nextRunTimestamp: dependencies.dateNow.timeIntervalSince1970 + maxRunFrequency)
                     .upserted(db)
@@ -106,15 +106,10 @@
         ///
         /// **Note:** Apple's documentation states that we should re-register for notifications on every launch:
         /// https://developer.apple.com/library/archive/documentation/NetworkingInternet/Conceptual/RemoteNotificationsPG/HandlingRemoteNotifications.html#//apple_ref/doc/uid/TP40008194-CH6-SW1
-<<<<<<< HEAD
-        Logger.info("Re-registering for remote notifications.")
+        SNLog("[SyncPushTokensJob] Re-registering for remote notifications")
         PushRegistrationManager.shared.requestPushTokens(using: dependencies)
-=======
-        SNLog("[SyncPushTokensJob] Re-registering for remote notifications")
-        PushRegistrationManager.shared.requestPushTokens()
->>>>>>> e9dd86bf
             .flatMap { (pushToken: String, voipToken: String) -> AnyPublisher<Void, Error> in
-                guard !OnionRequestAPI.paths.isEmpty else {
+                guard !dependencies[cache: .onionRequestAPI].paths.isEmpty else {
                     SNLog("[SyncPushTokensJob] OS subscription completed, skipping server subscription due to lack of paths")
                     return Just(())
                         .setFailureType(to: Error.self)
