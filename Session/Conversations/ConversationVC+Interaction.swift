--- conflicted
+++ resolved
@@ -559,6 +559,16 @@
                         threadId: threadId,
                         threadVariant: threadVariant
                     )
+                    
+                    // Trigger disappear after read
+                    JobRunner.upsert(
+                        db,
+                        job: DisappearingMessagesJob.updateNextRunIfNeeded(
+                            db,
+                            interaction: insertedInteraction,
+                            startedAtMs: TimeInterval(SnodeAPI.currentOffsetTimestampMs())
+                        )
+                    )
                 }
                 .subscribe(on: DispatchQueue.global(qos: .userInitiated))
                 .sinkUntilComplete(
@@ -566,27 +576,7 @@
                         self?.handleMessageSent()
                     }
                 )
-<<<<<<< HEAD
-                
-                // Trigger disappear after read
-                JobRunner.upsert(
-                    db,
-                    job: DisappearingMessagesJob.updateNextRunIfNeeded(
-                        db,
-                        interaction: insertedInteraction,
-                        startedAtMs: TimeInterval(SnodeAPI.currentOffsetTimestampMs())
-                    )
-                )
-            }
-            .subscribe(on: DispatchQueue.global(qos: .userInitiated))
-            .sinkUntilComplete(
-                receiveCompletion: { [weak self] _ in
-                    self?.handleMessageSent()
-                }
-            )
-=======
-        }
->>>>>>> f13f75ee
+        }
     }
 
     func handleMessageSent() {
