--- conflicted
+++ resolved
@@ -87,24 +87,14 @@
                     elements: [
                         SessionCell.Info(
                             id: .strategyUseFastMode,
-<<<<<<< HEAD
-                            title: "NOTIFICATIONS_STRATEGY_FAST_MODE_TITLE".localized(),
-                            subtitle: "NOTIFICATIONS_STRATEGY_FAST_MODE_DESCRIPTION".localized(),
+                            title: "useFastMode".localized(),
+                            subtitle: "notificationsFastModeDescriptionIos".localized(),
                             trailingAccessory: .toggle(
                                 current.isUsingFullAPNs,
-                                oldValue: previous?.isUsingFullAPNs
-=======
-                            title: "useFastMode".localized(),
-                            subtitle: "notificationsFastModeDescriptionIos".localized(),
-                            rightAccessory: .toggle(
-                                .boolValue(
-                                    current.isUsingFullAPNs,
-                                    oldValue: (previous ?? current).isUsingFullAPNs
-                                ),
+                                oldValue: previous?.isUsingFullAPNs,
                                 accessibility: Accessibility(
                                     identifier: "Use Fast Mode - Switch"
                                 )
->>>>>>> bd34d1a9
                             ),
                             styling: SessionCell.StyleInfo(
                                 allowedSeparators: [.top],
@@ -138,15 +128,8 @@
                     elements: [
                         SessionCell.Info(
                             id: .styleSound,
-<<<<<<< HEAD
-                            title: "NOTIFICATIONS_STYLE_SOUND_TITLE".localized(),
+                            title: "notificationsSound".localized(),
                             trailingAccessory: .dropDown { current.notificationSound.displayName },
-=======
-                            title: "notificationsSound".localized(),
-                            rightAccessory: .dropDown(
-                                .dynamicString { current.notificationSound.displayName }
-                            ),
->>>>>>> bd34d1a9
                             onTap: { [weak self] in
                                 self?.transitionToScreen(
                                     SessionTableViewController(
@@ -157,23 +140,13 @@
                         ),
                         SessionCell.Info(
                             id: .styleSoundWhenAppIsOpen,
-<<<<<<< HEAD
-                            title: "NOTIFICATIONS_STYLE_SOUND_WHEN_OPEN_TITLE".localized(),
+                            title: "notificationsSoundDescription".localized(),
                             trailingAccessory: .toggle(
                                 current.playNotificationSoundInForeground,
-                                oldValue: previous?.playNotificationSoundInForeground
-=======
-                            title: "notificationsSoundDescription".localized(),
-                            rightAccessory: .toggle(
-                                .boolValue(
-                                    key: .playNotificationSoundInForeground,
-                                    value: current.playNotificationSoundInForeground,
-                                    oldValue: (previous ?? current).playNotificationSoundInForeground
-                                ),
+                                oldValue: previous?.playNotificationSoundInForeground,
                                 accessibility: Accessibility(
                                     identifier: "Sound when App is open - Switch"
                                 )
->>>>>>> bd34d1a9
                             ),
                             onTap: {
                                 dependencies[singleton: .storage].write { db in
@@ -188,17 +161,9 @@
                     elements: [
                         SessionCell.Info(
                             id: .content,
-<<<<<<< HEAD
-                            title: "NOTIFICATIONS_STYLE_CONTENT_TITLE".localized(),
-                            subtitle: "NOTIFICATIONS_STYLE_CONTENT_DESCRIPTION".localized(),
-                            trailingAccessory: .dropDown { current.previewType.name },
-=======
                             title: "notificationsContent".localized(),
                             subtitle: "notificationsContentDescription".localized(),
-                            rightAccessory: .dropDown(
-                                .dynamicString { current.previewType.name }
-                            ),
->>>>>>> bd34d1a9
+                            trailingAccessory: .dropDown { current.previewType.name },
                             onTap: { [weak self] in
                                 self?.transitionToScreen(
                                     SessionTableViewController(
