--- conflicted
+++ resolved
@@ -76,12 +76,8 @@
             return Promise(error: error)
         }
         
-<<<<<<< HEAD
         return Storage.shared
-            .read { db in RequestAPI.sendRequest(db, request: urlRequest, to: request.server, with: serverPublicKey) }
-=======
-        return OnionRequestAPI.sendOnionRequest(urlRequest, to: request.server, with: serverPublicKey, timeout: FileServerAPI.fileTimeout)
->>>>>>> 06a38868
+            .read { db in RequestAPI.sendRequest(db, request: urlRequest, to: request.server, with: serverPublicKey, timeout: FileServerAPI.fileTimeout) }
             .map2 { _, response in
                 guard let response: Data = response else { throw HTTP.Error.parsingFailed }
                 
