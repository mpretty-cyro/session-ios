--- conflicted
+++ resolved
@@ -11,12 +11,7 @@
   # FIXME: If https://github.com/jedisct1/swift-sodium/pull/249 gets resolved then revert this back to the standard pod
   pod 'Sodium', :git => 'https://github.com/oxen-io/session-ios-swift-sodium.git', branch: 'session-build'
   pod 'YapDatabase/SQLCipher', :git => 'https://github.com/oxen-io/session-ios-yap-database.git', branch: 'signal-release'
-<<<<<<< HEAD
-  # FIXME: If 'GoogleWebRTC' ever properly supports the arm64 simulators then remove the 'set_simulators_to_run_x86' post install step
-  pod 'GoogleWebRTC'
-=======
   pod 'WebRTC-lib'
->>>>>>> 0455ea20
   pod 'SocketRocket', '~> 0.5.1'
   
   target 'Session' do
@@ -89,7 +84,6 @@
 post_install do |installer|
   enable_whole_module_optimization_for_crypto_swift(installer)
   set_minimum_deployment_target(installer)
-  set_simulators_to_run_x86(installer)
 end
 
 def enable_whole_module_optimization_for_crypto_swift(installer)
@@ -109,20 +103,4 @@
       build_configuration.build_settings['IPHONEOS_DEPLOYMENT_TARGET'] = '12.0'
     end
   end
-end
-
-# Note: This is needed in order to build with the 'GoogleWebRTC' framework on M1 macs as well
-# as to allow it to run on the iOS simulator as they don't include an iOS arm64 simulator slice
-# in the framework (see https://stackoverflow.com/a/66094347 for more info and also
-# https://blog.sudeium.com/2021/06/18/build-for-x86-simulator-on-apple-silicon-macs/)
-#
-# Accoring to https://github.com/react-native-webrtc/react-native-webrtc/issues/1033 it also doesn't
-# support Catalyst at the moment so changes/updates would be needed if we wanted to add support
-def set_simulators_to_run_x86(installer)
-  installer.pods_project.targets.each do |target|
-    target.build_configurations.each do |config|
-      # Force CocoaPods targets to always build for x86_64
-      config.build_settings['ARCHS[sdk=iphonesimulator*]'] = 'x86_64'
-    end
-  end
 end