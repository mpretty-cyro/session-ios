--- conflicted
+++ resolved
@@ -44,19 +44,12 @@
             elements: [
                 SessionCell.Info(
                     id: .report,
-<<<<<<< HEAD
-                    title: "HELP_REPORT_BUG_TITLE".localized(),
-                    subtitle: "HELP_REPORT_BUG_DESCRIPTION".localized(),
-                    trailingAccessory: .highlightingBackgroundLabel(
-                        title: "HELP_REPORT_BUG_ACTION_TITLE".localized()
-=======
                     title: "helpReportABug".localized(),
                     subtitle: "helpReportABugExportLogsDescription"
                         .put(key: "app_name", value: Constants.app_name)
                         .localized(),
-                    rightAccessory: .highlightingBackgroundLabel(
+                    trailingAccessory: .highlightingBackgroundLabel(
                         title: "helpReportABugExportLogs".localized()
->>>>>>> bd34d1a9
                     ),
                     onTapView: { [dependencies] view in
                         HelpViewModel.shareLogs(targetView: view, using: dependencies)
@@ -69,15 +62,10 @@
             elements: [
                 SessionCell.Info(
                     id: .translate,
-<<<<<<< HEAD
-                    title: "HELP_TRANSLATE_TITLE".localized(),
-                    trailingAccessory: .icon(
-=======
                     title: "helpHelpUsTranslateSession"
                         .put(key: "app_name", value: Constants.app_name)
                         .localized(),
-                    rightAccessory: .icon(
->>>>>>> bd34d1a9
+                    trailingAccessory: .icon(
                         UIImage(systemName: "arrow.up.forward.app")?
                             .withRenderingMode(.alwaysTemplate),
                         size: .small
@@ -97,13 +85,8 @@
             elements: [
                 SessionCell.Info(
                     id: .feedback,
-<<<<<<< HEAD
-                    title: "HELP_FEEDBACK_TITLE".localized(),
-                    trailingAccessory: .icon(
-=======
                     title: "helpWedLoveYourFeedback".localized(),
-                    rightAccessory: .icon(
->>>>>>> bd34d1a9
+                    trailingAccessory: .icon(
                         UIImage(systemName: "arrow.up.forward.app")?
                             .withRenderingMode(.alwaysTemplate),
                         size: .small
@@ -123,13 +106,8 @@
             elements: [
                 SessionCell.Info(
                     id: .faq,
-<<<<<<< HEAD
-                    title: "HELP_FAQ_TITLE".localized(),
-                    trailingAccessory: .icon(
-=======
                     title: "helpFAQ".localized(),
-                    rightAccessory: .icon(
->>>>>>> bd34d1a9
+                    trailingAccessory: .icon(
                         UIImage(systemName: "arrow.up.forward.app")?
                             .withRenderingMode(.alwaysTemplate),
                         size: .small
@@ -149,13 +127,8 @@
             elements: [
                 SessionCell.Info(
                     id: .support,
-<<<<<<< HEAD
-                    title: "HELP_SUPPORT_TITLE".localized(),
-                    trailingAccessory: .icon(
-=======
                     title: "helpSupport".localized(),
-                    rightAccessory: .icon(
->>>>>>> bd34d1a9
+                    trailingAccessory: .icon(
                         UIImage(systemName: "arrow.up.forward.app")?
                             .withRenderingMode(.alwaysTemplate),
                         size: .small
@@ -172,32 +145,6 @@
         )
     ]
     
-<<<<<<< HEAD
-=======
-#if DEBUG
-    private lazy var maybeExportDbSection: SectionModel? = SectionModel(
-        model: .exportDatabase,
-        elements: [
-            SessionCell.Info(
-                id: .support,
-                title: "Export Database", // stringlint:disable
-                rightAccessory: .icon(
-                    UIImage(systemName: "square.and.arrow.up.trianglebadge.exclamationmark")?
-                        .withRenderingMode(.alwaysTemplate),
-                    size: .small
-                ),
-                styling: SessionCell.StyleInfo(
-                    tintColor: .danger
-                ),
-                onTapView: { [weak self] view in self?.exportDatabase(view) }
-            )
-        ]
-    )
-#else
-    private let maybeExportDbSection: SectionModel? = nil
-#endif
-    
->>>>>>> bd34d1a9
     // MARK: - Functions
     
     public static func shareLogs(
@@ -207,13 +154,9 @@
         using dependencies: Dependencies,
         onShareComplete: (() -> ())? = nil
     ) {
-<<<<<<< HEAD
-        Log.info("[Version] \(dependencies[cache: .appVersion].versionInfo)")
-=======
         guard
             let latestLogFilePath: String = Log.logFilePath(),
-            Singleton.hasAppContext,
-            let viewController: UIViewController = Singleton.appContext.frontmostViewController
+            let viewController: UIViewController = dependencies[singleton: .appContext].frontMostViewController
         else { return }
         
         #if targetEnvironment(simulator)
@@ -232,6 +175,7 @@
                         viewControllerToDismiss: viewControllerToDismiss,
                         targetView: targetView,
                         animated: animated,
+                        using: dependencies,
                         onShareComplete: onShareComplete
                     )
                 }
@@ -243,6 +187,7 @@
             viewControllerToDismiss: viewControllerToDismiss,
             targetView: targetView,
             animated: animated,
+            using: dependencies,
             onShareComplete: onShareComplete
         )
         #endif
@@ -252,15 +197,14 @@
         viewControllerToDismiss: UIViewController? = nil,
         targetView: UIView? = nil,
         animated: Bool = true,
+        using dependencies: Dependencies,
         onShareComplete: (() -> ())? = nil
     ) {
-        Log.info("[Version] \(SessionApp.versionInfo)")
->>>>>>> bd34d1a9
+        Log.info("[Version] \(dependencies[cache: .appVersion].versionInfo)")
         Log.flush()
         
         guard
             let latestLogFilePath: String = Log.logFilePath(),
-            dependencies.hasInitialised(singleton: .appContext),
             let viewController: UIViewController = dependencies[singleton: .appContext].frontMostViewController
         else { return }
         
@@ -289,135 +233,4 @@
             showShareSheet()
         }
     }
-<<<<<<< HEAD
-=======
-    
-#if DEBUG
-    private func exportDatabase(_ targetView: UIView?) {
-        let generatedPassword: String = UUID().uuidString
-        self.databaseKeyEncryptionPassword = generatedPassword
-        
-        self.transitionToScreen(
-            ConfirmationModal(
-                info: ConfirmationModal.Info(
-                    title: "Export Database", // stringlint:disable
-                    body: .input(
-                        explanation: NSAttributedString(
-                            string: """
-                            Sharing the database and key together is dangerous!
-
-                            We've generated a secure password for you but feel free to provide your own (we will show the generated password again after exporting)
-
-                            This password will be used to encrypt the database decryption key and will be exported alongside the database
-                            """
-                        ),
-                        placeholder: "Enter a password", // stringlint:disable
-                        initialValue: generatedPassword,
-                        clearButton: true,
-                        onChange: { [weak self] value in self?.databaseKeyEncryptionPassword = value }
-                    ),
-                    confirmTitle: "Export", // stringlint:disable
-                    dismissOnConfirm: false,
-                    onConfirm: { [weak self] modal in
-                        modal.dismiss(animated: true) {
-                            guard let password: String = self?.databaseKeyEncryptionPassword, password.count >= 6 else {
-                                self?.transitionToScreen(
-                                    ConfirmationModal(
-                                        info: ConfirmationModal.Info(
-                                            title: "Error", // stringlint:disable
-                                            body: .text("Password must be at least 6 characters") // stringlint:disable
-                                        )
-                                    ),
-                                    transitionType: .present
-                                )
-                                return
-                            }
-                            
-                            do {
-                                let exportInfo = try Storage.shared.exportInfo(password: password)
-                                let shareVC = UIActivityViewController(
-                                    activityItems: [
-                                        URL(fileURLWithPath: exportInfo.dbPath),
-                                        URL(fileURLWithPath: exportInfo.keyPath)
-                                    ],
-                                    applicationActivities: nil
-                                )
-                                shareVC.completionWithItemsHandler = { [weak self] _, completed, _, _ in
-                                    guard
-                                        completed &&
-                                        generatedPassword == self?.databaseKeyEncryptionPassword
-                                    else { return }
-                                    
-                                    self?.transitionToScreen(
-                                        ConfirmationModal(
-                                            info: ConfirmationModal.Info(
-                                                title: "Password", // stringlint:disable
-                                                body: .text("""
-                                                The generated password was:
-                                                \(generatedPassword)
-                                                
-                                                Avoid sending this via the same means as the database
-                                                """),
-                                                confirmTitle: "Share", // stringlint:disable
-                                                dismissOnConfirm: false,
-                                                onConfirm: { [weak self] modal in
-                                                    modal.dismiss(animated: true) {
-                                                        let passwordShareVC = UIActivityViewController(
-                                                            activityItems: [generatedPassword],
-                                                            applicationActivities: nil
-                                                        )
-                                                        if UIDevice.current.isIPad {
-                                                            passwordShareVC.excludedActivityTypes = []
-                                                            passwordShareVC.popoverPresentationController?.permittedArrowDirections = (targetView != nil ? [.up] : [])
-                                                            passwordShareVC.popoverPresentationController?.sourceView = targetView
-                                                            passwordShareVC.popoverPresentationController?.sourceRect = (targetView?.bounds ?? .zero)
-                                                        }
-                                                        
-                                                        self?.transitionToScreen(passwordShareVC, transitionType: .present)
-                                                    }
-                                                }
-                                            )
-                                        ),
-                                        transitionType: .present
-                                    )
-                                }
-                                
-                                if UIDevice.current.isIPad {
-                                    shareVC.excludedActivityTypes = []
-                                    shareVC.popoverPresentationController?.permittedArrowDirections = (targetView != nil ? [.up] : [])
-                                    shareVC.popoverPresentationController?.sourceView = targetView
-                                    shareVC.popoverPresentationController?.sourceRect = (targetView?.bounds ?? .zero)
-                                }
-                                
-                                self?.transitionToScreen(shareVC, transitionType: .present)
-                            }
-                            catch {
-                                let message: String = {
-                                    switch error {
-                                        case CryptoKitError.incorrectKeySize:
-                                            return "The password must be between 6 and 32 characters (padded to 32 bytes)" // stringlint:disable
-                                        
-                                        default: return "Failed to export database" // stringlint:disable
-                                    }
-                                }()
-                                
-                                self?.transitionToScreen(
-                                    ConfirmationModal(
-                                        info: ConfirmationModal.Info(
-                                            title: "Error", // stringlint:disable
-                                            body: .text(message)
-                                        )
-                                    ),
-                                    transitionType: .present
-                                )
-                            }
-                        }
-                    }
-                )
-            ),
-            transitionType: .present
-        )
-    }
-#endif
->>>>>>> bd34d1a9
 }