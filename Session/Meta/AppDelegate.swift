// Copyright © 2022 Rangeproof Pty Ltd. All rights reserved.

import UIKit
import Combine
import UserNotifications
import GRDB
import SessionUIKit
import SessionMessagingKit
import SessionUtilitiesKit
import SignalUtilitiesKit
import SignalCoreKit
import SessionSnodeKit

@UIApplicationMain
class AppDelegate: UIResponder, UIApplicationDelegate, UNUserNotificationCenterDelegate {
    private static let maxRootViewControllerInitialQueryDuration: TimeInterval = 10
    
    var window: UIWindow?
    var backgroundSnapshotBlockerWindow: UIWindow?
    var appStartupWindow: UIWindow?
    var initialLaunchFailed: Bool = false
    var hasInitialRootViewController: Bool = false
    var startTime: CFTimeInterval = 0
    private var loadingViewController: LoadingViewController?
    
    /// This needs to be a lazy variable to ensure it doesn't get initialized before it actually needs to be used
    lazy var poller: CurrentUserPoller = CurrentUserPoller()
    
    // MARK: - Lifecycle

    func application(_ application: UIApplication, didFinishLaunchingWithOptions launchOptions: [UIApplication.LaunchOptionsKey: Any]?) -> Bool {
        startTime = CACurrentMediaTime()
        
        // These should be the first things we do (the startup process can fail without them)
        SetCurrentAppContext(MainAppContext())
        verifyDBKeysAvailableBeforeBackgroundLaunch()

        Cryptography.seedRandom()
        AppVersion.sharedInstance()
        AppEnvironment.shared.pushRegistrationManager.createVoipRegistryIfNecessary()

        // Prevent the device from sleeping during database view async registration
        // (e.g. long database upgrades).
        //
        // This block will be cleared in storageIsReady.
        DeviceSleepManager.sharedInstance.addBlock(blockObject: self)
        
        let mainWindow: UIWindow = TraitObservingWindow(frame: UIScreen.main.bounds)
        self.loadingViewController = LoadingViewController()
        
        AppSetup.setupEnvironment(
            appSpecificBlock: {
                // Create AppEnvironment
                AppEnvironment.shared.setup()
                
                // Note: Intentionally dispatching sync as we want to wait for these to complete before
                // continuing
                DispatchQueue.main.sync {
                    ScreenLockUI.shared.setupWithRootWindow(rootWindow: mainWindow)
                    OWSWindowManager.shared().setup(
                        withRootWindow: mainWindow,
                        screenBlockingWindow: ScreenLockUI.shared.screenBlockingWindow
                    )
                    ScreenLockUI.shared.startObserving()
                }
            },
            migrationProgressChanged: { [weak self] progress, minEstimatedTotalTime in
                self?.loadingViewController?.updateProgress(
                    progress: progress,
                    minEstimatedTotalTime: minEstimatedTotalTime
                )
            },
            migrationsCompletion: { [weak self] result, needsConfigSync in
                if case .failure(let error) = result {
                    DispatchQueue.main.async {
                        self?.initialLaunchFailed = true
                        self?.showFailedStartupAlert(calledFrom: .finishLaunching, error: .databaseError(error))
                    }
                    return
                }
                
                /// Store a weak reference in the ThemeManager so it can properly apply themes as needed
                ///
                /// **Note:** Need to do this after the db migrations because theme preferences are stored in the database and
                /// we don't want to access it until after the migrations run
                ThemeManager.mainWindow = mainWindow
                self?.completePostMigrationSetup(calledFrom: .finishLaunching, needsConfigSync: needsConfigSync)
            }
        )
        
<<<<<<< HEAD
        if SessionEnvironment.shared?.callManager.wrappedValue?.currentCall == nil {
            UserDefaults.sharedLokiProject?.set(false, forKey: "isCallOngoing")
=======
        if Environment.shared?.callManager.wrappedValue?.currentCall == nil {
            UserDefaults.sharedLokiProject?[.isCallOngoing] = false
            UserDefaults.sharedLokiProject?[.lastCallPreOffer] = nil
>>>>>>> 65acd798
        }
        
        // No point continuing if we are running tests
        guard !SNUtilitiesKit.isRunningTests else { return true }

        self.window = mainWindow
        CurrentAppContext().mainWindow = mainWindow
        
        // Show LoadingViewController until the async database view registrations are complete.
        mainWindow.rootViewController = self.loadingViewController
        mainWindow.makeKeyAndVisible()

        // This must happen in appDidFinishLaunching or earlier to ensure we don't
        // miss notifications.
        // Setting the delegate also seems to prevent us from getting the legacy notification
        // notification callbacks upon launch e.g. 'didReceiveLocalNotification'
        UNUserNotificationCenter.current().delegate = self
        
        NotificationCenter.default.addObserver(
            self,
            selector: #selector(registrationStateDidChange),
            name: .registrationStateDidChange,
            object: nil
        )
        NotificationCenter.default.addObserver(
            self,
            selector: #selector(showMissedCallTipsIfNeeded(_:)),
            name: .missedCall,
            object: nil
        )
        
        Logger.info("application: didFinishLaunchingWithOptions completed.")

        return true
    }
    
    func applicationWillEnterForeground(_ application: UIApplication) {
        /// **Note:** We _shouldn't_ need to call this here but for some reason the OS doesn't seems to
        /// be calling the `userNotificationCenter(_:,didReceive:withCompletionHandler:)`
        /// method when the device is locked while the app is in the foreground (or if the user returns to the
        /// springboard without swapping to another app) - adding this here in addition to the one in
        /// `appDidFinishLaunching` seems to fix this odd behaviour (even though it doesn't match
        /// Apple's documentation on the matter)
        UNUserNotificationCenter.current().delegate = self
        
        Storage.resumeDatabaseAccess()
        
        // Reset the 'startTime' (since it would be invalid from the last launch)
        startTime = CACurrentMediaTime()
        
        // If we've already completed migrations at least once this launch then check
        // to see if any "delayed" migrations now need to run
        if Storage.shared.hasCompletedMigrations {
            SNLog("Checking for pending migrations")
            let initialLaunchFailed: Bool = self.initialLaunchFailed
            
            AppReadiness.invalidate()
            
            // If the user went to the background too quickly then the database can be suspended before
            // properly starting up, in this case an alert will be shown but we can recover from it so
            // dismiss any alerts that were shown
            if initialLaunchFailed {
                self.window?.rootViewController?.dismiss(animated: false)
            }
            
            // Dispatch async so things can continue to be progressed if a migration does need to run
            DispatchQueue.global(qos: .userInitiated).async { [weak self] in
                AppSetup.runPostSetupMigrations(
                    migrationProgressChanged: { progress, minEstimatedTotalTime in
                        self?.loadingViewController?.updateProgress(
                            progress: progress,
                            minEstimatedTotalTime: minEstimatedTotalTime
                        )
                    },
                    migrationsCompletion: { result, needsConfigSync in
                        if case .failure(let error) = result {
                            DispatchQueue.main.async {
                                self?.showFailedStartupAlert(
                                    calledFrom: .enterForeground(initialLaunchFailed: initialLaunchFailed),
                                    error: .databaseError(error)
                                )
                            }
                            return
                        }
                        
                        self?.completePostMigrationSetup(
                            calledFrom: .enterForeground(initialLaunchFailed: initialLaunchFailed),
                            needsConfigSync: needsConfigSync
                        )
                    }
                )
            }
        }
    }
    
    func applicationDidEnterBackground(_ application: UIApplication) {
        if !hasInitialRootViewController { SNLog("Entered background before startup was completed") }
        
        DDLog.flushLog()
        
        // NOTE: Fix an edge case where user taps on the callkit notification
        // but answers the call on another device
        stopPollers(shouldStopUserPoller: !self.hasCallOngoing())
        
        // Stop all jobs except for message sending and when completed suspend the database
        JobRunner.stopAndClearPendingJobs(exceptForVariant: .messageSend) {
            if !self.hasCallOngoing() {
                Storage.suspendDatabaseAccess()
            }
        }
    }
    
    func applicationDidReceiveMemoryWarning(_ application: UIApplication) {
        Logger.info("applicationDidReceiveMemoryWarning")
    }

    func applicationWillTerminate(_ application: UIApplication) {
        DDLog.flushLog()

        stopPollers()
    }
    
    func applicationDidBecomeActive(_ application: UIApplication) {
        guard !SNUtilitiesKit.isRunningTests else { return }
        
        UserDefaults.sharedLokiProject?[.isMainAppActive] = true
        
        ensureRootViewController(calledFrom: .didBecomeActive)

        AppReadiness.runNowOrWhenAppDidBecomeReady { [weak self] in
            self?.handleActivation()
            
            /// Clear all notifications whenever we become active once the app is ready
            ///
            /// **Note:** It looks like when opening the app from a notification, `userNotificationCenter(didReceive)` is
            /// no longer always called before `applicationDidBecomeActive` we need to trigger the "clear notifications" logic
            /// within the `runNowOrWhenAppDidBecomeReady` callback and dispatch to the next run loop to ensure it runs after
            /// the notification has actually been handled
            DispatchQueue.main.async { [weak self] in
                self?.clearAllNotificationsAndRestoreBadgeCount()
            }
        }

        // On every activation, clear old temp directories.
        ClearOldTemporaryDirectories()
    }
    
    func applicationWillResignActive(_ application: UIApplication) {
        clearAllNotificationsAndRestoreBadgeCount()
        
        UserDefaults.sharedLokiProject?[.isMainAppActive] = false

        DDLog.flushLog()
    }
    
    // MARK: - Orientation

    func application(_ application: UIApplication, supportedInterfaceOrientationsFor window: UIWindow?) -> UIInterfaceOrientationMask {
        if UIDevice.current.isIPad {
            return .all
        }
        
        return .portrait
    }
    
    // MARK: - Background Fetching
    
    func application(_ application: UIApplication, performFetchWithCompletionHandler completionHandler: @escaping (UIBackgroundFetchResult) -> Void) {
        Storage.resumeDatabaseAccess()
        
        // Background tasks only last for a certain amount of time (which can result in a crash and a
        // prompt appearing for the user), we want to avoid this and need to make sure to suspend the
        // database again before the background task ends so we start a timer that expires 1 second
        // before the background task is due to expire in order to do so
        let cancelTimer: Timer = Timer.scheduledTimerOnMainThread(
            withTimeInterval: (application.backgroundTimeRemaining - 1),
            repeats: false
        ) { timer in
            timer.invalidate()
            
            guard BackgroundPoller.isValid else { return }
            
            BackgroundPoller.isValid = false
            
            if CurrentAppContext().isInBackground() {
                Storage.suspendDatabaseAccess()
            }
            
            SNLog("Background poll failed due to manual timeout")
            completionHandler(.failed)
        }
        
        // Flag the background poller as valid first and then trigger it to poll once the app is
        // ready (we do this here rather than in `BackgroundPoller.poll` to avoid the rare edge-case
        // that could happen when the timeout triggers before the app becomes ready which would have
        // incorrectly set this 'isValid' flag to true after it should have timed out)
        BackgroundPoller.isValid = true
        
        AppReadiness.runNowOrWhenAppDidBecomeReady {
            // If the 'AppReadiness' process takes too long then it's possible for the user to open
            // the app after this closure is registered but before it's actually triggered - this can
            // result in the `BackgroundPoller` incorrectly getting called in the foreground, this check
            // is here to prevent that
            guard CurrentAppContext().isInBackground() else { return }
            
            BackgroundPoller.poll { result in
                guard BackgroundPoller.isValid else { return }
                
                BackgroundPoller.isValid = false
                
                if CurrentAppContext().isInBackground() {
                    Storage.suspendDatabaseAccess()
                }
                
                cancelTimer.invalidate()
                completionHandler(result)
            }
        }
    }
    
    // MARK: - App Readiness
    
    private func completePostMigrationSetup(calledFrom lifecycleMethod: LifecycleMethod, needsConfigSync: Bool) {
        SNLog("Migrations completed, performing setup and ensuring rootViewController")
        Configuration.performMainSetup()
        JobRunner.setExecutor(SyncPushTokensJob.self, for: .syncPushTokens)
        
        // Setup the UI if needed, then trigger any post-UI setup actions
        self.ensureRootViewController(calledFrom: lifecycleMethod) { [weak self] success in
            // If we didn't successfully ensure the rootViewController then don't continue as
            // the user is in an invalid state (and should have already been shown a modal)
            guard success else { return }
            
            SNLog("RootViewController ready, readying remaining processes")
            self?.initialLaunchFailed = false
            
            /// Trigger any launch-specific jobs and start the JobRunner with `JobRunner.appDidFinishLaunching()` some
            /// of these jobs (eg. DisappearingMessages job) can impact the interactions which get fetched to display on the home
            /// screen, if the PagedDatabaseObserver hasn't been setup yet then the home screen can show stale (ie. deleted)
            /// interactions incorrectly
            if lifecycleMethod == .finishLaunching {
                JobRunner.appDidFinishLaunching()
            }
            
            /// Flag that the app is ready via `AppReadiness.setAppIsReady()`
            ///
            /// If we are launching the app from a push notification we need to ensure we wait until after the `HomeVC` is setup
            /// otherwise it won't open the related thread
            ///
            /// **Note:** This this does much more than set a flag - it will also run all deferred blocks (including the JobRunner
            /// `appDidBecomeActive` method hence why it **must** also come after calling
            /// `JobRunner.appDidFinishLaunching()`)
            AppReadiness.setAppIsReady()
            
            /// Remove the sleep blocking once the startup is done (needs to run on the main thread and sleeping while
            /// doing the startup could suspend the database causing errors/crashes
            DeviceSleepManager.sharedInstance.removeBlock(blockObject: self)
            
            /// App launch hasn't really completed until the main screen is loaded so wait until then to register it
            AppVersion.sharedInstance().mainAppLaunchDidComplete()
            
            /// App won't be ready for extensions and no need to enqueue a config sync unless we successfully completed startup
            Storage.shared.writeAsync { db in
                // Increment the launch count (guaranteed to change which results in the write actually
                // doing something and outputting and error if the DB is suspended)
                db[.activeCounter] = ((db[.activeCounter] ?? 0) + 1)
                
                // Disable the SAE until the main app has successfully completed launch process
                // at least once in the post-SAE world.
                db[.isReadyForAppExtensions] = true
                
                if Identity.userCompletedRequiredOnboarding(db) {
                    let appVersion: AppVersion = AppVersion.sharedInstance()
                    
                    // If the device needs to sync config or the user updated to a new version
                    if
                        needsConfigSync || (
                            (appVersion.lastAppVersion?.count ?? 0) > 0 &&
                            appVersion.lastAppVersion != appVersion.currentAppVersion
                        )
                    {
                        ConfigurationSyncJob.enqueue(db, publicKey: getUserHexEncodedPublicKey(db))
                    }
                }
            }
            
            // Add a log to track the proper startup time of the app so we know whether we need to
            // improve it in the future from user logs
            let endTime: CFTimeInterval = CACurrentMediaTime()
            SNLog("\(lifecycleMethod.timingName) completed in \((self?.startTime).map { ceil((endTime - $0) * 1000) } ?? -1)ms")
        }
        
        // May as well run these on the background thread
        SessionEnvironment.shared?.audioSession.setup()
        SessionEnvironment.shared?.reachabilityManager.setup()
    }
    
    private func showFailedStartupAlert(
        calledFrom lifecycleMethod: LifecycleMethod,
        error: StartupError,
        animated: Bool = true,
        presentationCompletion: (() -> ())? = nil
    ) {
        /// This **must** be a standard `UIAlertController` instead of a `ConfirmationModal` because we may not
        /// have access to the database when displaying this so can't extract theme information for styling purposes
        let alert: UIAlertController = UIAlertController(
            title: "Session",
            message: error.message,
            preferredStyle: .alert
        )
        alert.addAction(UIAlertAction(title: "HELP_REPORT_BUG_ACTION_TITLE".localized(), style: .default) { _ in
            HelpViewModel.shareLogs(viewControllerToDismiss: alert) { [weak self] in
                // Don't bother showing the "Failed Startup" modal again if we happen to now
                // have an initial view controller (this most likely means that the startup
                // completed while the user was sharing logs so we can just let the user use
                // the app)
                guard self?.hasInitialRootViewController == false else { return }
                
                self?.showFailedStartupAlert(calledFrom: lifecycleMethod, error: error)
            }
        })
        
        switch error {
            // Don't offer the 'Restore' option if it was a 'startupFailed' error as a restore is unlikely to
            // resolve it (most likely the database is locked or the key was somehow lost - safer to get them
            // to restart and manually reinstall/restore)
            case .databaseError(StorageError.startupFailed), .databaseError(DatabaseError.SQLITE_LOCKED): break
                
            // Offer the 'Restore' option if it was a migration error
            case .databaseError:
                alert.addAction(UIAlertAction(title: "vc_restore_title".localized(), style: .destructive) { _ in
                    if SUKLegacy.hasLegacyDatabaseFile {
                        // Remove the legacy database and any message hashes that have been migrated to the new DB
                        try? SUKLegacy.deleteLegacyDatabaseFilesAndKey()
                        
                        Storage.shared.write { db in
                            try SnodeReceivedMessageInfo.deleteAll(db)
                        }
                    }
                    else {
                        // If we don't have a legacy database then reset the current database for a clean migration
                        Storage.resetForCleanMigration()
                    }
                    
                    // Hide the top banner if there was one
                    TopBannerController.hide()
                    
                    // The re-run the migration (should succeed since there is no data)
                    AppSetup.runPostSetupMigrations(
                        migrationProgressChanged: { [weak self] progress, minEstimatedTotalTime in
                            self?.loadingViewController?.updateProgress(
                                progress: progress,
                                minEstimatedTotalTime: minEstimatedTotalTime
                            )
                        },
                        migrationsCompletion: { [weak self] result, needsConfigSync in
                            switch result {
                                case .failure:
                                    DispatchQueue.main.async {
                                        self?.showFailedStartupAlert(calledFrom: lifecycleMethod, error: .failedToRestore)
                                    }
                                    
                                case .success:
                                    self?.completePostMigrationSetup(calledFrom: lifecycleMethod, needsConfigSync: needsConfigSync)
                            }
                        }
                    )
                })
                
            default: break
        }
        
        alert.addAction(UIAlertAction(title: "APP_STARTUP_EXIT".localized(), style: .default) { _ in
            DDLog.flushLog()
            exit(0)
        })
        
        SNLog("Showing startup alert due to error: \(error.name)")
        self.window?.rootViewController?.present(alert, animated: animated, completion: presentationCompletion)
    }
    
    /// The user must unlock the device once after reboot before the database encryption key can be accessed.
    private func verifyDBKeysAvailableBeforeBackgroundLaunch() {
        guard UIApplication.shared.applicationState == .background else { return }
        
        guard !Storage.isDatabasePasswordAccessible else { return }    // All good
        
        Logger.info("Exiting because we are in the background and the database password is not accessible.")
        
        let notificationContent: UNMutableNotificationContent = UNMutableNotificationContent()
        notificationContent.body = String(
            format: NSLocalizedString("NOTIFICATION_BODY_PHONE_LOCKED_FORMAT", comment: ""),
            UIDevice.current.localizedModel
        )
        let notificationRequest: UNNotificationRequest = UNNotificationRequest(
            identifier: UUID().uuidString,
            content: notificationContent,
            trigger: nil
        )
        
        // Make sure we clear any existing notifications so that they don't start stacking up
        // if the user receives multiple pushes.
        UNUserNotificationCenter.current().removeAllPendingNotificationRequests()
        UIApplication.shared.applicationIconBadgeNumber = 0
        
        UNUserNotificationCenter.current().add(notificationRequest, withCompletionHandler: nil)
        UIApplication.shared.applicationIconBadgeNumber = 1
        
        DDLog.flushLog()
        exit(0)
    }
    
    private func enableBackgroundRefreshIfNecessary() {
        AppReadiness.runNowOrWhenAppDidBecomeReady {
            UIApplication.shared.setMinimumBackgroundFetchInterval(UIApplication.backgroundFetchIntervalMinimum)
        }
    }

    private func handleActivation() {
        /// There is a _fun_ behaviour here where if the user launches the app, sends it to the background at the right time and then
        /// opens it again the `AppReadiness` closures can be triggered before `applicationDidBecomeActive` has been
        /// called again - this can result in odd behaviours so hold off on running this logic until it's properly called again
        guard
            Identity.userExists() &&
            UserDefaults.sharedLokiProject?[.isMainAppActive] == true
        else { return }
        
        enableBackgroundRefreshIfNecessary()
        JobRunner.appDidBecomeActive()
        
        startPollersIfNeeded()
        
        if CurrentAppContext().isMainApp {
            handleAppActivatedWithOngoingCallIfNeeded()
        }
    }
    
    private func ensureRootViewController(
        calledFrom lifecycleMethod: LifecycleMethod,
        onComplete: @escaping ((Bool) -> ()) = { _ in }
    ) {
        let hasInitialRootViewController: Bool = self.hasInitialRootViewController
        
        // Always call the completion block and indicate whether we successfully created the UI
        guard
            Storage.shared.isValid &&
            (
                AppReadiness.isAppReady() ||
                lifecycleMethod == .finishLaunching ||
                lifecycleMethod == .enterForeground(initialLaunchFailed: true)
            ) &&
            !hasInitialRootViewController
        else { return DispatchQueue.main.async { onComplete(hasInitialRootViewController) } }
        
        /// Start a timeout for the creation of the rootViewController setup process (if it takes too long then we want to give the user
        /// the option to export their logs)
        let populateHomeScreenTimer: Timer = Timer.scheduledTimerOnMainThread(
            withTimeInterval: AppDelegate.maxRootViewControllerInitialQueryDuration,
            repeats: false
        ) { [weak self] timer in
            timer.invalidate()
            self?.showFailedStartupAlert(calledFrom: lifecycleMethod, error: .startupTimeout)
        }
        
        // All logic which needs to run after the 'rootViewController' is created
        let rootViewControllerSetupComplete: (UIViewController) -> () = { [weak self] rootViewController in
            let presentedViewController: UIViewController? = self?.window?.rootViewController?.presentedViewController
            let targetRootViewController: UIViewController = TopBannerController(
                child: StyledNavigationController(rootViewController: rootViewController),
                cachedWarning: UserDefaults.sharedLokiProject?[.topBannerWarningToShow]
                    .map { rawValue in TopBannerController.Warning(rawValue: rawValue) }
            )
            
            /// Insert the `targetRootViewController` below the current view and trigger a layout without animation before properly
            /// swapping the `rootViewController` over so we can avoid any weird initial layout behaviours
            UIView.performWithoutAnimation {
                self?.window?.rootViewController = targetRootViewController
            }
            
            self?.hasInitialRootViewController = true
            UIViewController.attemptRotationToDeviceOrientation()
            
            /// **Note:** There is an annoying case when starting the app by interacting with a push notification where
            /// the `HomeVC` won't have completed loading it's view which means the `SessionApp.homeViewController`
            /// won't have been set - we set the value directly here to resolve this edge case
            if let homeViewController: HomeVC = rootViewController as? HomeVC {
                SessionApp.homeViewController.mutate { $0 = homeViewController }
            }
            
            /// If we were previously presenting a viewController but are no longer preseting it then present it again
            ///
            /// **Note:** Looks like the OS will throw an exception if we try to present a screen which is already (or
            /// was previously?) presented, even if it's not attached to the screen it seems...
            switch presentedViewController {
                case is UIAlertController, is ConfirmationModal:
                    /// If the viewController we were presenting happened to be the "failed startup" modal then we can dismiss it
                    /// automatically (while this seems redundant it's less jarring for the user than just instantly having it disappear)
                    self?.showFailedStartupAlert(calledFrom: lifecycleMethod, error: .startupTimeout, animated: false) {
                        self?.window?.rootViewController?.dismiss(animated: true)
                    }
                
                case is UIActivityViewController: HelpViewModel.shareLogs(animated: false)
                default: break
            }
            
            // Setup is completed so run any post-setup tasks
            onComplete(true)
        }
        
        // Navigate to the approriate screen depending on the onboarding state
        switch Onboarding.State.current {
            case .newUser:
                DispatchQueue.main.async {
                    let viewController: LandingVC = LandingVC()
                    populateHomeScreenTimer.invalidate()
                    rootViewControllerSetupComplete(viewController)
                }
                
            case .missingName:
                DispatchQueue.main.async {
                    let viewController: DisplayNameVC = DisplayNameVC(flow: .register)
                    populateHomeScreenTimer.invalidate()
                    rootViewControllerSetupComplete(viewController)
                }
                
            case .completed:
                DispatchQueue.main.async {
                    let viewController: HomeVC = HomeVC()
                    
                    /// We want to start observing the changes for the 'HomeVC' and want to wait until we actually get data back before we
                    /// continue as we don't want to show a blank home screen
                    DispatchQueue.global(qos: .userInitiated).async {
                        viewController.startObservingChanges() {
                            populateHomeScreenTimer.invalidate()
                            
                            DispatchQueue.main.async {
                                rootViewControllerSetupComplete(viewController)
                            }
                        }
                    }
                }
        }
    }
    
    // MARK: - Notifications
    
    func application(_ application: UIApplication, didRegisterForRemoteNotificationsWithDeviceToken deviceToken: Data) {
        PushRegistrationManager.shared.didReceiveVanillaPushToken(deviceToken)
        Logger.info("Registering for push notifications with token: \(deviceToken).")
    }
    
    func application(_ application: UIApplication, didFailToRegisterForRemoteNotificationsWithError error: Error) {
        Logger.error("Failed to register push token with error: \(error).")
        
        #if DEBUG
        Logger.warn("We're in debug mode. Faking success for remote registration with a fake push identifier.")
        PushRegistrationManager.shared.didReceiveVanillaPushToken(Data(count: 32))
        #else
        PushRegistrationManager.shared.didFailToReceiveVanillaPushToken(error: error)
        #endif
    }
    
    private func clearAllNotificationsAndRestoreBadgeCount() {
        AppReadiness.runNowOrWhenAppDidBecomeReady {
            AppEnvironment.shared.notificationPresenter.clearAllNotifications()
            
            guard CurrentAppContext().isMainApp else { return }
            
            /// On application startup the `Storage.read` can be slightly slow while GRDB spins up it's database
            /// read pools (up to a few seconds), since this read is blocking we want to dispatch it to run async to ensure
            /// we don't block user interaction while it's running
            DispatchQueue.global(qos: .default).async {
                let unreadCount: Int = Storage.shared
                    .read { db in try Interaction.fetchUnreadCount(db) }
                    .defaulting(to: 0)
                
                DispatchQueue.main.async {
                    UIApplication.shared.applicationIconBadgeNumber = unreadCount
                }
            }
        }
    }
    
    func application(_ application: UIApplication, performActionFor shortcutItem: UIApplicationShortcutItem, completionHandler: @escaping (Bool) -> Void) {
        AppReadiness.runNowOrWhenAppDidBecomeReady {
            guard Identity.userCompletedRequiredOnboarding() else { return }
            
            SessionApp.homeViewController.wrappedValue?.createNewConversation()
            completionHandler(true)
        }
    }

    /// The method will be called on the delegate only if the application is in the foreground. If the method is not implemented or the
    /// handler is not called in a timely manner then the notification will not be presented. The application can choose to have the
    /// notification presented as a sound, badge, alert and/or in the notification list.
    ///
    /// This decision should be based on whether the information in the notification is otherwise visible to the user.
    func userNotificationCenter(_ center: UNUserNotificationCenter, willPresent notification: UNNotification, withCompletionHandler completionHandler: @escaping (UNNotificationPresentationOptions) -> Void) {
        if notification.request.content.userInfo["remote"] != nil {
            Logger.info("[Loki] Ignoring remote notifications while the app is in the foreground.")
            return
        }
        
        AppReadiness.runNowOrWhenAppDidBecomeReady {
            // We need to respect the in-app notification sound preference. This method, which is called
            // for modern UNUserNotification users, could be a place to do that, but since we'd still
            // need to handle this behavior for legacy UINotification users anyway, we "allow" all
            // notification options here, and rely on the shared logic in NotificationPresenter to
            // honor notification sound preferences for both modern and legacy users.
            completionHandler([.alert, .badge, .sound])
        }
    }

    /// The method will be called on the delegate when the user responded to the notification by opening the application, dismissing
    /// the notification or choosing a UNNotificationAction. The delegate must be set before the application returns from
    /// application:didFinishLaunchingWithOptions:.
    func userNotificationCenter(_ center: UNUserNotificationCenter, didReceive response: UNNotificationResponse, withCompletionHandler completionHandler: @escaping () -> Void) {
        AppReadiness.runNowOrWhenAppDidBecomeReady {
            AppEnvironment.shared.userNotificationActionHandler.handleNotificationResponse(response, completionHandler: completionHandler)
        }
    }

    /// The method will be called on the delegate when the application is launched in response to the user's request to view in-app
    /// notification settings. Add UNAuthorizationOptionProvidesAppNotificationSettings as an option in
    /// requestAuthorizationWithOptions:completionHandler: to add a button to inline notification settings view and the notification
    /// settings view in Settings. The notification will be nil when opened from Settings.
    func userNotificationCenter(_ center: UNUserNotificationCenter, openSettingsFor notification: UNNotification?) {
    }
    
    // MARK: - Notification Handling
    
    @objc private func registrationStateDidChange() {
        handleActivation()
    }
    
    @objc public func showMissedCallTipsIfNeeded(_ notification: Notification) {
        guard !UserDefaults.standard[.hasSeenCallMissedTips] else { return }
        guard Thread.isMainThread else {
            DispatchQueue.main.async {
                self.showMissedCallTipsIfNeeded(notification)
            }
            return
        }
        guard let callerId: String = notification.userInfo?[Notification.Key.senderId.rawValue] as? String else {
            return
        }
        guard let presentingVC = CurrentAppContext().frontmostViewController() else { preconditionFailure() }
        
        let callMissedTipsModal: CallMissedTipsModal = CallMissedTipsModal(
            caller: Profile.displayName(id: callerId)
        )
        presentingVC.present(callMissedTipsModal, animated: true, completion: nil)
        
        UserDefaults.standard[.hasSeenCallMissedTips] = true
    }
    
    // MARK: - Polling
    
    public func startPollersIfNeeded(shouldStartGroupPollers: Bool = true) {
        guard Identity.userExists() else { return }
        
        /// There is a fun issue where if you launch without any valid paths then the pollers are guaranteed to fail their first poll due to
        /// trying and failing to build paths without having the `SnodeAPI.snodePool` populated, by waiting for the
        /// `JobRunner.blockingQueue` to complete we can have more confidence that paths won't fail to build incorrectly
        JobRunner.afterBlockingQueue { [weak self] in
            self?.poller.start()
            
            guard shouldStartGroupPollers else { return }
            
            ClosedGroupPoller.shared.start()
            OpenGroupManager.shared.startPolling()
        }
    }
    
    public func stopPollers(shouldStopUserPoller: Bool = true) {
        if shouldStopUserPoller {
            poller.stopAllPollers()
        }
        
        ClosedGroupPoller.shared.stopAllPollers()
        OpenGroupManager.shared.stopPolling()
    }
    
    // MARK: - App Link

    func application(_ app: UIApplication, open url: URL, options: [UIApplication.OpenURLOptionsKey : Any] = [:]) -> Bool {
        guard let components: URLComponents = URLComponents(url: url, resolvingAgainstBaseURL: true) else {
            return false
        }
        
        // URL Scheme is sessionmessenger://DM?sessionID=1234
        // We can later add more parameters like message etc.
        if components.host == "DM" {
            let matches: [URLQueryItem] = (components.queryItems ?? [])
                .filter { item in item.name == "sessionID" }
            
            if let sessionId: String = matches.first?.value {
                createNewDMFromDeepLink(sessionId: sessionId)
                return true
            }
        }
        
        return false
    }

    private func createNewDMFromDeepLink(sessionId: String) {
        guard let homeViewController: HomeVC = (window?.rootViewController as? UINavigationController)?.visibleViewController as? HomeVC else {
            return
        }
        
        homeViewController.createNewDMFromDeepLink(sessionId: sessionId)
    }
        
    // MARK: - Call handling
        
    func hasIncomingCallWaiting() -> Bool {
        guard let call = AppEnvironment.shared.callManager.currentCall else { return false }
        
        return !call.hasStartedConnecting
    }
    
    func hasCallOngoing() -> Bool {
        guard let call = AppEnvironment.shared.callManager.currentCall else { return false }
        
        return !call.hasEnded
    }
    
    func handleAppActivatedWithOngoingCallIfNeeded() {
        guard
            let call: SessionCall = (AppEnvironment.shared.callManager.currentCall as? SessionCall),
            MiniCallView.current == nil
        else { return }
        
        if let callVC = CurrentAppContext().frontmostViewController() as? CallVC, callVC.call.uuid == call.uuid {
            return
        }
        
        // FIXME: Handle more gracefully
        guard let presentingVC = CurrentAppContext().frontmostViewController() else { preconditionFailure() }
        
        let callVC: CallVC = CallVC(for: call)
        
        if let conversationVC: ConversationVC = presentingVC as? ConversationVC, conversationVC.viewModel.threadData.threadId == call.sessionId {
            callVC.conversationVC = conversationVC
            conversationVC.inputAccessoryView?.isHidden = true
            conversationVC.inputAccessoryView?.alpha = 0
        }
        
        presentingVC.present(callVC, animated: true, completion: nil)
    }
}

// MARK: - LifecycleMethod

private enum LifecycleMethod: Equatable {
    case finishLaunching
    case enterForeground(initialLaunchFailed: Bool)
    case didBecomeActive
    
    var timingName: String {
        switch self {
            case .finishLaunching: return "Launch"
            case .enterForeground: return "EnterForeground"
            case .didBecomeActive: return "BecomeActive"
        }
    }
    
    static func == (lhs: LifecycleMethod, rhs: LifecycleMethod) -> Bool {
        switch (lhs, rhs) {
            case (.finishLaunching, .finishLaunching): return true
            case (.enterForeground(let lhsFailed), .enterForeground(let rhsFailed)): return (lhsFailed == rhsFailed)
            case (.didBecomeActive, .didBecomeActive): return true
            default: return false
        }
    }
}

// MARK: - StartupError

private enum StartupError: Error {
    case databaseError(Error)
    case failedToRestore
    case startupTimeout
    
    var name: String {
        switch self {
            case .databaseError(StorageError.startupFailed), .databaseError(DatabaseError.SQLITE_LOCKED):
                return "Database startup failed"
                
            case .failedToRestore: return "Failed to restore"
            case .databaseError: return "Database error"
            case .startupTimeout: return "Startup timeout"
        }
    }
    
    var message: String {
        switch self {
            case .databaseError(StorageError.startupFailed), .databaseError(DatabaseError.SQLITE_LOCKED):
                return "DATABASE_STARTUP_FAILED".localized()
                
            case .failedToRestore: return "DATABASE_RESTORE_FAILED".localized()
            case .databaseError: return "DATABASE_MIGRATION_FAILED".localized()
            case .startupTimeout: return "APP_STARTUP_TIMEOUT".localized()
        }
    }
}<|MERGE_RESOLUTION|>--- conflicted
+++ resolved
@@ -88,14 +88,9 @@
             }
         )
         
-<<<<<<< HEAD
         if SessionEnvironment.shared?.callManager.wrappedValue?.currentCall == nil {
-            UserDefaults.sharedLokiProject?.set(false, forKey: "isCallOngoing")
-=======
-        if Environment.shared?.callManager.wrappedValue?.currentCall == nil {
             UserDefaults.sharedLokiProject?[.isCallOngoing] = false
             UserDefaults.sharedLokiProject?[.lastCallPreOffer] = nil
->>>>>>> 65acd798
         }
         
         // No point continuing if we are running tests
