/* No comment provided by engineer. */
"attachment" = "ضمیمه";
/* Format string for file extension label in call interstitial view */
"attachmentsFileType" = "نوع فايل: %@";
/* Format string for file size label in call interstitial view. Embeds: {{file size as 'N mb' or 'N kb'}}. */
"attachmentsFileSize" = "اندازه: %@";
/* One-line label indicating the user can add no more text to the media message field. */
"messageErrorLimit" = "به محدودیت پیام رسیدید.";
/* Label for 'send' button in the 'attachment approval' dialog. */
"send" = "ارسال";
/* Generic filename for an attachment with no known name */
"attachment" = "ضميمه";
/* The title of the 'attachment error' alert. */
"attachmentsErrorSending" = "خطا در ارسال فایل ضمیمه";
/* Attachment error message for image attachments which could not be converted to JPEG */
"ATTACHMENT_ERROR_COULD_NOT_CONVERT_TO_JPEG" = "امکان تبدیل تصویر وجود ندارد.";
/* Attachment error message for video attachments which could not be converted to MP4 */
"ATTACHMENT_ERROR_COULD_NOT_CONVERT_TO_MP4" = "پردازش ویدئو امکان‌پذیر نیست.";
/* Attachment error message for image attachments which cannot be parsed */
"ATTACHMENT_ERROR_COULD_NOT_PARSE_IMAGE" = "قادر به تجزیه تصویر نیست.";
/* Attachment error message for image attachments in which metadata could not be removed */
"attachmentsImageErrorMetadata" = "امکان حذف فرادیتا از عکس وجود ندارد.";
/* Attachment error message for image attachments which could not be resized */
"ATTACHMENT_ERROR_COULD_NOT_RESIZE_IMAGE" = "امکان تغییر اندازه تصویر وجود ندارد.";
/* Attachment error message for attachments whose data exceed file size limits */
"attachmentsErrorSize" = "حجم فایل پیوستی خیلی بزرگ می‌باشد.";
/* Attachment error message for attachments with invalid data */
"attachmentsErrorNotSupported" = "فایل پیوستی دارای محتوی غیرمعتبر می‌باشد.";
/* Attachment error message for attachments with an invalid file format */
"attachmentsErrorNotSupported" = "فایل پیوستی، فرمت نامعتبر دارد.";
/* Attachment error message for attachments without any data */
"ATTACHMENT_ERROR_MISSING_DATA" = "فایل پیوست شده خالی است.";
/* Alert title when picking a document fails for an unknown reason */
"ATTACHMENT_PICKER_DOCUMENTS_FAILED_ALERT_TITLE" = "خطا در انتخاب سند.";
/* Alert body when picking a document fails because user picked a directory/bundle */
"attachmentsErrorSize" = "لطفا یک آرشیو فشرده از این فایل یا دایرکتوری را ساخته و ارسال آن را امتحان کنید.";
/* Alert title when picking a document fails because user picked a directory/bundle */
"attachmentsErrorNotSupported" = "این نوع فایل پشتیبانی نمی‌شود.";
/* Short text label for a voice message attachment, used for thread preview and on the lock screen */
"messageVoice" = "پیام صوتی";
/* Button label for the 'block' button */
"block" = "مسدود کردن";
/* A format for the 'block user' action sheet title. Embeds {{the blocked user's name or phone number}}. */
"block" = "%@ مسدود شود؟";
/* A format for the 'unblock user' action sheet title. Embeds {{the unblocked user's name or phone number}}. */
"blockUnblock" = "%@از حالت مسدود خارج شود؟";
/* Button label for the 'unblock' button */
"blockUnblock" = "آزادسازی کاربر";
/* An explanation of the consequences of blocking another user. */
"blockDescription" = "کاربری که مسدود شده است، امکان تماس یا ارسال پیام به شما را ندارد.";
/* Label for generic done button. */
"done" = "انجام شد";
/* Button text to enable batch selection mode */
"select" = "انتخاب";
/* keyboard toolbar label when starting to search with no current results */
"searchSearching" = "درحال جستجو...";
/* keyboard toolbar label when no messages match the search string */
"searchMatchesNoneSpecific" = "مورد مشابهی یافت نشد";
/* keyboard toolbar label when exactly 1 message matches the search string */
"CONVERSATION_SEARCH_ONE_RESULT" = "۱ مورد";
/* keyboard toolbar label when more than 1 message matches the search string. Embeds {{number/position of the 'currently viewed' result}} and the {{total number of results}} */
"searchMatches" = "%d مورد مشابه با %d یافت شد";
/* table cell label in conversation settings */
"CONVERSATION_SETTINGS_BLOCK_THIS_USER" = "مسدود کردن کاربر";
/* label for 'mute thread' cell in conversation settings */
"notificationsMute" = "حالت سکوت";
/* Table cell label in conversation settings which returns the user to the conversation with 'search mode' activated */
"searchConversation" = "جستجو در مکالمه";
/* Title for the 'crop/scale image' dialog. */
"attachmentsMoveAndScale" = "حرکت و تغییر سایز";
/* Subtitle shown while the app is updating its database. */
"waitFewMinutes" = "ممکن است چند دقیقه زمان ببرد.";
/* Title shown while the app is updating its database. */
"databaseOptimizing" = "بهینه‌سازی پایگاه‌داده ها";
/* The present; the current time. */
"DATE_NOW" = "هم اکنون";
/* table cell label in conversation settings */
"DISAPPEARING_MESSAGES" = "ناپدید کردن پیام ها";
/* table cell label in conversation settings */
"groupEdit" = "ویرایش گروه";
/* Label indicating media gallery is empty */
"attachmentsMediaEmpty" = "شما در این مکالمه هیچ محتوای تصویری ندارید.";
/* Label indicating loading is in progress */
"attachmentsLoadingNewer" = "در حال بارگذاری محتوای تصویری جدیدتر...";
/* Label indicating loading is in progress */
"attachmentsLoadingOlder" = "بارگذاری مدیا قدیمی تر...";
/* Error displayed when there is a failure fetching a GIF from the remote service. */
"errorUnknown" = "خطا در دریافت گیف. لطفا اتصال به اینترنت را بررسی کنید.";
/* Generic error displayed when picking a GIF */
"errorUnknown" = "یک خطای ناشناخته رخ داد.";
/* Shown when selected GIF couldn't be fetched */
"errorUnknown" = "خطا در انتخاب فایل تصویری متحرک";
/* Alert message shown when user tries to search for GIFs without entering any search terms. */
"searchEnter" = "عبارت مورد نظر خود را وارد کنید.";
/* Indicates that an error occurred while searching. */
"searchMatchesNone" = "خطا. برای تلاش دوباره لمس کنید.";
/* Indicates that the user's search had no results. */
"searchMatchesNone" = "نتیجه‌ای یافت نشد.";
/* No comment provided by engineer. */
"GROUP_CREATED" = "گروه ساخته شد.";
/* No comment provided by engineer. */
"groupMemberNew" = "%@ به گروه اضافه شد.";
/* No comment provided by engineer. */
"groupMemberLeft" = "%@ از گروه خارج شد. ";
/* No comment provided by engineer. */
"groupRemoved" = "%@ از گروه حذف شد. ";
/* No comment provided by engineer. */
"groupRemovedMore" = "%@ از گروه حذف شدند. ";
/* No comment provided by engineer. */
"GROUP_TITLE_CHANGED" = "عنوان ، هم‌اکنون '%@' است.";
/* No comment provided by engineer. */
"groupUpdated" = "گروه ، به روز رسانی شده است.";
/* No comment provided by engineer. */
"groupMemberYouLeft" = "شما از این گروه خارج شده‌اید.";
/* No comment provided by engineer. */
"groupRemovedYou" = " شما از گروه حذف شدید. ";
/* Momentarily shown to the user when attempting to select more images than is allowed. Embeds {{max number of items}} that can be shared. */
"attachmentsErrorNumber" = "شما نمی توانید بیش از %@ آیتم را به اشتراک بگذارید.";
/* alert title */
"IMAGE_PICKER_FAILED_TO_PROCESS_ATTACHMENTS" = "انتخاب پیوست ناموفق بود.";
/* Message for the alert indicating that an audio file is invalid. */
"audioUnableToPlay" = "فایل صوتی نامعتبر.";
/* Confirmation button within contextual alert */
"leave" = "خروج از گروه";
/* table cell label in conversation settings */
"LEAVE_GROUP_ACTION" = "ترک کردن گروه";
/* nav bar button item */
"conversationsSettingsAllMedia" = "تمام مدیا";
/* Confirmation button text to delete selected media from the gallery, embeds {{number of messages}} */
"deleteMessages" = "حذف %d پیام";
/* Confirmation button text to delete selected media message from the gallery */
"deleteMessage" = "حذف پیام";
/* embeds {{sender name}} and {{sent datetime}}, e.g. 'Sarah on 10/30/18, 3:29' */
"attachmentsMedia" = "%@ در %@";
/* Format for the 'more items' indicator for media galleries. Embeds {{the number of additional items}}. */
"MEDIA_GALLERY_MORE_ITEMS_FORMAT" = "+%@";
/* Short sender label for media sent by you */
"onionRoutingPathYou" = "شما";
/* Section header in media gallery collection view */
"attachmentsThisMonth" = "این ماه";
/* status message for failed messages */
"MESSAGE_STATUS_FAILED" = "ارسال ناموفق بود.";
/* status message for read messages */
"read" = "خوانده‌شده";
/* message status while message is sending. */
"sending" = "در حال ارسال...";
/* status message for sent messages */
"disappearingMessagesSent" = "ارسال شد";
/* status message while attachment is uploading */
"uploading" = "در حال آپلود…";
/* notification title. Embeds {{author name}} and {{group name}} */
"notificationsIosGroup" = "%@ در %@";
/* Label for 1:1 conversation with yourself. */
"noteToSelf" = "یادداشت به خود";
/* Lock screen notification text presented after user powers on their device without unlocking. Embeds {{device model}} (either 'iPad' or 'iPhone') */
"notificationsIosRestart" = "ممکن است شما زمانی که %@ در حال ری استارت بود پیام هایی دریافت کرده باشید.";
/* No comment provided by engineer. */
"BUTTON_OK" = "باشه";
/* Info Message when {{other user}} disables or doesn't support disappearing messages */
"disappearingMessagesTurnedOff" = "%@ پیام‌های محوشونده را غیرفعال کرده است.";
/* Info Message when {{other user}} updates message expiration to {{time amount}}, see the *_TIME_AMOUNT strings for context. */
"disappearingMessagesSet" = "%@ زمان محوشدن پیام را روی %@ تنظیم کرده.";
/* alert title, generic error preventing user from capturing a photo */
"cameraErrorUnavailable" = "مشکل در گرفتن تصویر.";
/* alert title */
"cameraErrorUnavailable" = "مشکل در گرفتن تصویر.";
/* alert title */
"cameraErrorUnavailable" = "مشکل در نتظیمات دوربین.";
/* label for system photo collections which have no name. */
"attachmentsAlbumUnnamed" = "آلبوم بی نام";
/* Notification action button title */
"messageMarkRead" = "علامت‌گذاری به عنوان خوانده‌شده";
/* Notification action button title */
"reply" = "پاسخ";
/* Description of how and why Session iOS uses Touch ID/Face ID/Phone Passcode to unlock 'screen lock'. */
"authenticateToOpen" = "برای باز کردن Session هویت خود را احراز کنید.";
/* Title for alert indicating that screen lock could not be unlocked. */
"authenticateFailed
authenticateFailed
authenticateFailed
authenticateFailed" = "احراز هویت ناموفق بود";
/* Format string for the default 'Note' sound. Embeds the system {{sound name}}. */
"SETTINGS_AUDIO_DEFAULT_TONE_LABEL_FORMAT" = "%@ (پیشفرض)";
/* Label for settings view that allows user to change the notification sound. */
"SETTINGS_ITEM_NOTIFICATION_SOUND" = "صدای پیام";
/* {{number of days}} embedded in strings, e.g. 'Alice updated disappearing messages expiration to {{5 days}}'. See other *_TIME_AMOUNT strings */
"TIME_AMOUNT_DAYS" = "%@ روز";
/* Label text below navbar button, embeds {{number of days}}. Must be very short, like 1 or 2 characters, The space is intentionally omitted between the text and the embedded duration so that we get, e.g. '5d' not '5 d'. See other *_TIME_AMOUNT strings */
"TIME_AMOUNT_DAYS_SHORT_FORMAT" = "%@ر";
/* {{number of hours}} embedded in strings, e.g. 'Alice updated disappearing messages expiration to {{5 hours}}'. See other *_TIME_AMOUNT strings */
"TIME_AMOUNT_HOURS" = "%@ ساعت";
/* Label text below navbar button, embeds {{number of hours}}. Must be very short, like 1 or 2 characters, The space is intentionally omitted between the text and the embedded duration so that we get, e.g. '5h' not '5 h'. See other *_TIME_AMOUNT strings */
"TIME_AMOUNT_HOURS_SHORT_FORMAT" = "%@س";
/* {{number of minutes}} embedded in strings, e.g. 'Alice updated disappearing messages expiration to {{5 minutes}}'. See other *_TIME_AMOUNT strings */
"TIME_AMOUNT_MINUTES" = "%@ دقیقه";
/* Label text below navbar button, embeds {{number of minutes}}. Must be very short, like 1 or 2 characters, The space is intentionally omitted between the text and the embedded duration so that we get, e.g. '5m' not '5 m'. See other *_TIME_AMOUNT strings */
"TIME_AMOUNT_MINUTES_SHORT_FORMAT" = "%@دق";
/* {{number of seconds}} embedded in strings, e.g. 'Alice updated disappearing messages expiration to {{5 seconds}}'. See other *_TIME_AMOUNT strings */
"TIME_AMOUNT_SECONDS" = "%@ ثانیه";
/* Label text below navbar button, embeds {{number of seconds}}. Must be very short, like 1 or 2 characters, The space is intentionally omitted between the text and the embedded duration so that we get, e.g. '5s' not '5 s'. See other *_TIME_AMOUNT strings */
"TIME_AMOUNT_SECONDS_SHORT_FORMAT" = "%@ث";
/* {{1 day}} embedded in strings, e.g. 'Alice updated disappearing messages expiration to {{1 day}}'. See other *_TIME_AMOUNT strings */
"TIME_AMOUNT_SINGLE_DAY" = "%@ روز";
/* {{1 hour}} embedded in strings, e.g. 'Alice updated disappearing messages expiration to {{1 hour}}'. See other *_TIME_AMOUNT strings */
"TIME_AMOUNT_SINGLE_HOUR" = "%@ ساعت";
/* {{1 minute}} embedded in strings, e.g. 'Alice updated disappearing messages expiration to {{1 minute}}'. See other *_TIME_AMOUNT strings */
"TIME_AMOUNT_SINGLE_MINUTE" = "%@ دقیقه";
/* {{1 week}} embedded in strings, e.g. 'Alice updated disappearing messages expiration to {{1 week}}'. See other *_TIME_AMOUNT strings */
"TIME_AMOUNT_SINGLE_WEEK" = "%@ هفته";
/* {{number of weeks}}, embedded in strings, e.g. 'Alice updated disappearing messages expiration to {{5 weeks}}'. See other *_TIME_AMOUNT strings */
"TIME_AMOUNT_WEEKS" = "%@ هفته";
/* Label text below navbar button, embeds {{number of weeks}}. Must be very short, like 1 or 2 characters, The space is intentionally omitted between the text and the embedded duration so that we get, e.g. '5w' not '5 w'. See other *_TIME_AMOUNT strings */
"TIME_AMOUNT_WEEKS_SHORT_FORMAT" = "%@ه";
/* Label for the cancel button in an alert or action sheet. */
"cancel" = "لغو";
/* No comment provided by engineer. */
"delete" = "حذف";
/* Message for the alert indicating the 'voice message' needs to be held to be held down to record. */
"messageVoiceErrorShort" = "برای ضبط و ارسال پیام صوتی اینجا را لمس کرده و نگه دارید";
/* Info Message when you disable disappearing messages */
"disappearingMessagesTurnedOffYou" = "شما پیام‌های محوشونده را غیرفعال کردید.";
/* Info message embedding a {{time amount}}, see the *_TIME_AMOUNT strings for context. */
"disappearingMessagesSetYou" = "شما زمان محوشدن پیام‌ها را به %@ تنظیم کردید.";
// MARK: - Session
"continue" = "ادامه ";
"copy" = "کپی";
"communityEnterUrlErrorInvalid" = "URL غیرمعتبر";
"next" = "بعد";
"share" = "به‌اشتراک‌گذاری";
"invalid_session_id" = "شناسه‌ی Session نامعتبر است.";
"cancel" = "لغو";
"accountIdYours" = "شناسه Session شما";
"onboardingBubblePrivacyInYourPocket" = "Session شما از اینجا شروع می‌شود...";
"onboardingAccountCreate" = "شناسه‌ی Session را ایجاد کنید";
"onboardingAccountExists" = "Session خود را ادامه دهید";
"onboardingAccountExists" = "پیوند به یک حساب کاربری موجود";
"view_fake_chat_bubble_1" = "Session چیست؟";
"view_fake_chat_bubble_2" = "Session یک برنامه پیام‌رسان غیرمتمرکز و رمزگذاری شده است.";
"view_fake_chat_bubble_3" = "پس اطلاعات شخصی من یا داده‌های گفت‌وگو‌هایم جمع‌آوری نمی‌شود؟ چگونه کار می‌کند؟";
"view_fake_chat_bubble_4" = "Session با استفاده از ترکیبی از فناوری‌های پیشرفته مسیریابی ناشناس و رمزگذاری سرتاسری این کار را انجام می‌دهد.";
"view_fake_chat_bubble_5" = "یک دوست هیچ‌وقت به دوستان خود اجازه استفاده از پیام‌رسان‌های در معرض خطر را نمی‌دهد.";
"vc_register_title" = "به شناسه‌ی Session خود سلام کنید";
"vc_register_explanation" = "شناسه‌ی Session شما آدرس منحصر به فردی است که افراد می‌توانند از طریق آن با شما در Session تماس بگیرند. شناسه‌ی Session شما، بدون اتصال با هویت واقعی شما، کاملاً ناشناس و خصوصی است.";
"onboardingAccountExists" = "حساب کاربری خود را بازیابی کنید";
"recoveryPasswordExplanation" = "عبارت بازیابی را که هنگام نام‌نویسی برای بازیابی حساب به شما داده شده، وارد کنید.";
"recoveryPasswordEnter" = "عبارت بازیابی خود را وارد کنید";
"onboardingAccountExists" = "اتصال دستگاه";
"qrScan" = "کد QR را اسکن کنید";
"displayNamePick" = "نام خود را برای نمایش انتخاب کنید";
"displayNameDescription" = "این نام شما هنگام استفاده از Session خواهد بود. این نام می‌تواند نام واقعی شما، نام مستعار یا هر چیز دیگری که دوست دارید، باشد.";
"displayNameEnter" = "نام نمایشی را وارد کنید";
"displayNameErrorDescription" = "لطفا نام نمایشی را انتخاب کنید";
"displayNameErrorDescriptionShorter" = "لطفا نام نمایشی کوتاه‌تری انتخاب کنید";
"recommended" = "گزینه پیشنهادی";
"conversationsNone" = "فهرست مخاطبان شما خالی است.";
"vc_home_empty_state_button_title" = "شروع Session";
"sessionRecoveryPassword" = "عبارت بازیابی شما";
"vc_seed_title_2" = "این عبارت بازیابی شماست";
"vc_seed_explanation" = "عبارت بازیابی شما کلید اصلی شناسه‌ی Session شما است - در صورت عدم دسترسی به دستگاه خود می توانید از آن برای بازگرداندن شناسه‌ی Session خود استفاده کنید. عبارت بازیابی خود را در مکانی امن ذخیره کنید و آن را به کسی ندهید.";
"vc_seed_reveal_button_title" = "نگه دارید تا نشان داده شود";
"view_seed_reminder_subtitle_1" = "با ذخیره کردن عبارت بازیابی، از حساب خود را محافظت کنید";
"view_seed_reminder_subtitle_2" = "برای فاش کردن عبارت بازیابی، بر روی کلمات redacted ضربه زده و نگه دارید، سپس با خیال راحت آن را ذخیره کنید تا از شناسه‌ی Session خود محافظت نمایید.";
"view_seed_reminder_subtitle_3" = "حتماً عبارت بازیابی خود را در مکانی امن ذخیره کنید";
"onionRoutingPath" = "مسیر";
"onionRoutingPathDescription" = "اپ Session، ‌آی‌پی شما را با استفاده از فرستادن پیام‌های‌تان از طریق چندین سرویسِ گره در شبکه غیرمتمرکز Session مخفی می‌کند. اینها کشورهایی هستند که اتصال شما در حال حاضر از طریق آن فراخوانی می‌شوند:";
"onionRoutingPathYou" = "شما";
"onionRoutingPathEntryNode" = "گره ورودی";
"onionRoutingPathServiceNode" = "گره سرویس";
"onionRoutingPathDestination" = "مقصد";
"learnMore" = "بیشتر بدانید";
"messageNew" = "پیام جدید";
"accountIdEnter" = "شناسه Session را وارید کنید";
"qrScan" = "اسکن کد QR";
"vc_enter_public_key_explanation" = "یک مکالمه جدید را با وارد کردن شناسه Session شخصی شروع کنید یا شناسه جلسه خود را با آنها به اشتراک بگذارید.";
"cameraGrantAccessQr" = "برای اسکن کدهای Session ،QR نیاز به دسترسی به دوربین دارد";
"groupCreate" = "ایجاد گروه";
"groupNameEnter" = "وارد کردن یک نام گروه";
"conversationsNone" = "هنوز هیچ مخاطبی ندارید";
"groupNameEnterPlease" = "لطفاً یک نام گروه را وارد کنید";
"groupNameEnterShorter" = "لطفاً یک نام گروه کوتاه‌تر را وارد کنید";
"groupAddMemberMaximum" = "یک گروه نمی‌تواند بیش از ۱۰۰ عضو داشته باشد.";
"communityJoin" = "پیوستن به انجمن";
"communityUrl" = "URL انجمن";
"qrScan" = "اسکن کد QR";
"communityEnterUrl" = "URL انجمن را وارد کنید";
"sessionSettings" = "تنظیمات";
"vc_group_settings_title" = "تنظیمات گروه";
"displayNameErrorDescription" = "لطفا یک نام نمایشی را انتخاب کنید";
"displayNameErrorDescriptionShorter" = "لطفا یک نام نمایشی کوتاه‌تر انتخاب کنید";
"sessionPrivacy" = "حریم خصوصی";
"sessionNotifications" = "اعلان‌ها";
"sessionRecoveryPassword" = "عبارت بازیابی";
"sessionClearData" = "پاک کردن اطلاعات";
"qrCode" = "کد QR";
"view" = "مشاهده کد QR من";
"qrScan" = "اسکن کد QR";
"vc_qr_code_view_scan_qr_code_explanation" = "برای شروع مکالمه با دیگران، کد QR شخصی را اسکن کنید";
"qrYoursDescription" = "این کد QR شماست. سایر کاربران می‌توانند برای شروع Session با شما آن را اسکن کنند.";
// MARK: - Not Yet Translated
"fast_mode_explanation" = "با استفاده از سرورهای اطلاع رسانی اپل، شما به صورت سریع و مطمئن از پیام‌های جدید مطلع می‌شوید.";
"notificationsFastMode" = "حالت سریع";
"notificationsSlowModeDescription" = "Session هرازگاهی در پس زمینه وجود پیام‌های جدید را بررسی می‌کند.";
"notificationsSlowMode" = "حالت آهسته";
"notificationsMessage" = "اعلان‌های پیام";
"sessionRecoveryPassword" = "عبارت بازیابی";
"vc_link_device_scan_qr_code_explanation" = "برای دیدن کد QR خود، در دستگاه دیگرتان به «تنظیمات ← عبارت بازیابی» مراجعه کنید.";
"sessionRecoveryPassword" = "عبارت بازیابی";
"vc_enter_recovery_phrase_explanation" = "برای وصل کردن دستگاهتان، عبارت بازیابی که در زمان ثبت نام به شما داده شده بود را وارد کنید.";
"accountIdEnterYourFriends" = "شناسه Session یا نام ONS را وارید کنید";
"groupOnlyAdmin" = "به دلیل اینکه شما مدیر گروه هستید، این گروه برای همه اعضا ی گروه پاک میشود. این قابل بازگشت نیست.";
"communityJoinOfficial" = "یا به یکی از این محلق شوید ...";
"sessionInviteAFriend" = "دعوت از یک دوست";
"copied" = "کپی‌شده";
"accountIDCopy" = "کپی کردن شناسه‌ی Session شما";
"message" = "پیام";
"vc_conversation_voice_message_cancel_message" = "برای کنسل کردن به کناره بکشید";
"attachmentsAutoDownloadModalTitle" = "آیا به %@ اعتماد میکنید؟";
"attachmentsAutoDownloadModalDescription" = "آیا مطمئن هستید که می‌خواهید رسانه ارسال شده توسط %@ را دانلود کنید؟";
"download" = "دریافت";
"urlOpen" = "URL باز شود؟";
"urlOpenDescription" = "آیا مطمئن هستید که میخواهید %@ را باز کنید؟";
"open" = "باز کن";
"urlCopy" = "کپی کردن لینک";
"blockUnblock" = "%@ از حالت مسدود خارج شود؟";
"blockUnblockDescription" = "آیا مطمئن هستید که میخواهید %@ را از حالت مسدود خارج کنید؟";
"blockUnblock" = "رفع مسدودی";
"linkPreviewsEnable" = "فعال‌سازی پیش‌نمایش لینک؟";
"linkPreviewsFirstDescription" = "با فعال کردن این گزینه، پیش‌نمایش لینک‌ها در پیام‌های ارسالی و دریافتی دیده می‌شود. این گزینه می‌تواند مفید باشد اما Session باید با سایت ارتباط برقرار کند تا پیش‌نمایش را نشان دهد. شما می‌توانید همیشه در تنظیمات این پیش‌نمایش را غیرفعال کنید.";
"enable" = "فعال سازی";
"shareToSession" = "اشتراک گذاری با Session";
"sending" = "در حال ارسال...";
"linkPreviewsErrorUnsecure" = "پیش نمایش برای لینک ناامن کامل نشد";
"linkPreviewsErrorLoad" = "ناتوان برای بارگذاری پیش نمایش";
"vc_share_link_previews_disabled_title" = "پیش نمایش های لینک غیرفعال شد";
"vc_share_link_previews_disabled_explanation" = "با فعال کردن این گزینه، پیش‌نمایش لینک‌ها در پیام‌های ارسالی و دریافتی دیده می‌شود. این گزینه می‌تواند مفید باشد اما Session باید با سایت ها ارتباط برقرار کند تا پیش‌نمایش را نشان دهد. n\\شما می‌توانید در تنظیمات این پیش‌نمایش را غیرفعال کنید.";
"communityInvitation" = "باز کردن دعوت به گروه";
"vc_conversation_settings_invite_button_title" = "افزودن اعضا";
"warning" = "هشدار";
"recoveryPasswordWarningSendDescription" = "این عبارت بازیابی شماست. اگر آن را برای شخصی ارسال کنید ، دسترسی کامل به حساب شما خواهد داشت.";
"send" = "ارسال";
"vc_conversation_settings_notify_for_mentions_only_title" = "فقط برای ذکر شده ها اطلاع دهید";
"vc_conversation_settings_notify_for_mentions_only_explanation" = "وقتی فعال باشد، فقط برای پیام هایی که از شما نام می برند مطلع می شوید.";
"notificationsMentionsOnly" = "فقط برای ذکر شده ها اطلاع داده شود";
"deleteMessageDeleted" = "این پیام حذف شده است";
"clearMessagesForMe" = "حذف برای من";
"clearMessagesForEveryone" = "حذف برای همه";
"clearMessagesForEveryone" = "حذف برای من و %@";
"reply" = "پاسخ";
"save" = "ذخیره";
"banUser" = "مسدود کردن کاربر";
"context_menu_ban_and_delete_all" = "مسدود و پاک کردن همه";
"context_menu_ban_user_error_alert_message" = "امکان ممنوع کردن کاربر مسدود شود";
"accessibility_expanding_attachments_button" = "افزودن پیوست ها";
"gif" = "گیف";
"accessibility_document_button" = "مدرک";
"accessibility_main_button_collapse" = "کوچک کردن گزینه‌های پیوست";
"recoveryPasswordErrorTitle" = "جمله ی بازیابی نامعتبر است";
"dismiss" = "رد کردن";
/* Button text which opens the settings app */
<<<<<<< HEAD
"sessionSettings" = "تنظیمات";
"callsYouCalled" = "شما با%@ تماس گرفتید";
"callsCalledYou" = "%@ با شما تماس گرفت";
"callsMissedCallFrom" = "شما تماس از دست رفته از طرف %@ دارید";
"messageNewYouveGotA" = "شما یک پیام جدید دریافت کردید.";
"messageNewYouveGotMany" = "شما از طرف %@ پیام جدید دارید.";
"pin" = "سنجاق کردن";
"pinUnpin" = "برداشتن سنجاق";
"callsMissed" = "تماس از دست رفت";
"callsYouMissedCallPermissions" = "تماس از '%@' از دست رفت زیرا باید مجوز «تماس‌های صوتی و تصویری» را در تنظیمات حریم خصوصی فعال کنید.";
"attachmentsMediaSaved" = "تصویر/ ویدیو توسط %@ ذخیره شد.";
"screenshotTaken" = "%@ از صفحه یک عکس گرفته است.";
"sessionConversations" = "گروه‌ها و مخاطبین";
"messages" = "پیام ها";
"sessionMessageRequests" = "درخواست های پیام";
"messageRequestsNonePending" = "هیچ درخواست پیامی وجود ندارد";
"clearAll" = "حذف همه";
"messageRequestsClearAllExplanation" = "آیا مطمئن هستید که می خواهید تمام درخواست های پیام را پاک کنید؟";
"clear" = "پاک کردن";
"messageRequestsDelete" = "آیا مطمئن هستید که می خواهید این درخواست پیام را رد کنید؟";
=======
"OPEN_SETTINGS_BUTTON" = "تنظیمات";
"call_outgoing" = "شما با%@ تماس گرفتید";
"call_incoming" = "%@ با شما تماس گرفت";
"call_missed" = "شما تماس از دست رفته از طرف %@ دارید";
"APN_Message" = "شما یک پیام جدید دریافت کردید.";
"APN_Collapsed_Messages" = "شما از طرف %@ پیام جدید دارید.";
"PIN_BUTTON_TEXT" = "سنجاق کردن";
"UNPIN_BUTTON_TEXT" = "برداشتن سنجاق";
"modal_call_missed_tips_title" = "تماس از دست رفت";
"modal_call_missed_tips_explanation" = "تماس از '%@' از دست رفت زیرا باید مجوز «تماس‌های صوتی و تصویری» را در تنظیمات حریم خصوصی فعال کنید.";
"media_saved" = "تصویر/ ویدیو توسط %@ ذخیره شد.";
"screenshot_taken" = "%@ از صفحه یک عکس گرفته است.";
"SEARCH_SECTION_CONTACTS" = "گروه‌ها و مخاطبین";
"SEARCH_SECTION_MESSAGES" = "پیام ها";
"MESSAGE_REQUESTS_TITLE" = "درخواست های پیام";
"MESSAGE_REQUESTS_EMPTY_TEXT" = "هیچ درخواست پیامی وجود ندارد";
"MESSAGE_REQUESTS_CLEAR_ALL" = "حذف همه";
"MESSAGE_REQUESTS_CLEAR_ALL_CONFIRMATION_TITLE" = "Are you sure you want to clear all message requests and group invites?";
"MESSAGE_REQUESTS_CLEAR_ALL_CONFIRMATION_ACTON" = "پاک کردن";
"MESSAGE_REQUESTS_DELETE_CONFIRMATION_ACTON" = "آیا مطمئن هستید که می خواهید این درخواست پیام را رد کنید؟";
>>>>>>> 7c96dcd5
"MESSAGE_REQUESTS_BLOCK_CONFIRMATION_ACTON" = "آیا مطمئن هستید که می‌خواهید این مخاطب را مسدود کنید؟";
"messageRequestsAcceptDescription" = "ارسال پیام به این کاربر درخواست پیام او را به صورت خودکار قبول می‌کند و باعث آشکار شدن کد شناسایی Session شما میشود.";
"messageRequestsAccepted" = "درخواست پیام شما قبول شد.";
"messageRequestsNew" = "شما درخواست پیام جدیدی دارید";
"hide" = "پنهان کردن";
"accept" = "پذیرفتن";
"TXT_BLOCK_USER_TITLE" = "مسدود کردن کاربر";
"error" = "خطا";
"callsPermissionsRequired" = "دسترسی تلفن مورد نیاز است";
"callsPermissionsRequiredDescription" = "شما می‌توانید مجوز «تماس صوتی و تصویری» را در تنظیمات حریم خصوصی فعال کنید.";
"communityError" = "اوخ، یک خطا اتفاق افتاد";
"communityErrorDescription" = "لطفاً مجدداً تلاش نمایید";
"LOADING_CONVERSATIONS" = "درحال بارگزاری پیام ها...";
"DATABASE_MIGRATION_FAILED" = "هنگام بهینه‌سازی پایگاه داده خطایی روی داد\n\nشما می‌توانید گزارش‌های برنامه خود را صادر کنید تا بتوانید برای عیب‌یابی به اشتراک بگذارید یا می‌توانید دستگاه خود را بازیابی کنید\n\nهشدار: بازیابی دستگاه شما منجر به از دست رفتن داده‌های قدیمی‌تر از دو هفته می‌شود.";
"recoveryPasswordErrorMessageGeneric" = "مشکلی پیش آمد. لطفاً عبارت بازیابی خود را بررسی کنید و دوباره امتحان کنید.";
"recoveryPasswordErrorMessageShort" = "به نظر می رسد کلمات کافی وارد نکرده اید. لطفاً عبارت بازیابی خود را بررسی کنید و دوباره امتحان کنید.";
"recoveryPasswordErrorMessageShort" = "به نظر می رسد که شما آخرین کلمه بازیابی حساب خود را وارد نکرده اید. لطفاً آنچه را وارد کرده‌اید بررسی کنید و دوباره امتحان کنید.";
"recoveryPasswordErrorMessageIncorrect" = "به نظر می رسد که شما کلمات بازیابی حساب خود را اشتباه وارد کرده اید. لطفاً آنچه را وارد کرده‌اید بررسی کنید و دوباره امتحان کنید.";
"recoveryPasswordErrorMessageGeneric" = "کلمات بازیابی وارد شده قابل تائید نمی‌باشد. لطفا آنچه را که وارد کردید را مجددا بررسی نمائید.";
/* Indicates that an unknown error occurred while using Touch ID/Face ID/Phone Passcode. */
"authenticateNotAccessed" = "اعتبارسنجی ناموفق بود.";
/* Indicates that Touch ID/Face ID/Phone Passcode authentication failed. */
"authenticateFailed
authenticateFailed
authenticateFailed
authenticateFailed" = "احراز هویت ناموفق بود.";
/* Indicates that Touch ID/Face ID/Phone Passcode is 'locked out' on this device due to authentication failures. */
"authenticateFailedTooManyAttempts" = "چندین احراز هویت ناموفق رخ داد. لطفا بعدا تلاش کنید.";
/* Indicates that Touch ID/Face ID/Phone Passcode are not available on this device. */
"lockAppEnablePasscode" = "برای استفاده از قفل صفحه نمایش می بایستی یک رمزعبور از تنظیمات iOS خود فعال کنید.";
/* Indicates that Touch ID/Face ID/Phone Passcode is not configured on this device. */
"lockAppEnablePasscode" = "شما برای استفاده از قفل صفحه نمایس می بایستی یک رمزعبور از تنظیمات iOS خود فعال کنید.";
/* Indicates that Touch ID/Face ID/Phone Passcode passcode is not set. */
"lockAppEnablePasscode" = "برای استفاده از قفل صفحه نمایش می بایستی یک رمزعبور از تنظیمات iOS فعال کنید.";
/* Label for the button to send a message */
"send" = "ارسال";
/* Generic text for button that retries whatever the last action was. */
"retry" = "تلاش مجدد";
/* notification body */
"messageErrorDelivery" = "پیام شما ارسال نشد.";
"INVALID_SESSION_ID_MESSAGE" = "لطفاً شناسه Session را مجدد بررسی کنید.";
"recoveryPasswordErrorMessageGeneric" = "لطفاً شناسه بازیابی را مجدد بررسی کنید.";
"media" = "مدیا";
"DOCUMENT_TAB_TITLE" = "مدارک";
"attachmentsFilesEmpty" = "شما در این مکالمه هیچ مدرکی ندارید.";
"DOCUMENT_TILES_LOADING_MORE_RECENT_LABEL" = "در حال بار گذاری مدارک جدید…";
"DOCUMENT_TILES_LOADING_OLDER_LABEL" = "در حال بارگذاری مدارک قدیمی تر…";
/* The name for the emoji category 'Activities' */
"EMOJI_CATEGORY_ACTIVITIES_NAME" = "فعالیت‌ها";
/* The name for the emoji category 'Animals & Nature' */
"EMOJI_CATEGORY_ANIMALS_NAME" = "حیوانات و طبیعت";
/* The name for the emoji category 'Flags' */
"EMOJI_CATEGORY_FLAGS_NAME" = "پرچم‌ها";
/* The name for the emoji category 'Food & Drink' */
"EMOJI_CATEGORY_FOOD_NAME" = "غذا و نوشیدنی";
/* The name for the emoji category 'Objects' */
"EMOJI_CATEGORY_OBJECTS_NAME" = "اشیا";
/* The name for the emoji category 'Recents' */
"EMOJI_CATEGORY_RECENTS_NAME" = "اخیراً استفاده شده";
/* The name for the emoji category 'Smileys & People' */
"EMOJI_CATEGORY_SMILEYSANDPEOPLE_NAME" = "شکلک‌ها و مردم";
/* The name for the emoji category 'Symbols' */
"EMOJI_CATEGORY_SYMBOLS_NAME" = "نمادها";
/* The name for the emoji category 'Travel & Places' */
"EMOJI_CATEGORY_TRAVEL_NAME" = "مسافرت و اماکن";
"EMOJI_REACTS_NOTIFICATION" = "%@  به پیامی با %@ واکنش نشان می‌دهد. ";
"EMOJI_REACTS_MORE_REACTORS_ONE" = "و ۱ نفر دیگر به این پیام واکنش %@ نشان داده است.";
"EMOJI_REACTS_MORE_REACTORS_MUTIPLE" = "و %@ نفر دیگر به این پیام واکنش %@ نشان داده‌اند.";
"EMOJI_REACTS_RATE_LIMIT_TOAST" = "آهسته! شما بیش از اندازه ایموجی واکنش ارسال کرده اید. بزودی دوباره تلاش کنید.";
/* New conversation screen*/
"conversationsNew" = "مکالمه جدید";
"create" = "ایجاد";
"join" = "محلق شدن";
"PRIVACY_TITLE" = "حریم خصوصی";
"screenSecurity" = "امنیت صفحه";
"lockApp" = "قفل سیسشن";
"lockAppDescriptionIos" = " برای باز کردن قفل Session به شناسه لمسی، شناسه صورت و یا رمز عبوری ضرورت است.";
"readReceipts" = "رسیدهای خواندن";
"readReceipts" = "رسیدهای خواندن";
"readReceiptsDescription" = "رسیدهای خواندن در چت‌های یک به یک روان شود.";
"typingIndicators" = "نشانگر‌های در حال تایپ";
"typingIndicators" = "نشانگر‌های در حال تایپ";
"typingIndicatorsDescription" = "مشاهده و به‌اشتراک‌گذاری نشانگر‌های در حال تایپ در مکالمات یک به یک.";
"linkPreviews" = "پیش‌نمایش‌های لینک";
"linkPreviewsSend" = "ارسال پیش‌نمایش‌های لینک";
"linkPreviewsDescription" = "ایجاد پیش‌نمایش‌های لینک برای URLهای تحت پشتیبانی.";
"callsSettings" = "تماس‌ها (بتا)";
"callsVoiceAndVideo" = "تماس‌های صوتی و تصویری";
"callsVoiceAndVideoToggleDescription" = "فعال‌سازی تماس‌های صوتی و تصویری به و از  کاربران دیگر.";
"callsVoiceAndVideoBeta" = "تماس‌های صوتی و تصویری (بتا)";
"callsVoiceAndVideoModalDescription" = "آدرس IP شما برای طرف تماس شما و سرور Oxen Foundation هنگام استفاده از تما‌س های بتا قابل مشاهده است. آیا مطمئن هستید که می‌خواهید تماس‌های صوتی و تصویری را فعال کنید؟";
"NOTIFICATIONS_TITLE" = "اعلانات";
"notificationsStrategy" = "استراتژی اعلان";
"useFastMode" = "استفاده از حالت سریع";
"NOTIFICATIONS_STRATEGY_FAST_MODE_DESCRIPTION" = "با استفاده از سرورهای اعلان اپل (Apple)، از هر پیام جدید به طور قابل اعتماد و بلافاصله مطلع خواهید شد.";
"notificationsGoToDevice" = "رفتن به تنظیمات اعلان دستگاه";
"notificationsStyle" = "سبک اعلان";
"notificationsSound" = "صدا";
"notificationsSoundDescription" = "صدا وقتی برنامه باز است";
"notificationsContent" = "محتوی اعلان";
"notificationsContentDescription" = "اطلاعات که در اعلانات نمایش میشود.";
"notificationsContentShowNameAndContent" = "نام و محتوا";
"notificationsContentShowNameOnly" = "فقط نام";
"notificationsContentShowNoNameOrContent" = "عدم نمایش نام یا محتوا";
"CONVERSATION_SETTINGS_TITLE" = "مکالمات";
"conversationsMessageTrimming" = "مرتب‌سازی پیام";
"conversationsMessageTrimmingTrimCommunities" = "مرتب‌سازی انجمن‌ها";
"conversationsMessageTrimmingTrimCommunitiesDescription" = "پیام‌های قدیمی‌تر از ۶ ماه را از انجمن‌های دارای بیش از ۲۰۰۰ پیام، حذف کنید.";
"CONVERSATION_SETTINGS_SECTION_AUDIO_MESSAGES" = "پیام های صوتی";
"CONVERSATION_SETTINGS_AUDIO_MESSAGES_AUTOPLAY_TITLE" = "پخش خودکار پیام‌های صوتی";
"CONVERSATION_SETTINGS_AUDIO_MESSAGES_AUTOPLAY_DESCRIPTION" = "پخش خودکار پیام‌های صوتی پشت‌سرهم";
"conversationsBlockedContacts" = "مخاطبین مسدودشده";
"blockBlockedNone" = "شما هیچ مخاطب مسدود‌شده‌ای ندارید.";
"CONVERSATION_SETTINGS_BLOCKED_CONTACTS_UNBLOCK" = "رفع مسدودیت";
"CONVERSATION_SETTINGS_BLOCKED_CONTACTS_UNBLOCK_CONFIRMATION_TITLE_SINGLE" = "آیا مطمئن هستید که می‌خواهید مسدودیت %@ را رفع کنید؟ ";
"CONVERSATION_SETTINGS_BLOCKED_CONTACTS_UNBLOCK_CONFIRMATION_TITLE_FALLBACK" = "این مخاطب";
"CONVERSATION_SETTINGS_BLOCKED_CONTACTS_UNBLOCK_CONFIRMATION_TITLE_MULTIPLE_1" = "آیا مطمئن هستید که می‌خواهید مسدودیت %@ را رفع کنید؟ ";
"CONVERSATION_SETTINGS_BLOCKED_CONTACTS_UNBLOCK_CONFIRMATION_TITLE_MULTIPLE_2_SINGLE" = "و %@؟";
"CONVERSATION_SETTINGS_BLOCKED_CONTACTS_UNBLOCK_CONFIRMATION_TITLE_MULTIPLE_3" = "و %@ مخاطب دیگر؟ ";
"CONVERSATION_SETTINGS_BLOCKED_CONTACTS_UNBLOCK_CONFIRMATION_ACTON" = "رفع مسدودیت";
"sessionAppearance" = "ظاهر";
"appearanceThemes" = "تم‌ها";
"appearancePrimaryColor" = "رنگ اولیه";
"appearancePreview1" = "حالت چطور است؟";
"appearancePreview2" = "من خوبم، تو چی؟";
"appearancePreview3" = "من عالی‌ام، ممنون.";
"appearanceAutoDarkMode" = "حالت شب خودکار";
"followSystemSettings" = "مطابق‌سازی تنظیمات سیستم";
"sessionHelp" = "کمک";
"helpReportABug" = "گزارش خرابی";
"helpReportABugExportLogsDescription" = "گزارش‌های خود را صادر کنید، سپس فایل را از طریق Session's Help Desk آپلود کنید.";
"helpReportABugExportLogs" = "صدور گزارش‌ها";
"helpHelpUsTranslateSession" = "ترجمه Session";
"helpWedLoveYourFeedback" = "قدردان نظریات شما هستیم.";
"helpFAQ" = "سؤالات متداول";
"helpSupport" = "همایت";
"clearDataAll" = "پاک کردن همه داتا";
"clearDataAllDescription" = "این کار پیام‌ها و مخاطبین شما را برای همیشه حذف می‌کند. آیا می‌خواهید فقط این دستگاه را پاک کنید یا داتا خود را از شبکه نیز حذف کنید؟";
"clearDeviceAndNetworkConfirm" = "آیا مطمئن هستید که می خواهید داتا های خود را از شبکه حذف کنید؟ اگر ادامه دهید، نمی‌توانید پیام‌ها یا مخاطبین خود را بازیابی کنید.";
"clearDeviceOnly" = "فقط پاک کردن دستگاه";
"clearDeviceAndNetwork" = "پاک کردن دستگاه و شبکه";
"clearDataErrorDescription1" = "داتا ها توسط ۱ گره سرویس حذف نشده است. شناسه گره سرویس: %@.";
"clearDataErrorDescription2" = "داتا ها توسط %@ گره سرویس حذف نشده است. شناسه‌های گره سرویس: %@.";
"modal_clear_all_data_confirm" = "پاک ";
"sessionRecoveryPassword" = "عبارت بازیابی شما";
"recoveryPasswordDescription" = "می توانید از عبارت بازیابی یا برای بازیابی حساب خود و یا برای وصل با یک دستگاه استفاده کنید.";
"modal_permission_explanation" = "سیسشن برای ادامه دسترسی نیاز به ‌منظور %@  دارد. می توانید دسترسی را در تنظیمات iOS فعال سازید.";
"modal_permission_settings_title" = "تنظیمات";
"modal_permission_camera" = "دوربین";
"permissionsMicrophoneAccessRequired" = "میکروفون";
"modal_permission_library" = "کتابخانه";
<<<<<<< HEAD
"off" = "خاموش";
"off" = "خاموش";
"DISAPPEARING_MESSAGES_SUBTITLE_DISAPPEAR_AFTER" = "ناپدید شدن پس از: %@";
"communityUrlCopy" = "کپی کردن URL گروه";
=======
"DISAPPEARING_MESSAGES_OFF" = "خاموش";
"DISAPPEARING_MESSAGES_SUBTITLE_OFF" = "خاموش";
"COPY_GROUP_URL" = "کپی کردن URL گروه";
>>>>>>> 7c96dcd5
"NEW_CONVERSATION_CONTACTS_SECTION_TITLE" = "مخاطبین";
"groupCreateErrorNoMembers" = "لطفاً حداقل یک عضو گروه را انتخاب کنید";
"GROUP_CREATION_PLEASE_WAIT" = "تا زمانی که گروه ایجاد شود، لطفاً صبر کنید...";
"GROUP_CREATION_ERROR_TITLE" = "نمی‌توانید گروه ایجاد کنید";
"GROUP_CREATION_ERROR_MESSAGE" = "لطفاً اتصال اینترنت خود را بررسی و مجدداً سعی کنید";
"GROUP_UPDATE_ERROR_TITLE" = "نمی‌توانید گروه را آپدیت کنید";
"GROUP_UPDATE_ERROR_MESSAGE" = "هنگام افزودن یا حذف سایر اعضا، نمی‌توانید گروه را ترک کنید";
"remove" = "حذف";
"GROUP_TITLE_MEMBERS" = "اعضا";
"GROUP_TITLE_FALLBACK" = "گروه";
"DM_ERROR_DIRECT_BLINDED_ID" = "فقط از داخل یک انجمن می‌توانید به شناسه‌های نابینا پیام ارسال کنید";
"DM_ERROR_INVALID" = "لطفاً شناسه Session یا نام ONS را بررسی کنید و دوباره امتحان کنید";
"communityEnterUrlErrorInvalidDescription" = "لطفا لینک وارد شده را بررسی نموده و دوباره تلاش کنید.";
"COMMUNITY_ERROR_GENERIC" = "نمی‌توانید محلق شوید";
<<<<<<< HEAD
"disappearingMessages" = "پیام‌ها ناپدید میشوند";
"disappearingMessagesDeleteType" = "حذف تایپ";
"disappearingMessagesDisappearAfterRead" = "ناپدید‌شدن پس از خواندن";
"disappearingMessagesDisappearAfterReadDescription" = "حذف پیام‌ها بعد از خواندن شان";
"disappearingMessagesDisappearAfterSend" = "ناپدیدشدن پس از ارسال";
"disappearingMessagesDisappearAfterSendDescription" = "حذف پیام‌ها بعد از ارسال شان";
"disappearingMessagesTimer" = "تایمر";
"set" = "تنظیم";
"disappearingMessagesDescription" = "این تنظیمات بالای هر کسی در این مکالمه عملی می‌شود.";
"disappearingMessagesOnlyAdmins" = "این تنظیمات بالای هر کسی در این مکالمه عملی می‌شود. فقط ادمین‌های گروه می‌توانند این تنظیمات را تغییر دهند.";
"disappearingMessagesDisappear" = "ناپدیدظشدن پس از %@ - %@ ";
"DISAPPERING_MESSAGES_INFO_ENABLE" = "%@ تنظیم کرده تا پیام‌ها %@ پس از آنکه %@ شدند، ناپدید شوند.";
"disappearingMessagesChanged" = "%@ پیام‌ها را تغییر داده تا %@ پس از آنکه %@ شدند، ناپدید شوند.";
=======
"DISAPPERING_MESSAGES_TITLE" = "پیام‌ها ناپدید میشوند";
"DISAPPERING_MESSAGES_TYPE_TITLE" = "حذف تایپ";
"DISAPPERING_MESSAGES_TYPE_AFTER_READ_TITLE" = "ناپدید‌شدن پس از خواندن";
"DISAPPERING_MESSAGES_TYPE_AFTER_READ_DESCRIPTION" = "حذف پیام‌ها بعد از خواندن شان";
"DISAPPERING_MESSAGES_TYPE_AFTER_SEND_TITLE" = "ناپدیدشدن پس از ارسال";
"DISAPPERING_MESSAGES_TYPE_AFTER_SEND_DESCRIPTION" = "حذف پیام‌ها بعد از ارسال شان";
"DISAPPERING_MESSAGES_TIMER_TITLE" = "تایمر";
"DISAPPERING_MESSAGES_SAVE_TITLE" = "تنظیم";
"DISAPPERING_MESSAGES_GROUP_WARNING" = "این تنظیمات بالای هر کسی در این مکالمه عملی می‌شود.";
"DISAPPERING_MESSAGES_GROUP_WARNING_ADMIN_ONLY" = "این تنظیمات بالای هر کسی در این مکالمه عملی می‌شود. فقط ادمین‌های گروه می‌توانند این تنظیمات را تغییر دهند.";
/* Informational message shown when a conversation participant enables disappearing messages. The first '%@' will be the participants name, the second '%@' will be the duration and the third '%@' will indicate whether the countdown should start after the messages are sent or after they are read. */
"DISAPPERING_MESSAGES_INFO_ENABLE" = "%@ تنظیم کرده تا پیام‌ها %@ پس از آنکه %@ شدند، ناپدید شوند.";
"DISAPPERING_MESSAGES_INFO_UPDATE" = "%@ پیام‌ها را تغییر داده تا %@ پس از آنکه %@ شدند، ناپدید شوند.";
/* Informational message shown when a conversation participant enables disappearing messages. The '%@' will be the participants name. */
>>>>>>> 7c96dcd5
"DISAPPERING_MESSAGES_INFO_DISABLE" = "%@ ناپدید‌شدن پیام ها را خاموش کرده است";

/* context_menu_info */
"info" = "Info";

/* An error that is displayed when the application fails for create it's initial connection to the database */
"DATABASE_STARTUP_FAILED" = "An error occurred when opening the database\n\nYou can export your application logs to share for troubleshooting or you can try to restore your device\n\nWarning: Restoring your device will result in loss of any data older than two weeks";

/* A warning displayed to the user when the application takes too long to launch */
"APP_STARTUP_TIMEOUT" = "The app is taking a long time to start\n\nYou can continue to wait for the app to start, export your application logs to share for troubleshooting or you can try to open the app again";

/* The title of a button on a modal shown when the application fails to start, pressing the button closes the application */
"APP_STARTUP_EXIT" = "Exit";

/* An error which occurs if the user tries to restore the database after an initial failure and it fails to restore */
"DATABASE_RESTORE_FAILED" = "An error occurred when opening the restored database\n\nYou can export your application logs to share for troubleshooting but to continue to use Session you may need to reinstall";

/* Text displayed in place of a quoted message when the original message is not on the device */
"messageErrorOriginal" = "Original message not found.";

/* EMOJI_REACTS_SHOW_LESS */
"EMOJI_REACTS_SHOW_LESS" = "Show less";

/* PRIVACY_SECTION_MESSAGE_REQUESTS */
"PRIVACY_SECTION_MESSAGE_REQUESTS" = "Message Requests";

/* PRIVACY_SCREEN_MESSAGE_REQUESTS_COMMUNITY_TITLE */
"PRIVACY_SCREEN_MESSAGE_REQUESTS_COMMUNITY_TITLE" = "Community Message Requests";

/* PRIVACY_SCREEN_MESSAGE_REQUESTS_COMMUNITY_DESCRIPTION */
"PRIVACY_SCREEN_MESSAGE_REQUESTS_COMMUNITY_DESCRIPTION" = "Allow message requests from Community conversations.";

/* Information displayed above the input when sending a message to a new user for the first time explaining limitations around the types of messages which can be sent before being approved */
"messageRequestPendingDescription" = "You will be able to send voice messages and attachments once the recipient has approved this message request";

/* State of a message while it's still in the process of being sent */
"MESSAGE_DELIVERY_STATUS_SENDING" = "Sending";

/* State of a message once it has been sent */
"MESSAGE_DELIVERY_STATUS_SENT" = "Sent";

/* State of a message after the recipient has read the message */
"MESSAGE_DELIVERY_STATUS_READ" = "Read";

/* State of a message if it failed to be sent */
"messageStatusFailedToSend" = "Failed to send";

/* Title of the message information screen describing the date/time a message was sent */
"MESSAGE_INFO_SENT" = "Sent";

/* Title of the message information screen describing the date/time a message was received on a specific device */
"received" = "Received";

/* Title of the message information screen describing the sender of the message */
"from" = "From";

/* Title of the message information screen describing the identifier of the attachment */
"attachmentsFileId" = "File ID";

/* Title of the message information screen describing the file type of the attachment */
"ATTACHMENT_INFO_FILE_TYPE" = "File Type";

/* Title of the message information screen describing the size of the attachment */
"ATTACHMENT_INFO_FILE_SIZE" = "File Size";

/* Title on the message information screen describing the resolution of a media attachment */
"attachmentsResolution" = "Resolution";

/* Title on the message information screen describing the duration of a media attachment */
"attachmentsDuration" = "Duration";

/* State of a message after it failed to sync to the current users other devices */
"messageStatusFailedToSync" = "Failed to sync";

/* State of a message while it's in the process of being synced to the users other devices */
"messageStatusSyncing" = "Syncing";

/* Title of the modal that appears after a user taps on the state of a message which failed to send */
"MESSAGE_DELIVERY_FAILED_TITLE" = "Failed to send message";

/* Title of the modal that appears after a user taps on the state of a message which failed to sync to the users other devices */
"MESSAGE_DELIVERY_FAILED_SYNC_TITLE" = "Failed to sync message to your other devices";

/* Action for the modal shown when asking the user whether they want to delete from all of their devices */
"delete_message_for_me_and_my_devices" = "Delete from all of my devices";

/* Action in the long-press menu to trigger a message to be sent again after it has failed */
"resend" = "Resend";

/* Action in the long-press menu to trigger a message to be synced again after it has failed */
"context_menu_resync" = "Resync";

/* Title of a modal show the first time a user tries to search for GIFs */
"GIPHY_PERMISSION_TITLE" = "Search GIFs?";

/* Message of a modal show the first time a user tries to search for GIFs */
"GIPHY_PERMISSION_MESSAGE" = "Session will connect to Giphy to provide search results. You will not have full metadata protection when sending GIFs.";

/* Action in the long-press menu to view more information about a specific message */
"messageInfo" = "Message Info";

/* Action to mute a conversation in the swipe menu */
"notificationsMute" = "Mute";

/* Action in the swipe menu to unmute a conversation */
"unmute_button_text" = "Unmute";

/* Action in the swipe menu to mark a conversation as read */
"MARK_AS_READ" = "Mark read";

/* Action in the swipe menu to mark a conversation as unread */
"messageMarkUnread" = "Mark unread";

/* Title of the confirmation modal show when attempting to leave a group conversation */
"groupLeave" = "Leave Group";

/* Title of the confirmation modal show when attempting to leave a community conversation */
"communityLeave" = "Leave Community";

/* Message in the confirmation modal when leaving a community conversation */
"communityLeaveDescription" = "Are you sure you want to leave %@?";

/* Conversation subtitle while the user in the process of leaving */
"group_you_leaving" = "Leaving...";

/* Conversation subtitle if the user in the failed to leave */
"group_leave_error" = "Failed to leave Group!";

/* Message within a conversation indicating the device was unable to leave a group conversation */
"group_unable_to_leave" = "Unable to leave the Group, please try again";

/* Title in the confirmation modal to delete a group */
"groupDelete" = "Delete Group";

/* Message in the confirmation modal to delete a group */
"groupDeleteDescription" = "Are you sure you want to delete %@?";

/* Title in the confirmation modal when the user tries to delete a one-to-one conversation */
"conversationsDelete" = "Delete Conversation";

/* Message in the confirmation modal when the user tries to delete a one-to-one conversation */
"conversationsDeleteDescription" = "Are you sure you want to delete your conversation with %@?";

/* Title in the confirmation modal when the user tries to hide the 'Note to Self' conversation */
"noteToSelfHide" = "Hide Note to Self";

/* Message in the confirmation modal when the user tries to hide the 'Note to Self' conversation */
"noteToSelfHideDescription" = "Are you sure you want to hide %@?";

/* Title in the modal for updating the users profile display picture */
"profileSetDisplayPicturel" = "Set Display Picture";

/* Save action in the modal for updating the users profile display picture */
"update_profile_modal_save" = "Save";

/* Remove action in the modal for updating the users profile display picture */
"remove" = "Remove";

/* Title for the error when failing to remove the users profile display picture */
"update_profile_modal_remove_error_title" = "Unable to remove avatar image";

/* Title for the error when the user selects a profile display picture that is too large */
"update_profile_modal_max_size_error_title" = "Maximum File Size Exceeded";

/* Message for the error when the user selects a profile display picture that is too large */
"update_profile_modal_max_size_error_message" = "Please select a smaller photo and try again";

/* Title for the error when the user fails to update their profile display picture */
"update_profile_modal_error_title" = "Couldn't Update Profile";

/* Message for the error when the user fails to update their profile display picture */
"update_profile_modal_error_message" = "Please check your internet connection and try again";

/* Placeholder when entering a nickname for a contact */
"CONTACT_NICKNAME_PLACEHOLDER" = "Enter a name";

/* The separator within a conversation indicating that following messages are unread */
"messageUnread" = "Unread Messages";

/* Empty state for a conversation */
"CONVERSATION_EMPTY_STATE" = "You have no messages from %@. Send a message to start the conversation!";

/* Empty state for a read-only conversation */
"conversationsEmpty" = "There are no messages in %@.";

/* Empty state for the 'Note to Self' conversation */
"noteToSelfEmpty" = "You have no messages in %@.";

/* Message to indicate a user has Community Message Requests disabled */
"COMMUNITY_MESSAGE_REQUEST_DISABLED_EMPTY_STATE" = "%@ has message requests from Community conversations turned off, so you cannot send them a message.";

/* Warning to indicate one of the users devices is running an old version of Session */
"USER_CONFIG_OUTDATED_WARNING" = "Some of your devices are using outdated versions. Syncing may be unreliable until they are updated.";

/* Ann error displayed if the device is unable to retrieve the users recovery password */
"LOAD_RECOVERY_PASSWORD_ERROR" = "An error occurred when trying to load your recovery password.\n\nPlease export your logs, then upload the file though Session's Help Desk to help resolve this issue.";

/* An error displayed when trying to send a message if the device is unable to save it to the database */
"FAILED_TO_STORE_OUTGOING_MESSAGE" = "An error occurred when trying to store the outgoing message for sending, you may need to restart the app before you can send messages.";

/* An error indicating that the device was unable to access the database for some reason */
"database_inaccessible_error" = "There is an issue opening the database. Please restart the app and try again.";

/* A message indicating how the disappearing messages setting applies in a one-to-one conversation */
"DISAPPERING_MESSAGES_SUBTITLE_CONTACTS" = "This setting applies to messages you send in this conversation.";

/* A message indicating how the disappearing messages setting applies in a group conversation */
"DISAPPERING_MESSAGES_SUBTITLE_GROUPS" = "Messages disappear after they have been sent.";

/* A record that appears within the message history to indicate that the current user turned on disappearing messages */
<<<<<<< HEAD
"disappearingMessagesSetYou" = "You have set messages to disappear %@ after they have been %@";
=======
"YOU_DISAPPEARING_MESSAGES_INFO_ENABLE" = "You set your messages to disappear %@ after they have been %@.";
>>>>>>> 7c96dcd5

/* A record that appears within the message history to indicate that the current user update the disappearing messages setting */
"YOU_DISAPPEARING_MESSAGES_INFO_UPDATE" = "You have changed messages to disappear %@ after they have been %@";

/* A record that appears within the message history to indicate that the current user has disabled disappearing messages */
<<<<<<< HEAD
"disappearingMessagesTurnedOffYou" = "You have turned off disappearing messages";
=======
"YOU_DISAPPEARING_MESSAGES_INFO_DISABLE" = "You turned off disappearing messages. Messages you send will no longer disappear.";
>>>>>>> 7c96dcd5

/* The title for the legacy type of disappearing messages on the disappearing messages configuration screen */
"DISAPPEARING_MESSAGES_TYPE_LEGACY_TITLE" = "Legacy";

/* The description for the legacy type of disappearing messages on the disappearing messages configuration screen */
"DISAPPEARING_MESSAGES_TYPE_LEGACY_DESCRIPTION" = "Original version of disappearing messages.";

/* A warning shown at the top of a conversation to indicate a participant is using an old version of Session which may not support the updated disappearing messages functionality */
"DISAPPEARING_MESSAGES_OUTDATED_CLIENT_BANNER" = "%@ is using an outdated client. Disappearing messages may not work as expected.";

/* An error which can occur when a user tries to update from a version that Session no longer supports updating from */
"DATABASE_UNSUPPORTED_MIGRATION" = "You are trying to updated from a version which no longer supports upgrading\n\nIn order to continue to use session you need to restore your device\n\nWarning: Restoring your device will result in loss of any data older than two weeks";

/* DISAPPEARING_MESSAGE_STATE_READ
The point that a message will disappear in a disappearing message update message for disappear after read */
"DISAPPEARING_MESSAGE_STATE_READ" = "read";

/* The point that a message will disappear in a disappearing message update message for disappear after send */
"DISAPPEARING_MESSAGE_STATE_SENT" = "sent";

/* The current state for the legacy disappearing messages setting, the '%@' will be replaced by a short-form duration */
"DISAPPERING_MESSAGES_SUMMARY_LEGACY" = "Disappear After - %@";

/* The current state for the disappear after read setting, the '%@' will be replaced by a short-form duration */
"DISAPPERING_MESSAGES_SUMMARY_READ" = "Disappear After Read - %@";

/* The current state for the disappear after send setting, the '%@' will be replaced by a short-form duration */
"DISAPPERING_MESSAGES_SUMMARY_SEND" = "Disappear After Send - %@";

/* The subtitle describing the current legacy disappearing messages setting, the '%@' will be replaced by a duration */
"DISAPPEARING_MESSAGES_SUBTITLE_DISAPPEAR_AFTER_LEGACY" = "Disappear After: %@";

/* The subtitle describing the current disappear after read setting, the '%@' will be replaced by a duration */
"DISAPPEARING_MESSAGES_SUBTITLE_DISAPPEAR_AFTER_READ" = "Disappear After Read: %@";

/* The subtitle describing the current disappear after send setting, the '%@' will be replaced by a duration */
"DISAPPEARING_MESSAGES_SUBTITLE_DISAPPEAR_AFTER_SEND" = "Disappear After Send: %@";

/* An informational message displayed when the name of a group is changed, the '%@' will be the updated name. */
"groupNameNew" = "Group name is now %@.";

/* An informational message displayed when the name of a group is changed. */
"groupNameUpdated" = "Group name updated.";

/* An informational message displayed when the display picture of a group is changed. */
"groupDisplayPictureUpdated" = "Group display picture updated.";

/* An informational message displayed when a single member joined the group, the '%@' will be the members name. */
"GROUP_MESSAGE_INFO_MEMBER_ADDED" = "%@ was invited to join the group.";

/* An informational message displayed when two members joined the group, the '%@' will be the names of both members. */
"GROUP_MESSAGE_INFO_TWO_MEMBERS_ADDED" = "%@ and %@ were invited to join the group.";

/* An informational message displayed when multiple members joined the group, the first '%@' will be the first members name and the second '%@' will be the number of additional members added. */
"GROUP_MESSAGE_INFO_MULTIPLE_MEMBERS_ADDED" = "%@ and %@ others were invited to join the group.";

/* An informational message displayed when a single member was removed from the group, the '%@' will be the members. */
"GROUP_MESSAGE_INFO_MEMBER_REMOVED" = "%@ was removed from the group.";

/* An informational message displayed when two members were removed from the group, the '%@' will be the members names. */
"groupRemovedTwo" = "%@ and %@ were removed from the group.";

/* An informational message displayed when multiple members were removed from the group, the first '%@' will be the first members name and the second '%@' will be the number of additional members removed. */
"GROUP_MESSAGE_INFO_MULTIPLE_MEMBERS_REMOVED" = "%@ and %@ others were removed from the group.";

/* An informational message displayed when a member leaves the group. */
"GROUP_MESSAGE_INFO_MEMBER_LEFT" = "%@ left the group.";

/* An informational message displayed when a member of the group was promoted to admin, the '%@' will be the members name. */
"adminPromotedToAdmin" = "%@ was promoted to Admin.";

/* An informational message displayed when two members of the group were promoted to admin, the '%@' will be the members names. */
"adminTwoPromotedToAdmin" = "%@ and %@ were promoted to Admin.";

/* An informational message displayed when multiple members of the group were promoted to admin, the first '%@' will be the first members name and the second '%@' will be the number of additional members promoted. */
"adminMorePromotedToAdmin" = "%@ and %@ others were promoted to Admin.";

/* An informational message displayed the current user was removed from a group, the '%@' will be the name of the group. */
"GROUP_MESSAGE_INFO_REMOVED" = "You were removed from %@.";

/* Description of a warning prompt when deleting an invitation to join a group conversation. */
"groupInviteDelete" = "Are you sure you want to delete this group invite?";

/* Description of a confirmation prompt when blocking an invitation to join a group conversation. The '%@' will be replaced with the name of the user that sent the invitation. */
"MESSAGE_REQUESTS_GROUP_BLOCK_CONFIRMATION_ACTON" = "Are you sure you want to block %@? Blocked users cannot send you message requests, group invites or call you.";

/* An informational message displayed when the user has been invited to join a group, the first '%@' will be the name of the user that sent the invitation and the second '%@' will be the name of the group. */
"messageRequestGroupInvite" = "%@ invited you to join %@.";

/* Message within a conversation indicating the device was unable to delete a group conversation */
"group_unable_to_delete" = "Unable to delete the Group, please try again.";

/* Information displayed above the input when opening an invitation to join a group. */
"messageRequestGroupInviteDescription" = "Sending a message to this group will automatically accept the group invite.";

/* An error indicating we were unable to retrieve the required data for some reason. */
"ERROR_UNABLE_TO_FIND_DATA" = "There is an issue retrieving the required data. Please try again later.";

/* A title for the list of group members. */
"groupMembers" = "Group Members";

/* The status for a group member while their invite is being sent. */
"groupInviteSending" = "Sending invite";

/* The status for a group member while their invite is pending. */
"groupInviteSent" = "Invite sent";

/* The status for a group member if their invitation failed to send. */
"groupInviteFailed" = "Invite failed";

/* The status for a group admin while their invite is being sent. */
"adminSendingPromotion" = "Sending admin promotion";

/* The status for a group admin while their invite is pending. */
"adminPromotionSent" = "Admin promotion sent";

/* The status for a group admin if their invitation failed to send. */
"adminPromotionFailed" = "Admin promotion failed";

/* A title for the modal to edit the group display picture. */
"EDIT_GROUP_DISPLAY_PICTURE" = "Set Group Display Picture";

/* Error message when trying to update the display picture. */
"EDIT_DISPLAY_PICTURE_ERROR" = "Couldn't update display picture.";

/* Error message when trying to remove the display picture. */
"EDIT_DISPLAY_PICTURE_ERROR_REMOVE" = "Unable to remove display picture.";

/* Placeholder text for editing the name of a group. */
"EDIT_GROUP_NAME_PLACEHOLDER" = "Enter group name";

/* Error message when the edited name of a group is empty. */
"EDIT_GROUP_NAME_ERROR_MISSING" = "Please pick a group name.";

/* Error message when the edited name of a group is too long. */
"EDIT_GROUP_NAME_ERROR_LONG" = "Please pick a shorter group name.";

/* Placeholder text for editing the description of a group. */
"EDIT_GROUP_DESCRIPTION_PLACEHOLDER" = "Enter group description";

/* Error message when the edited description of a group is too long. */
"EDIT_GROUP_DESCRIPTION_ERROR_LONG" = "Please pick a shorter group description.";

/* Error message when the user attempts to remove an admin from a group. */
"adminCannotBeRemoved" = "Admins cannot be removed";

/* A title for the button to send invites for members to join groups. */
"membersInviteTitle" = "Invite";

/* A title for the button to send invites to contacts to join groups. */
"membersInvite" = "Invite Contacts";

/* Text which appears when all of the users contacts are already part of the group they want to invite contacts to. */
"GROUP_ACTION_INVITE_EMPTY_STATE" = "You don't have any more contacts.";

/* A toast which indicates that a single invitation to join the group is being sent. */
"groupInviteSending" = "Sending invite";

/* A toast which indicates that multiple invitations to join the group are being sent. */
"GROUP_ACTION_INVITE_SENDING_MULTIPLE" = "Sending invites";

/* A toast which indicates that a single invitation to join a group failed to send, the first '%@' will be the name of the member that couldn't be invited and the second '%@' will be the name of the group. */
"groupInviteFailedUser" = "Failed to invite %@ to %@";

/* A toast which indicates that two invitation to join a group failed to send, the first '%@' will be the name of the first member that couldn't be invited, the second '%@' will be the name of the second member that couldn't be invited, and the third '%@' will be the name of the group. */
"groupInviteFailedTwo" = "Failed to invite %@ and %@ to %@";

/* A toast which indicates multiple invitations to join a group failed to send, the first '%@' will be the name of the first member that couldn't be invited, the second '%@' will be the number of other members that couldn't be invited, and the third '%@' will be the name of the group. */
"groupInviteFailedMore" = "Failed to invite %@ and %@ others to %@";

/* A title for the screen to select which group members should receive promotions to admin. */
"adminPromote" = "Promote Admins";

/* A title for the button to send promotions to members of a group. */
"promote" = "Promote";

/* Text which appears when all of the members of a group are already admins. */
"GROUP_ACTION_PROMOTE_EMPTY_STATE" = "There are no more members in this group.";

/* A toast which indicates that a single promotion to admin within a group is being sent. */
"GROUP_ACTION_PROMOTE_SENDING" = "Sending promotion";

/* A toast which indicates that multiple promotions to admin within a group are being sent. */
"GROUP_ACTION_PROMOTE_SENDING_MULTIPLE" = "Sending promotions";

/* A toast which indicates that a single promotion to admin within a group failed to send, the first '%@' will be the name of the member that couldn't be promoted and the second '%@' will be the name of the group. */
"GROUP_ACTION_PROMOTE_FAILED_ONE" = "Failed to promote %@ in %@";

/* A toast which indicates that two promotions to admin within a group failed to send, the first '%@' will be the name of the first member that couldn't be promoted, the second '%@' will be the name of the second member that couldn't be promoted, and the third '%@' will be the name of the group. */
"GROUP_ACTION_PROMOTE_FAILED_TWO" = "Failed to promote %@ and %@ in %@";

/* A toast which indicates multiple promotions to admin within a group failed to send, the first '%@' will be the name of the first member that couldn't be promoted, the second '%@' will be the number of other members that couldn't be promoted, and the third '%@' will be the name of the group. */
"GROUP_ACTION_PROMOTE_FAILED_MULTIPLE" = "Failed to promote %@ and %@ others in %@";

/* A warning shown at the top of a conversation to indicate that the conversation is a legacy group conversation which will stop functioning correctly on a certain date, the '%@' will be replaced with the date it will stop working. */
"LEGACY_GROUPS_DEPRECATED_BANNER" = "Groups have been upgraded, create a new group to upgrade. Old group functionality will be degraded from %@.";

/* Title for the prompt which appears when editing the group name and description. */
"EDIT_GROUP_INFO_TITLE" = "Update Group Information";

/* Message for the prompt which appears when editing the group name and description. */
"EDIT_GROUP_INFO_MESSAGE" = "Group name and description is visible to all group members.";

/* Title for the prompt which appears when editing a legacy group name. */
"EDIT_LEGACY_GROUP_INFO_TITLE" = "Update Group Name";

/* Message for the prompt which appears when editing a legacy group name. */
"EDIT_LEGACY_GROUP_INFO_MESSAGE" = "Group name is visible to all group members.";

/* An informational message displayed when the user has been invited to join a group, the '%@' will be the name of the group. */
"GROUP_MESSAGE_INFO_INVITED_FALLBACK" = "You were invited to join %@.";

/* An informational message displayed when the current user joined the group, the '%@' will be replaced with 'You'. */
"GROUP_MESSAGE_INFO_MEMBER_ADDED_YOU" = "%@ were invited to join the group.";

/* An informational message displayed when a single member joined the group with access to chat history, the '%@' will be the members name. */
"GROUP_MESSAGE_INFO_MEMBER_ADDED_WITH_HISTORY" = "%@ was invited to join the group. Chat history was shared.";

/* An informational message displayed when the current user joined the group, the '%@' will be replaced with 'You'. */
"GROUP_MESSAGE_INFO_MEMBER_ADDED_YOU_WITH_HISTORY" = "%@ were invited to join the group. Chat history was shared.";

/* An informational message displayed when two members joined the group with access to chat history, the '%@' will be the names of both members. */
"GROUP_MESSAGE_INFO_TWO_MEMBERS_ADDED_WITH_HISTORY" = "%@ and %@ were invited to join the group. Chat history was shared.";

/* An informational message displayed when the current user and one other user joined the group, the first '%@' will be 'You' and the second will be the name of the other member. */
"GROUP_MESSAGE_INFO_TWO_MEMBERS_ADDED_YOU" = "%@ and %@ were invited to join the group.";

/* An informational message displayed when the current user and one other user joined the group with access to chat history, the first '%@' will be 'You' and the second will be the name of the other member. */
"GROUP_MESSAGE_INFO_TWO_MEMBERS_ADDED_YOU_WITH_HISTORY" = "%@ and %@ were invited to join the group. Chat history was shared.";

/* An informational message displayed when multiple members joined the group with access to chat history, the first '%@' will be the first members name and the second '%@' will be the number of additional members added. */
"GROUP_MESSAGE_INFO_MULTIPLE_MEMBERS_ADDED_WITH_HISTORY" = "%@ and %@ were invited to join the group. Chat history was shared.";

/* An informational message displayed when the current user and multiple other users joined the group, the first '%@' will be the first members name and the second '%@' will be the number of additional members added. */
"GROUP_MESSAGE_INFO_MULTIPLE_MEMBERS_ADDED_YOU" = "%@ and %@ others were invited to join the group.";

/* An informational message displayed when the current user and multiple other users joined the group with access to chat history, the first '%@' will be the first members name and the second '%@' will be the number of additional members added. */
"GROUP_MESSAGE_INFO_MULTIPLE_MEMBERS_ADDED_YOU_WITH_HISTORY" = "%@ and %@ others were invited to join the group. Chat history was shared.";

/* Message for the error modal shown when a voice message fails to start recording. */
<<<<<<< HEAD
"audioUnableToRecord" = "An error occurred when trying to start recording for the voice message.";
=======
"VOICE_MESSAGE_FAILED_TO_START_MESSAGE" = "An error occurred when trying to start recording for the voice message.";

/* Shortcut to copy the disappearing messages setting from another conversation participant. */
"FOLLOW_SETTING_TITLE" = "Follow Setting";

/* Explanation when following the disappearing messages setting from another conversation participant will turn disappearing messages on. The first '%@' will be the duration messages will remain and the second '%@' will be whether the countdown starts after the messages are sent or after they are read. */
"FOLLOW_SETTING_EXPLAINATION_TURNING_ON" = "Set your messages to disappear %@ after they have been %@?";

/* Explanation when following the disappearing messages setting from another conversation participant will turn disappearing messages off. */
"FOLLOW_SETTING_EXPLAINATION_TURNING_OFF" = "Messages you send will no longer disappear. Are you sure you want to turn off disappearing messages?";

/* Title for button on a modal which confirms a change. */
"CONFIRM_BUTTON_TITLE" = "Confirm";

/* The subtitle of delete action in long press menu screen indicating the time that a message will disappear */
"DISAPPEARING_MESSAGES_AUTO_DELETES_COUNT_DOWN" = "Auto-deletes in %@";

/* A message indicating how the disappearing messages setting applies in a one-to-one conversation for legacy mode */
"DISAPPERING_MESSAGES_SUBTITLE_LEGACY" = "This setting applies to everyone in this conversation.";
>>>>>>> 7c96dcd5
<|MERGE_RESOLUTION|>--- conflicted
+++ resolved
@@ -357,7 +357,6 @@
 "recoveryPasswordErrorTitle" = "جمله ی بازیابی نامعتبر است";
 "dismiss" = "رد کردن";
 /* Button text which opens the settings app */
-<<<<<<< HEAD
 "sessionSettings" = "تنظیمات";
 "callsYouCalled" = "شما با%@ تماس گرفتید";
 "callsCalledYou" = "%@ با شما تماس گرفت";
@@ -378,28 +377,6 @@
 "messageRequestsClearAllExplanation" = "آیا مطمئن هستید که می خواهید تمام درخواست های پیام را پاک کنید؟";
 "clear" = "پاک کردن";
 "messageRequestsDelete" = "آیا مطمئن هستید که می خواهید این درخواست پیام را رد کنید؟";
-=======
-"OPEN_SETTINGS_BUTTON" = "تنظیمات";
-"call_outgoing" = "شما با%@ تماس گرفتید";
-"call_incoming" = "%@ با شما تماس گرفت";
-"call_missed" = "شما تماس از دست رفته از طرف %@ دارید";
-"APN_Message" = "شما یک پیام جدید دریافت کردید.";
-"APN_Collapsed_Messages" = "شما از طرف %@ پیام جدید دارید.";
-"PIN_BUTTON_TEXT" = "سنجاق کردن";
-"UNPIN_BUTTON_TEXT" = "برداشتن سنجاق";
-"modal_call_missed_tips_title" = "تماس از دست رفت";
-"modal_call_missed_tips_explanation" = "تماس از '%@' از دست رفت زیرا باید مجوز «تماس‌های صوتی و تصویری» را در تنظیمات حریم خصوصی فعال کنید.";
-"media_saved" = "تصویر/ ویدیو توسط %@ ذخیره شد.";
-"screenshot_taken" = "%@ از صفحه یک عکس گرفته است.";
-"SEARCH_SECTION_CONTACTS" = "گروه‌ها و مخاطبین";
-"SEARCH_SECTION_MESSAGES" = "پیام ها";
-"MESSAGE_REQUESTS_TITLE" = "درخواست های پیام";
-"MESSAGE_REQUESTS_EMPTY_TEXT" = "هیچ درخواست پیامی وجود ندارد";
-"MESSAGE_REQUESTS_CLEAR_ALL" = "حذف همه";
-"MESSAGE_REQUESTS_CLEAR_ALL_CONFIRMATION_TITLE" = "Are you sure you want to clear all message requests and group invites?";
-"MESSAGE_REQUESTS_CLEAR_ALL_CONFIRMATION_ACTON" = "پاک کردن";
-"MESSAGE_REQUESTS_DELETE_CONFIRMATION_ACTON" = "آیا مطمئن هستید که می خواهید این درخواست پیام را رد کنید؟";
->>>>>>> 7c96dcd5
 "MESSAGE_REQUESTS_BLOCK_CONFIRMATION_ACTON" = "آیا مطمئن هستید که می‌خواهید این مخاطب را مسدود کنید؟";
 "messageRequestsAcceptDescription" = "ارسال پیام به این کاربر درخواست پیام او را به صورت خودکار قبول می‌کند و باعث آشکار شدن کد شناسایی Session شما میشود.";
 "messageRequestsAccepted" = "درخواست پیام شما قبول شد.";
@@ -551,16 +528,9 @@
 "modal_permission_camera" = "دوربین";
 "permissionsMicrophoneAccessRequired" = "میکروفون";
 "modal_permission_library" = "کتابخانه";
-<<<<<<< HEAD
-"off" = "خاموش";
 "off" = "خاموش";
 "DISAPPEARING_MESSAGES_SUBTITLE_DISAPPEAR_AFTER" = "ناپدید شدن پس از: %@";
 "communityUrlCopy" = "کپی کردن URL گروه";
-=======
-"DISAPPEARING_MESSAGES_OFF" = "خاموش";
-"DISAPPEARING_MESSAGES_SUBTITLE_OFF" = "خاموش";
-"COPY_GROUP_URL" = "کپی کردن URL گروه";
->>>>>>> 7c96dcd5
 "NEW_CONVERSATION_CONTACTS_SECTION_TITLE" = "مخاطبین";
 "groupCreateErrorNoMembers" = "لطفاً حداقل یک عضو گروه را انتخاب کنید";
 "GROUP_CREATION_PLEASE_WAIT" = "تا زمانی که گروه ایجاد شود، لطفاً صبر کنید...";
@@ -575,7 +545,6 @@
 "DM_ERROR_INVALID" = "لطفاً شناسه Session یا نام ONS را بررسی کنید و دوباره امتحان کنید";
 "communityEnterUrlErrorInvalidDescription" = "لطفا لینک وارد شده را بررسی نموده و دوباره تلاش کنید.";
 "COMMUNITY_ERROR_GENERIC" = "نمی‌توانید محلق شوید";
-<<<<<<< HEAD
 "disappearingMessages" = "پیام‌ها ناپدید میشوند";
 "disappearingMessagesDeleteType" = "حذف تایپ";
 "disappearingMessagesDisappearAfterRead" = "ناپدید‌شدن پس از خواندن";
@@ -589,22 +558,6 @@
 "disappearingMessagesDisappear" = "ناپدیدظشدن پس از %@ - %@ ";
 "DISAPPERING_MESSAGES_INFO_ENABLE" = "%@ تنظیم کرده تا پیام‌ها %@ پس از آنکه %@ شدند، ناپدید شوند.";
 "disappearingMessagesChanged" = "%@ پیام‌ها را تغییر داده تا %@ پس از آنکه %@ شدند، ناپدید شوند.";
-=======
-"DISAPPERING_MESSAGES_TITLE" = "پیام‌ها ناپدید میشوند";
-"DISAPPERING_MESSAGES_TYPE_TITLE" = "حذف تایپ";
-"DISAPPERING_MESSAGES_TYPE_AFTER_READ_TITLE" = "ناپدید‌شدن پس از خواندن";
-"DISAPPERING_MESSAGES_TYPE_AFTER_READ_DESCRIPTION" = "حذف پیام‌ها بعد از خواندن شان";
-"DISAPPERING_MESSAGES_TYPE_AFTER_SEND_TITLE" = "ناپدیدشدن پس از ارسال";
-"DISAPPERING_MESSAGES_TYPE_AFTER_SEND_DESCRIPTION" = "حذف پیام‌ها بعد از ارسال شان";
-"DISAPPERING_MESSAGES_TIMER_TITLE" = "تایمر";
-"DISAPPERING_MESSAGES_SAVE_TITLE" = "تنظیم";
-"DISAPPERING_MESSAGES_GROUP_WARNING" = "این تنظیمات بالای هر کسی در این مکالمه عملی می‌شود.";
-"DISAPPERING_MESSAGES_GROUP_WARNING_ADMIN_ONLY" = "این تنظیمات بالای هر کسی در این مکالمه عملی می‌شود. فقط ادمین‌های گروه می‌توانند این تنظیمات را تغییر دهند.";
-/* Informational message shown when a conversation participant enables disappearing messages. The first '%@' will be the participants name, the second '%@' will be the duration and the third '%@' will indicate whether the countdown should start after the messages are sent or after they are read. */
-"DISAPPERING_MESSAGES_INFO_ENABLE" = "%@ تنظیم کرده تا پیام‌ها %@ پس از آنکه %@ شدند، ناپدید شوند.";
-"DISAPPERING_MESSAGES_INFO_UPDATE" = "%@ پیام‌ها را تغییر داده تا %@ پس از آنکه %@ شدند، ناپدید شوند.";
-/* Informational message shown when a conversation participant enables disappearing messages. The '%@' will be the participants name. */
->>>>>>> 7c96dcd5
 "DISAPPERING_MESSAGES_INFO_DISABLE" = "%@ ناپدید‌شدن پیام ها را خاموش کرده است";
 
 /* context_menu_info */
@@ -815,21 +768,13 @@
 "DISAPPERING_MESSAGES_SUBTITLE_GROUPS" = "Messages disappear after they have been sent.";
 
 /* A record that appears within the message history to indicate that the current user turned on disappearing messages */
-<<<<<<< HEAD
 "disappearingMessagesSetYou" = "You have set messages to disappear %@ after they have been %@";
-=======
-"YOU_DISAPPEARING_MESSAGES_INFO_ENABLE" = "You set your messages to disappear %@ after they have been %@.";
->>>>>>> 7c96dcd5
 
 /* A record that appears within the message history to indicate that the current user update the disappearing messages setting */
 "YOU_DISAPPEARING_MESSAGES_INFO_UPDATE" = "You have changed messages to disappear %@ after they have been %@";
 
 /* A record that appears within the message history to indicate that the current user has disabled disappearing messages */
-<<<<<<< HEAD
-"disappearingMessagesTurnedOffYou" = "You have turned off disappearing messages";
-=======
-"YOU_DISAPPEARING_MESSAGES_INFO_DISABLE" = "You turned off disappearing messages. Messages you send will no longer disappear.";
->>>>>>> 7c96dcd5
+"disappearingMessagesTurnedOffYou" = "You turned off disappearing messages. Messages you send will no longer disappear.";
 
 /* The title for the legacy type of disappearing messages on the disappearing messages configuration screen */
 "DISAPPEARING_MESSAGES_TYPE_LEGACY_TITLE" = "Legacy";
@@ -1070,10 +1015,7 @@
 "GROUP_MESSAGE_INFO_MULTIPLE_MEMBERS_ADDED_YOU_WITH_HISTORY" = "%@ and %@ others were invited to join the group. Chat history was shared.";
 
 /* Message for the error modal shown when a voice message fails to start recording. */
-<<<<<<< HEAD
 "audioUnableToRecord" = "An error occurred when trying to start recording for the voice message.";
-=======
-"VOICE_MESSAGE_FAILED_TO_START_MESSAGE" = "An error occurred when trying to start recording for the voice message.";
 
 /* Shortcut to copy the disappearing messages setting from another conversation participant. */
 "FOLLOW_SETTING_TITLE" = "Follow Setting";
@@ -1091,5 +1033,4 @@
 "DISAPPEARING_MESSAGES_AUTO_DELETES_COUNT_DOWN" = "Auto-deletes in %@";
 
 /* A message indicating how the disappearing messages setting applies in a one-to-one conversation for legacy mode */
-"DISAPPERING_MESSAGES_SUBTITLE_LEGACY" = "This setting applies to everyone in this conversation.";
->>>>>>> 7c96dcd5
+"DISAPPERING_MESSAGES_SUBTITLE_LEGACY" = "This setting applies to everyone in this conversation.";