// Copyright © 2022 Rangeproof Pty Ltd. All rights reserved.

import UIKit
import Combine
import SessionUIKit
import SessionMessagingKit
import SessionSnodeKit
import SignalUtilitiesKit
import SessionUtilitiesKit

final class PNModeVC: BaseVC, OptionViewDelegate {
    private let flow: Onboarding.Flow
    
    private var optionViews: [OptionView] {
        [ apnsOptionView, backgroundPollingOptionView ]
    }

    private var selectedOptionView: OptionView? {
        return optionViews.first { $0.isSelected }
    }
    
    // MARK: - Initialization
    
    init(flow: Onboarding.Flow) {
        self.flow = flow
        
        super.init(nibName: nil, bundle: nil)
    }
    
    required init?(coder: NSCoder) {
        fatalError("init(coder:) has not been implemented")
    }
    
    // MARK: - Components
    
    private lazy var apnsOptionView: OptionView = {
        let result: OptionView = OptionView(
            title: "fast_mode".localized(),
            explanation: "fast_mode_explanation".localized(),
            delegate: self,
            isRecommended: true
        )
        result.accessibilityLabel = "Fast mode option"
        
        return result
    }()
    
    private lazy var backgroundPollingOptionView: OptionView = {
        let result: OptionView = OptionView(
            title: "slow_mode".localized(),
            explanation: "slow_mode_explanation".localized(),
            delegate: self
        )
        result.accessibilityLabel = "Slow mode option"
        
        return result
    }()

    // MARK: - Lifecycle
    
    override func viewDidLoad() {
        super.viewDidLoad()
        
        setUpNavBarSessionIcon()
        
        let learnMoreButton = UIBarButtonItem(image: #imageLiteral(resourceName: "ic_info"), style: .plain, target: self, action: #selector(learnMore))
        learnMoreButton.themeTintColor = .textPrimary
        navigationItem.rightBarButtonItem = learnMoreButton
        
        // Set up title label
        let titleLabel = UILabel()
        titleLabel.font = .boldSystemFont(ofSize: isIPhone5OrSmaller ? Values.largeFontSize : Values.veryLargeFontSize)
        titleLabel.text = "vc_pn_mode_title".localized()
        titleLabel.themeTextColor = .textPrimary
        titleLabel.lineBreakMode = .byWordWrapping
        titleLabel.numberOfLines = 0
        
        // Set up spacers
        let topSpacer = UIView.vStretchingSpacer()
        let bottomSpacer = UIView.vStretchingSpacer()
        let registerButtonBottomOffsetSpacer = UIView()
        registerButtonBottomOffsetSpacer.set(.height, to: Values.onboardingButtonBottomOffset)
        
        // Set up register button
        let registerButton = SessionButton(style: .filled, size: .large)
        registerButton.accessibilityLabel = "Continue with settings"
        registerButton.setTitle("continue_2".localized(), for: .normal)
        registerButton.addTarget(self, action: #selector(registerTapped), for: UIControl.Event.touchUpInside)
        
        // Set up register button container
        let registerButtonContainer = UIView(wrapping: registerButton, withInsets: UIEdgeInsets(top: 0, leading: Values.massiveSpacing, bottom: 0, trailing: Values.massiveSpacing), shouldAdaptForIPadWithWidth: Values.iPadButtonWidth)
        
        // Set up options stack view
        let optionsStackView = UIStackView(arrangedSubviews: optionViews)
        optionsStackView.axis = .vertical
        optionsStackView.spacing = Values.smallSpacing
        optionsStackView.alignment = .fill
        
        // Set up top stack view
        let topStackView = UIStackView(arrangedSubviews: [ titleLabel, UIView.spacer(withHeight: isIPhone6OrSmaller ? Values.mediumSpacing : Values.veryLargeSpacing), optionsStackView ])
        topStackView.axis = .vertical
        topStackView.alignment = .fill
        
        // Set up top stack view container
        let topStackViewContainer = UIView(wrapping: topStackView, withInsets: UIEdgeInsets(top: 0, leading: Values.veryLargeSpacing, bottom: 0, trailing: Values.veryLargeSpacing))
        
        // Set up main stack view
        let mainStackView = UIStackView(arrangedSubviews: [ topSpacer, topStackViewContainer, bottomSpacer, registerButtonContainer, registerButtonBottomOffsetSpacer ])
        mainStackView.axis = .vertical
        mainStackView.alignment = .fill
        view.addSubview(mainStackView)
        mainStackView.pin(to: view)
        topSpacer.heightAnchor.constraint(equalTo: bottomSpacer.heightAnchor, multiplier: 1).isActive = true
        
        // Preselect APNs mode
        optionViews[0].isSelected = true
    }

    // MARK: - Interaction
    
    @objc private func learnMore() {
        guard let url: URL = URL(string: "https://getsession.org/faq/#privacy") else { return }
        
        UIApplication.shared.open(url)
    }

    func optionViewDidActivate(_ optionView: OptionView) {
        optionViews.filter { $0 != optionView }.forEach { $0.isSelected = false }
    }

    @objc private func registerTapped() { register() }
    
    private func register(using dependencies: Dependencies = Dependencies()) {
        guard selectedOptionView != nil else {
            let modal: ConfirmationModal = ConfirmationModal(
                targetView: self.view,
                info: ConfirmationModal.Info(
                    title: "vc_pn_mode_no_option_picked_modal_title".localized(),
                    cancelTitle: "BUTTON_OK".localized(),
                    cancelStyle: .alert_text
                )
            )
            self.present(modal, animated: true)
            return
        }
<<<<<<< HEAD
        dependencies[defaults: .standard, key: .isUsingFullAPNs] = (selectedOptionView == apnsOptionView)
=======
        
        let useAPNS: Bool = (selectedOptionView == apnsOptionView)
        UserDefaults.standard[.isUsingFullAPNs] = useAPNS
>>>>>>> e9dd86bf
        
        // If we are registering then we can just continue on
        guard flow != .register else {
            return self.completeRegistration(useAPNS: useAPNS)
        }
        
        // Check if we already have a profile name (ie. profile retrieval completed while waiting on
        // this screen)
        let existingProfileName: String? = dependencies[singleton: .storage].read { [dependencies] db in
            try Profile
                .filter(id: getUserSessionId(db, using: dependencies).hexString)
                .select(.name)
                .asRequest(of: String.self)
                .fetchOne(db)
        }
        
        guard existingProfileName?.isEmpty != false else {
            // If we have one then we can go straight to the home screen
            return self.completeRegistration(useAPNS: useAPNS)
        }
        
        // If we don't have one then show a loading indicator and try to retrieve the existing name
        ModalActivityIndicatorViewController.present(fromViewController: self) { [weak self, flow = self.flow] viewController in
            Onboarding.profileNamePublisher
                .subscribe(on: DispatchQueue.global(qos: .userInitiated))
                .timeout(.seconds(15), scheduler: DispatchQueue.main, customError: { HTTPError.timeout })
                .catch { _ -> AnyPublisher<String?, Error> in
                    SNLog("Onboarding failed to retrieve existing profile information")
                    return Just(nil)
                        .setFailureType(to: Error.self)
                        .eraseToAnyPublisher()
                }
                .receive(on: DispatchQueue.main)
                .sinkUntilComplete(
                    receiveValue: { value in
                        // Hide the loading indicator
                        viewController.dismiss(animated: true)
                        
                        // If we have no display name we need to collect one
                        guard value?.isEmpty == false else {
                            let displayNameVC: DisplayNameVC = DisplayNameVC(flow: flow)
                            self?.navigationController?.pushViewController(displayNameVC, animated: true)
                            return
                        }
                        
                        // Otherwise we are done and can go to the home screen
                        self?.completeRegistration(useAPNS: useAPNS)
                    }
                )
        }
    }
    
    private func completeRegistration(useAPNS: Bool) {
        self.flow.completeRegistration()
        
        // Trigger the 'SyncPushTokensJob' directly as we don't want to wait for paths to build
        // before requesting the permission from the user
        if useAPNS { SyncPushTokensJob.run(uploadOnlyIfStale: false) }
        
        // Go to the home screen
        let homeVC: HomeVC = HomeVC()
        self.navigationController?.setViewControllers([ homeVC ], animated: true)
    }
}<|MERGE_RESOLUTION|>--- conflicted
+++ resolved
@@ -143,13 +143,9 @@
             self.present(modal, animated: true)
             return
         }
-<<<<<<< HEAD
-        dependencies[defaults: .standard, key: .isUsingFullAPNs] = (selectedOptionView == apnsOptionView)
-=======
         
         let useAPNS: Bool = (selectedOptionView == apnsOptionView)
-        UserDefaults.standard[.isUsingFullAPNs] = useAPNS
->>>>>>> e9dd86bf
+        dependencies[defaults: .standard, key: .isUsingFullAPNs] = useAPNS
         
         // If we are registering then we can just continue on
         guard flow != .register else {
