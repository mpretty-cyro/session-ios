import PromiseKit

@objc(LKFileServerAPI)
public final class FileServerAPI : DotNetAPI {

    // MARK: Settings
    private static let deviceLinkType = "network.loki.messenger.devicemapping"
    private static let attachmentType = "net.app.core.oembed"

    public static let maxFileSize = 10_000_000 // 10 MB

    @objc public static let server = "https://file.getsession.org"
    
    internal static var useOnionRequests = true
    
    private static let fileServerPublicKey: String = {
        let base64EncodedPublicKey = "BWJQnVm97sQE3Q1InB4Vuo+U/T1hmwHBv0ipkiv8tzEc"
        let publicKeyWithPrefix = Data(base64Encoded: base64EncodedPublicKey)!
        let hexEncodedPublicKeyWithPrefix = publicKeyWithPrefix.toHexString()
        return hexEncodedPublicKeyWithPrefix.removing05PrefixIfNeeded()
    }()

    // MARK: Storage
    override internal class var authTokenCollection: String { return "LokiStorageAuthTokenCollection" }
    
    // MARK: Device Links
    /// - Note: Deprecated.
    @objc(getDeviceLinksAssociatedWithHexEncodedPublicKey:)
    public static func objc_getDeviceLinks(associatedWith hexEncodedPublicKey: String) -> AnyPromise {
        return AnyPromise.from(getDeviceLinks(associatedWith: hexEncodedPublicKey))
    }

    /// Gets the device links associated with the given hex encoded public key from the
    /// server and stores and returns the valid ones.
    ///
    /// - Note: Deprecated.
    public static func getDeviceLinks(associatedWith hexEncodedPublicKey: String) -> Promise<Set<DeviceLink>> {
        return getDeviceLinks(associatedWith: [ hexEncodedPublicKey ])
    }

    /// - Note: Deprecated.
    @objc(getDeviceLinksAssociatedWithHexEncodedPublicKeys:)
    public static func objc_getDeviceLinks(associatedWith hexEncodedPublicKeys: Set<String>) -> AnyPromise {
        return AnyPromise.from(getDeviceLinks(associatedWith: hexEncodedPublicKeys))
    }
    
    /// Gets the device links associated with the given hex encoded public keys from the
    /// server and stores and returns the valid ones.
    ///
    /// - Note: Deprecated.
    public static func getDeviceLinks(associatedWith hexEncodedPublicKeys: Set<String>) -> Promise<Set<DeviceLink>> {
        let hexEncodedPublicKeysDescription = "[ \(hexEncodedPublicKeys.joined(separator: ", ")) ]"
        print("[Loki] Getting device links for: \(hexEncodedPublicKeysDescription).")
        
        func handleRawResponseForDeviceLinks(rawResponse: JSON, data: [JSON]) -> Set<DeviceLink> {
            return Set(data.flatMap { data -> [DeviceLink] in
                guard let annotations = data["annotations"] as? [JSON], !annotations.isEmpty else { return [] }
                guard let annotation = annotations.first(where: { $0["type"] as? String == deviceLinkType }),
                    let value = annotation["value"] as? JSON, let rawDeviceLinks = value["authorisations"] as? [JSON],
                    let hexEncodedPublicKey = data["username"] as? String else {
                    print("[Loki] Couldn't parse device links from: \(rawResponse).")
                    return []
                }
                return rawDeviceLinks.compactMap { rawDeviceLink in
                    guard let masterHexEncodedPublicKey = rawDeviceLink["primaryDevicePubKey"] as? String, let slaveHexEncodedPublicKey = rawDeviceLink["secondaryDevicePubKey"] as? String,
                        let base64EncodedSlaveSignature = rawDeviceLink["requestSignature"] as? String else {
                        print("[Loki] Couldn't parse device link for user: \(hexEncodedPublicKey) from: \(rawResponse).")
                        return nil
                    }
                    let masterSignature: Data?
                    if let base64EncodedMasterSignature = rawDeviceLink["grantSignature"] as? String {
                        masterSignature = Data(base64Encoded: base64EncodedMasterSignature)
                    } else {
                        masterSignature = nil
                    }
                    let slaveSignature = Data(base64Encoded: base64EncodedSlaveSignature)
                    let master = DeviceLink.Device(hexEncodedPublicKey: masterHexEncodedPublicKey, signature: masterSignature)
                    let slave = DeviceLink.Device(hexEncodedPublicKey: slaveHexEncodedPublicKey, signature: slaveSignature)
                    let deviceLink = DeviceLink(between: master, and: slave)
                    if let masterSignature = masterSignature {
                        guard DeviceLinkingUtilities.hasValidMasterSignature(deviceLink) else {
                            print("[Loki] Received a device link with an invalid master signature.")
                            return nil
                        }
                    }
                    guard DeviceLinkingUtilities.hasValidSlaveSignature(deviceLink) else {
                        print("[Loki] Received a device link with an invalid slave signature.")
                        return nil
                    }
                    return deviceLink
                }
            })
        }
        
        return getAuthToken(for: server).then2 { token -> Promise<Set<DeviceLink>> in
            let queryParameters = "ids=\(hexEncodedPublicKeys.map { "@\($0)" }.joined(separator: ","))&include_user_annotations=1"
            let url = URL(string: "\(server)/users?\(queryParameters)")!
            let request = TSRequest(url: url)
            if (useOnionRequests) {
                return OnionRequestAPI.sendOnionRequestLsrpcDest(request, server: server, using: fileServerPublicKey).map2 { rawResponse -> Set<DeviceLink> in
                    guard let data = rawResponse["data"] as? [JSON] else {
                        print("[Loki] Couldn't parse device links for users: \(hexEncodedPublicKeys) from: \(rawResponse).")
                        throw DotNetAPIError.parsingFailed
                    }
                    return handleRawResponseForDeviceLinks(rawResponse: rawResponse, data: data)
                }.map2 { deviceLinks in
                    storage.setDeviceLinks(deviceLinks)
                    return deviceLinks
                }
            }
            return LokiFileServerProxy(for: server).perform(request, withCompletionQueue: DispatchQueue.global(qos: .default)).map2 { rawResponse -> Set<DeviceLink> in
                guard let json = rawResponse as? JSON, let data = json["data"] as? [JSON] else {
                    print("[Loki] Couldn't parse device links for users: \(hexEncodedPublicKeys) from: \(rawResponse).")
                    throw DotNetAPIError.parsingFailed
                }
<<<<<<< HEAD
                return handleRawResponseForDeviceLinks(rawResponse: json, data: data)
=======
                return Set(data.flatMap { data -> [DeviceLink] in
                    guard let annotations = data["annotations"] as? [JSON], !annotations.isEmpty else { return [] }
                    guard let annotation = annotations.first(where: { $0["type"] as? String == deviceLinkType }),
                        let value = annotation["value"] as? JSON, let rawDeviceLinks = value["authorisations"] as? [JSON],
                        let hexEncodedPublicKey = data["username"] as? String else {
                        print("[Loki] Couldn't parse device links from: \(rawResponse).")
                        return []
                    }
                    return rawDeviceLinks.compactMap { rawDeviceLink in
                        guard let masterHexEncodedPublicKey = rawDeviceLink["primaryDevicePubKey"] as? String, let slaveHexEncodedPublicKey = rawDeviceLink["secondaryDevicePubKey"] as? String,
                            let base64EncodedSlaveSignature = rawDeviceLink["requestSignature"] as? String else {
                            print("[Loki] Couldn't parse device link for user: \(hexEncodedPublicKey) from: \(rawResponse).")
                            return nil
                        }
                        let masterSignature: Data?
                        if let base64EncodedMasterSignature = rawDeviceLink["grantSignature"] as? String {
                            masterSignature = Data(base64Encoded: base64EncodedMasterSignature)
                        } else {
                            masterSignature = nil
                        }
                        let slaveSignature = Data(base64Encoded: base64EncodedSlaveSignature)
                        let master = DeviceLink.Device(publicKey: masterHexEncodedPublicKey, signature: masterSignature)
                        let slave = DeviceLink.Device(publicKey: slaveHexEncodedPublicKey, signature: slaveSignature)
                        let deviceLink = DeviceLink(between: master, and: slave)
                        if let masterSignature = masterSignature {
                            guard DeviceLinkingUtilities.hasValidMasterSignature(deviceLink) else {
                                print("[Loki] Received a device link with an invalid master signature.")
                                return nil
                            }
                        }
                        guard DeviceLinkingUtilities.hasValidSlaveSignature(deviceLink) else {
                            print("[Loki] Received a device link with an invalid slave signature.")
                            return nil
                        }
                        return deviceLink
                    }
                })
>>>>>>> 47426063
            }.map2 { deviceLinks in
                storage.setDeviceLinks(deviceLinks)
                return deviceLinks
            }
        }.handlingInvalidAuthTokenIfNeeded(for: server)
    }

    /// - Note: Deprecated.
    public static func setDeviceLinks(_ deviceLinks: Set<DeviceLink>) -> Promise<Void> {
        print("[Loki] Updating device links.")
        return getAuthToken(for: server).then2 { token -> Promise<Void> in
            let isMaster = deviceLinks.contains { $0.master.publicKey == getUserHexEncodedPublicKey() }
            let deviceLinksAsJSON = deviceLinks.map { $0.toJSON() }
            let value = !deviceLinksAsJSON.isEmpty ? [ "isPrimary" : isMaster ? 1 : 0, "authorisations" : deviceLinksAsJSON ] : nil
            let annotation: JSON = [ "type" : deviceLinkType, "value" : value ]
            let parameters: JSON = [ "annotations" : [ annotation ] ]
            let url = URL(string: "\(server)/users/me")!
            let request = TSRequest(url: url, method: "PATCH", parameters: parameters)
            request.allHTTPHeaderFields = [ "Content-Type" : "application/json", "Authorization" : "Bearer \(token)" ]
            return attempt(maxRetryCount: 8, recoveringOn: SnodeAPI.workQueue) {
                if (useOnionRequests) {
                    return OnionRequestAPI.sendOnionRequestLsrpcDest(request, server: server, using: fileServerPublicKey).map2 { _ in }
                }
                return LokiFileServerProxy(for: server).perform(request).map2 { _ in }
            }.handlingInvalidAuthTokenIfNeeded(for: server).recover2 { error in
                print("Couldn't update device links due to error: \(error).")
                throw error
            }
        }
    }
    
    /// Adds the given device link to the user's device mapping on the server.
    ///
    /// - Note: Deprecated.
    public static func addDeviceLink(_ deviceLink: DeviceLink) -> Promise<Void> {
        var deviceLinks: Set<DeviceLink> = []
        storage.dbReadConnection.read { transaction in
            deviceLinks = storage.getDeviceLinks(for: getUserHexEncodedPublicKey(), in: transaction)
        }
        deviceLinks.insert(deviceLink)
        return setDeviceLinks(deviceLinks).map2 { _ in
            storage.addDeviceLink(deviceLink)
        }
    }

    /// Removes the given device link from the user's device mapping on the server.
    ///
    /// - Note: Deprecated.
    public static func removeDeviceLink(_ deviceLink: DeviceLink) -> Promise<Void> {
        var deviceLinks: Set<DeviceLink> = []
        storage.dbReadConnection.read { transaction in
            deviceLinks = storage.getDeviceLinks(for: getUserHexEncodedPublicKey(), in: transaction)
        }
        deviceLinks.remove(deviceLink)
        return setDeviceLinks(deviceLinks).map2 { _ in
            storage.removeDeviceLink(deviceLink)
        }
    }
    
    // MARK: Profile Pictures
    @objc(uploadProfilePicture:)
    public static func objc_uploadProfilePicture(_ profilePicture: Data) -> AnyPromise {
        return AnyPromise.from(uploadProfilePicture(profilePicture))
    }

    public static func uploadProfilePicture(_ profilePicture: Data) -> Promise<String> {
        guard profilePicture.count < maxFileSize else { return Promise(error: DotNetAPIError.maxFileSizeExceeded) }
        let url = "\(server)/files"
        let parameters: JSON = [ "type" : attachmentType, "Content-Type" : "application/binary" ]
        var error: NSError?
        var request = AFHTTPRequestSerializer().multipartFormRequest(withMethod: "POST", urlString: url, parameters: parameters, constructingBodyWith: { formData in
            formData.appendPart(withFileData: profilePicture, name: "content", fileName: UUID().uuidString, mimeType: "application/binary")
        }, error: &error)
        // Uploads to the Loki File Server shouldn't include any personally identifiable information so use a dummy auth token
        request.addValue("Bearer loki", forHTTPHeaderField: "Authorization")
        if let error = error {
            print("[Loki] Couldn't upload profile picture due to error: \(error).")
            return Promise(error: error)
        }
        if (useOnionRequests) {
            return OnionRequestAPI.sendOnionRequestLsrpcDest(request, server: server, using: fileServerPublicKey).map2 { json in
                guard let data = json["data"] as? JSON, let downloadURL = data["url"] as? String else {
                    print("[Loki] Couldn't parse profile picture from: \(json).")
                    throw DotNetAPIError.parsingFailed
                }
                UserDefaults.standard[.lastProfilePictureUpload] = Date()
                return downloadURL
            }
        }
        return LokiFileServerProxy(for: server).performLokiFileServerNSURLRequest(request as NSURLRequest).map2 { responseObject in
            guard let json = responseObject as? JSON, let data = json["data"] as? JSON, let downloadURL = data["url"] as? String else {
                print("[Loki] Couldn't parse profile picture from: \(responseObject).")
                throw DotNetAPIError.parsingFailed
            }
            UserDefaults.standard[.lastProfilePictureUpload] = Date()
            return downloadURL
        }
    }
    
    // MARK: Open Group Server Public Key
    public static func getOpenGroupKey(for openGroupServer: String) -> Promise<String> {
        let serverURL = URL(string: openGroupServer)!
        let url = URL(string: "\(server)/loki/v1/getOpenGroupKey/\(serverURL.host!)")!
        let request = TSRequest(url: url)
        let token = "loki" // tokenless request, using a dummy token
        request.allHTTPHeaderFields = [ "Content-Type" : "application/json", "Authorization" : "Bearer \(token)" ]
        return OnionRequestAPI.sendOnionRequestLsrpcDest(request, server: server, using: fileServerPublicKey).map2 { rawResponse in
            guard let bodyAsString = rawResponse["data"] as? String, let bodyAsData = bodyAsString.data(using: .utf8), let body = try JSONSerialization.jsonObject(with: bodyAsData, options: [ .fragmentsAllowed ]) as? JSON else { throw HTTP.Error.invalidJSON }
            guard let base64EncodedPublicKey = body["data"] as? String else {
                print("[Loki] Couldn't parse open group public key from: \(body).")
                throw DotNetAPIError.parsingFailed
            }
            let publicKeyWithPrefix = Data(base64Encoded: base64EncodedPublicKey)!
            let hexEncodedPublicKeyWithPrefix = publicKeyWithPrefix.toHexString()
            return hexEncodedPublicKeyWithPrefix.removing05PrefixIfNeeded()
        }
    }
}<|MERGE_RESOLUTION|>--- conflicted
+++ resolved
@@ -62,7 +62,7 @@
                     return []
                 }
                 return rawDeviceLinks.compactMap { rawDeviceLink in
-                    guard let masterHexEncodedPublicKey = rawDeviceLink["primaryDevicePubKey"] as? String, let slaveHexEncodedPublicKey = rawDeviceLink["secondaryDevicePubKey"] as? String,
+                    guard let masterPublicKey = rawDeviceLink["primaryDevicePubKey"] as? String, let slavePublicKey = rawDeviceLink["secondaryDevicePubKey"] as? String,
                         let base64EncodedSlaveSignature = rawDeviceLink["requestSignature"] as? String else {
                         print("[Loki] Couldn't parse device link for user: \(hexEncodedPublicKey) from: \(rawResponse).")
                         return nil
@@ -74,8 +74,8 @@
                         masterSignature = nil
                     }
                     let slaveSignature = Data(base64Encoded: base64EncodedSlaveSignature)
-                    let master = DeviceLink.Device(hexEncodedPublicKey: masterHexEncodedPublicKey, signature: masterSignature)
-                    let slave = DeviceLink.Device(hexEncodedPublicKey: slaveHexEncodedPublicKey, signature: slaveSignature)
+                    let master = DeviceLink.Device(publicKey: masterPublicKey, signature: masterSignature)
+                    let slave = DeviceLink.Device(publicKey: slavePublicKey, signature: slaveSignature)
                     let deviceLink = DeviceLink(between: master, and: slave)
                     if let masterSignature = masterSignature {
                         guard DeviceLinkingUtilities.hasValidMasterSignature(deviceLink) else {
@@ -113,47 +113,7 @@
                     print("[Loki] Couldn't parse device links for users: \(hexEncodedPublicKeys) from: \(rawResponse).")
                     throw DotNetAPIError.parsingFailed
                 }
-<<<<<<< HEAD
                 return handleRawResponseForDeviceLinks(rawResponse: json, data: data)
-=======
-                return Set(data.flatMap { data -> [DeviceLink] in
-                    guard let annotations = data["annotations"] as? [JSON], !annotations.isEmpty else { return [] }
-                    guard let annotation = annotations.first(where: { $0["type"] as? String == deviceLinkType }),
-                        let value = annotation["value"] as? JSON, let rawDeviceLinks = value["authorisations"] as? [JSON],
-                        let hexEncodedPublicKey = data["username"] as? String else {
-                        print("[Loki] Couldn't parse device links from: \(rawResponse).")
-                        return []
-                    }
-                    return rawDeviceLinks.compactMap { rawDeviceLink in
-                        guard let masterHexEncodedPublicKey = rawDeviceLink["primaryDevicePubKey"] as? String, let slaveHexEncodedPublicKey = rawDeviceLink["secondaryDevicePubKey"] as? String,
-                            let base64EncodedSlaveSignature = rawDeviceLink["requestSignature"] as? String else {
-                            print("[Loki] Couldn't parse device link for user: \(hexEncodedPublicKey) from: \(rawResponse).")
-                            return nil
-                        }
-                        let masterSignature: Data?
-                        if let base64EncodedMasterSignature = rawDeviceLink["grantSignature"] as? String {
-                            masterSignature = Data(base64Encoded: base64EncodedMasterSignature)
-                        } else {
-                            masterSignature = nil
-                        }
-                        let slaveSignature = Data(base64Encoded: base64EncodedSlaveSignature)
-                        let master = DeviceLink.Device(publicKey: masterHexEncodedPublicKey, signature: masterSignature)
-                        let slave = DeviceLink.Device(publicKey: slaveHexEncodedPublicKey, signature: slaveSignature)
-                        let deviceLink = DeviceLink(between: master, and: slave)
-                        if let masterSignature = masterSignature {
-                            guard DeviceLinkingUtilities.hasValidMasterSignature(deviceLink) else {
-                                print("[Loki] Received a device link with an invalid master signature.")
-                                return nil
-                            }
-                        }
-                        guard DeviceLinkingUtilities.hasValidSlaveSignature(deviceLink) else {
-                            print("[Loki] Received a device link with an invalid slave signature.")
-                            return nil
-                        }
-                        return deviceLink
-                    }
-                })
->>>>>>> 47426063
             }.map2 { deviceLinks in
                 storage.setDeviceLinks(deviceLinks)
                 return deviceLinks
