// Copyright © 2022 Rangeproof Pty Ltd. All rights reserved.

import Foundation
import Combine
import GRDB
import YYImage
import DifferenceKit
import SessionUIKit
import SessionMessagingKit
import SignalUtilitiesKit
import SessionUtilitiesKit
import SessionSnodeKit

class ThreadSettingsViewModel: SessionTableViewModel, NavigationItemSource, NavigatableStateHolder, EditableStateHolder, ObservableTableSource {
    public let dependencies: Dependencies
    public let navigatableState: NavigatableState = NavigatableState()
    public let editableState: EditableState<TableItem> = EditableState()
    public let state: TableDataState<Section, TableItem> = TableDataState()
    public let observableState: ObservableTableSourceState<Section, TableItem> = ObservableTableSourceState()
    
    private let threadId: String
    private let threadVariant: SessionThread.Variant
    private let didTriggerSearch: () -> ()
    private var oldDisplayName: String?
    private var editedDisplayName: String?
    
    // MARK: - Initialization
    
    init(
        threadId: String,
        threadVariant: SessionThread.Variant,
        didTriggerSearch: @escaping () -> (),
        using dependencies: Dependencies = Dependencies()
    ) {
        self.dependencies = dependencies
        self.threadId = threadId
        self.threadVariant = threadVariant
        self.didTriggerSearch = didTriggerSearch
        self.oldDisplayName = (threadVariant != .contact ?
            nil :
            dependencies.storage.read { db in
                try Profile
                    .filter(id: threadId)
                    .select(.nickname)
                    .asRequest(of: String.self)
                    .fetchOne(db)
            }
       )
    }
    
    // MARK: - Config
    
    enum NavState {
        case standard
        case editing
    }
    
    enum NavItem: Equatable {
        case edit
        case cancel
        case done
    }
    
    public enum Section: SessionTableSection {
        case conversationInfo
        case content
    }
    
    public enum TableItem: Differentiable {
        case avatar
        case nickname
        case sessionId
        
        case copyThreadId
        case allMedia
        case searchConversation
        case addToOpenGroup
        case disappearingMessages
        case disappearingMessagesDuration
        case editGroup
        case leaveGroup
        case notificationSound
        case notificationMentionsOnly
        case notificationMute
        case blockUser
    }
    
    // MARK: - Navigation
    
    lazy var navState: AnyPublisher<NavState, Never> = {
        Publishers
            .CombineLatest(
                isEditing,
                textChanged
                    .handleEvents(
                        receiveOutput: { [weak self] value, _ in
                            self?.editedDisplayName = value
                        }
                    )
                    .filter { _ in false }
                    .prepend((nil, .nickname))
            )
            .map { isEditing, _ -> NavState in (isEditing ? .editing : .standard) }
            .removeDuplicates()
            .prepend(.standard)     // Initial value
            .shareReplay(1)
            .eraseToAnyPublisher()
    }()

    lazy var leftNavItems: AnyPublisher<[SessionNavItem<NavItem>], Never> = navState
       .map { [weak self] navState -> [SessionNavItem<NavItem>] in
           // Only show the 'Edit' button if it's a contact thread
           guard self?.threadVariant == .contact else { return [] }
           guard navState == .editing else { return [] }

           return [
            SessionNavItem(
                   id: .cancel,
                   systemItem: .cancel,
                   accessibilityIdentifier: "Cancel button"
               ) { [weak self] in
                   self?.setIsEditing(false)
                   self?.editedDisplayName = self?.oldDisplayName
               }
           ]
       }
       .eraseToAnyPublisher()

    lazy var rightNavItems: AnyPublisher<[SessionNavItem<NavItem>], Never> = navState
        .map { [weak self, dependencies] navState -> [SessionNavItem<NavItem>] in
            // Only show the 'Edit' button if it's a contact thread
            guard self?.threadVariant == .contact else { return [] }

            switch navState {
                case .editing:
                    return [
                        SessionNavItem(
                            id: .done,
                            systemItem: .done,
                            accessibilityIdentifier: "Done"
                        ) { [weak self] in
                            self?.setIsEditing(false)
                            
                            guard
                                self?.threadVariant == .contact,
                                let threadId: String = self?.threadId,
                                let editedDisplayName: String = self?.editedDisplayName
                            else { return }
                            
                            let updatedNickname: String = editedDisplayName
                                .trimmingCharacters(in: .whitespacesAndNewlines)
                            self?.oldDisplayName = (updatedNickname.isEmpty ? nil : editedDisplayName)

                            dependencies.storage.writeAsync(using: dependencies) { db in
                                try Profile
                                    .filter(id: threadId)
                                    .updateAllAndConfig(
                                        db,
                                        Profile.Columns.nickname
                                            .set(to: (updatedNickname.isEmpty ? nil : editedDisplayName))
                                    )
                            }
                        }
                    ]

                case .standard:
                    return [
                        SessionNavItem(
                            id: .edit,
                            systemItem: .edit,
                            accessibilityIdentifier: "Edit button",
                            accessibilityLabel: "Edit user nickname"
                        ) { [weak self] in self?.setIsEditing(true) }
                    ]
            }
        }
        .eraseToAnyPublisher()
    
    // MARK: - Content
    
    private struct State: Equatable {
        let threadViewModel: SessionThreadViewModel?
        let notificationSound: Preferences.Sound
        let disappearingMessagesConfig: DisappearingMessagesConfiguration
    }
    
    var title: String {
        switch threadVariant {
            case .contact: return "sessionSettings".localized()
            case .legacyGroup, .group, .community: return "vc_group_settings_title".localized()
        }
    }
    
    lazy var observation: TargetObservation = ObservationBuilder
        .databaseObservation(self) { [dependencies, threadId = self.threadId] db -> State in
            let userPublicKey: String = getUserHexEncodedPublicKey(db, using: dependencies)
            let threadViewModel: SessionThreadViewModel? = try SessionThreadViewModel
                .conversationSettingsQuery(threadId: threadId, userPublicKey: userPublicKey)
                .fetchOne(db)
            
            let fallbackSound: Preferences.Sound = db[.defaultNotificationSound]
                .defaulting(to: Preferences.Sound.defaultNotificationSound)
            let notificationSound: Preferences.Sound = try SessionThread
                .filter(id: threadId)
                .select(.notificationSound)
                .asRequest(of: Preferences.Sound.self)
                .fetchOne(db)
                .defaulting(to: fallbackSound)
            let disappearingMessagesConfig: DisappearingMessagesConfiguration = try DisappearingMessagesConfiguration
                .fetchOne(db, id: threadId)
                .defaulting(to: DisappearingMessagesConfiguration.defaultWith(threadId))
            
            return State(
                threadViewModel: threadViewModel,
                notificationSound: notificationSound,
                disappearingMessagesConfig: disappearingMessagesConfig
            )
        }
        .mapWithPrevious { [weak self, dependencies] previous, current -> [SectionModel] in
            // If we don't get a `SessionThreadViewModel` then it means the thread was probably deleted
            // so dismiss the screen
            guard let threadViewModel: SessionThreadViewModel = current.threadViewModel else {
                self?.dismissScreen(type: .popToRoot)
                return []
            }
            
            let currentUserIsClosedGroupMember: Bool = (
                (
                    threadViewModel.threadVariant == .legacyGroup ||
                    threadViewModel.threadVariant == .group
                ) &&
                threadViewModel.currentUserIsClosedGroupMember == true
            )
            let currentUserIsClosedGroupAdmin: Bool = (
                (
                    threadViewModel.threadVariant == .legacyGroup ||
                    threadViewModel.threadVariant == .group
                ) &&
                threadViewModel.currentUserIsClosedGroupAdmin == true
            )
            let editIcon: UIImage? = UIImage(named: "icon_edit")
            
            return [
                SectionModel(
                    model: .conversationInfo,
                    elements: [
                        SessionCell.Info(
                            id: .avatar,
                            accessory: .profile(
                                id: threadViewModel.id,
                                size: .hero,
                                threadVariant: threadViewModel.threadVariant,
                                customImageData: threadViewModel.openGroupProfilePictureData,
                                profile: threadViewModel.profile,
                                profileIcon: .none,
                                additionalProfile: threadViewModel.additionalProfile,
                                additionalProfileIcon: .none,
                                accessibility: nil
                            ),
                            styling: SessionCell.StyleInfo(
                                alignment: .centerHugging,
                                customPadding: SessionCell.Padding(bottom: Values.smallSpacing),
                                backgroundStyle: .noBackground
                            ),
                            onTap: { self?.viewProfilePicture(threadViewModel: threadViewModel) }
                        ),
                        SessionCell.Info(
                            id: .nickname,
                            leftAccessory: (threadViewModel.threadVariant != .contact ? nil :
                                .icon(
                                    editIcon?.withRenderingMode(.alwaysTemplate),
                                    size: .fit,
                                    customTint: .textSecondary
                                )
                            ),
                            title: SessionCell.TextInfo(
                                threadViewModel.displayName,
                                font: .titleLarge,
                                alignment: .center,
                                editingPlaceholder: "CONTACT_NICKNAME_PLACEHOLDER".localized(),
                                interaction: (threadViewModel.threadVariant == .contact ? .editable : .none)
                            ),
                            styling: SessionCell.StyleInfo(
                                alignment: .centerHugging,
                                customPadding: SessionCell.Padding(
                                    top: Values.smallSpacing,
                                    trailing: (threadViewModel.threadVariant != .contact ?
                                        nil :
                                        -(((editIcon?.size.width ?? 0) + (Values.smallSpacing * 2)) / 2)
                                    ),
                                    bottom: (threadViewModel.threadVariant != .contact ?
                                        nil :
                                        Values.smallSpacing
                                    ),
                                    interItem: 0
                                ),
                                backgroundStyle: .noBackground
                            ),
                            accessibility: Accessibility(
                                identifier: "Username",
                                label: threadViewModel.displayName
                            ),
                            onTap: {
                                self?.textChanged(self?.oldDisplayName, for: .nickname)
                                self?.setIsEditing(true)
                            }
                        ),

                        (threadViewModel.threadVariant != .contact ? nil :
                            SessionCell.Info(
                                id: .sessionId,
                                subtitle: SessionCell.TextInfo(
                                    threadViewModel.id,
                                    font: .monoSmall,
                                    alignment: .center,
                                    interaction: .copy
                                ),
                                styling: SessionCell.StyleInfo(
                                    customPadding: SessionCell.Padding(
                                        top: Values.smallSpacing,
                                        bottom: Values.largeSpacing
                                    ),
                                    backgroundStyle: .noBackground
                                ),
                                accessibility: Accessibility(
                                    identifier: "Session ID",
                                    label: threadViewModel.id
                                )
                            )
                        )
                    ].compactMap { $0 }
                ),
                SectionModel(
                    model: .content,
                    elements: [
                        (threadViewModel.threadVariant == .legacyGroup || threadViewModel.threadVariant == .group ? nil :
                            SessionCell.Info(
                                id: .copyThreadId,
                                leftAccessory: .icon(
                                    UIImage(named: "ic_copy")?
                                        .withRenderingMode(.alwaysTemplate)
                                ),
                                title: (threadViewModel.threadVariant == .community ?
                                    "communityUrlCopy".localized() :
                                    "accountIDCopy".localized()
                                ),
                                accessibility: Accessibility(
                                    identifier: "\(ThreadSettingsViewModel.self).copy_thread_id",
                                    label: "Copy Session ID"
                                ),
                                onTap: {
                                    switch threadViewModel.threadVariant {
                                        case .contact, .legacyGroup, .group:
                                            UIPasteboard.general.string = threadViewModel.threadId

                                        case .community:
                                            guard
                                                let server: String = threadViewModel.openGroupServer,
                                                let roomToken: String = threadViewModel.openGroupRoomToken,
                                                let publicKey: String = threadViewModel.openGroupPublicKey
                                            else { return }

                                            UIPasteboard.general.string = SessionUtil.communityUrlFor(
                                                server: server,
                                                roomToken: roomToken,
                                                publicKey: publicKey
                                            )
                                    }

                                    self?.showToast(
                                        text: "copied".localized(),
                                        backgroundColor: .backgroundSecondary
                                    )
                                }
                            )
                        ),

                        SessionCell.Info(
                            id: .allMedia,
                            leftAccessory: .icon(
                                UIImage(named: "actionsheet_camera_roll_black")?
                                    .withRenderingMode(.alwaysTemplate)
                            ),
                            title: MediaStrings.allMedia,
                            accessibility: Accessibility(
                                identifier: "\(ThreadSettingsViewModel.self).all_media",
                                label: "All media"
                            ),
                            onTap: { [weak self] in
                                self?.transitionToScreen(
                                    MediaGalleryViewModel.createAllMediaViewController(
                                        threadId: threadViewModel.threadId,
                                        threadVariant: threadViewModel.threadVariant,
                                        focusedAttachmentId: nil
                                    )
                                )
                            }
                        ),

                        SessionCell.Info(
                            id: .searchConversation,
                            leftAccessory: .icon(
                                UIImage(named: "conversation_settings_search")?
                                    .withRenderingMode(.alwaysTemplate)
                            ),
                            title: "searchConversation".localized(),
                            accessibility: Accessibility(
                                identifier: "\(ThreadSettingsViewModel.self).search",
                                label: "Search"
                            ),
                            onTap: { [weak self] in
                                self?.didTriggerSearch()
                            }
                        ),

                        (threadViewModel.threadVariant != .community ? nil :
                            SessionCell.Info(
                                id: .addToOpenGroup,
                                leftAccessory: .icon(
                                    UIImage(named: "ic_plus_24")?
                                        .withRenderingMode(.alwaysTemplate)
                                ),
                                title: "vc_conversation_settings_invite_button_title".localized(),
                                accessibility: Accessibility(
                                    identifier: "\(ThreadSettingsViewModel.self).add_to_open_group"
                                ),
                                onTap: { [weak self] in
                                    self?.transitionToScreen(
                                        UserSelectionVC(
                                            with: "vc_conversation_settings_invite_button_title".localized(),
                                            excluding: Set()
                                        ) { [weak self] selectedUsers in
                                            self?.addUsersToOpenGoup(
                                                threadViewModel: threadViewModel,
                                                selectedUsers: selectedUsers
                                            )
                                        }
                                    )
                                }
                            )
                        ),

                        (threadViewModel.threadVariant == .community || threadViewModel.threadIsBlocked == true ? nil :
                            SessionCell.Info(
                                id: .disappearingMessages,
                                leftAccessory: .icon(
                                    UIImage(systemName: "timer")?
                                        .withRenderingMode(.alwaysTemplate)
                                ),
                                title: "DISAPPEARING_MESSAGES".localized(),
<<<<<<< HEAD
                                subtitle: (current.disappearingMessagesConfig.isEnabled ?
                                    String(
                                        format: "DISAPPEARING_MESSAGES_SUBTITLE_DISAPPEAR_AFTER".localized(),
                                        arguments: [current.disappearingMessagesConfig.durationString]
                                    ) :
                                    "off".localized()
                                ),
=======
                                subtitle: {
                                    guard current.disappearingMessagesConfig.isEnabled else {
                                        return "DISAPPEARING_MESSAGES_SUBTITLE_OFF".localized()
                                    }
                                    guard Features.useNewDisappearingMessagesConfig else {
                                        return String(
                                            format: "DISAPPEARING_MESSAGES_SUBTITLE_DISAPPEAR_AFTER_LEGACY".localized(),
                                            current.disappearingMessagesConfig.durationString
                                        )
                                    }
                                    
                                    return String(
                                        format: (current.disappearingMessagesConfig.type == .disappearAfterRead ?
                                            "DISAPPEARING_MESSAGES_SUBTITLE_DISAPPEAR_AFTER_READ".localized() :
                                            "DISAPPEARING_MESSAGES_SUBTITLE_DISAPPEAR_AFTER_SEND".localized()
                                        ),
                                        current.disappearingMessagesConfig.durationString
                                    )
                                }(),
>>>>>>> 7c96dcd5
                                accessibility: Accessibility(
                                    identifier: "Disappearing messages",
                                    label: "\(ThreadSettingsViewModel.self).disappearing_messages"
                                ),
                                onTap: { [weak self] in
                                    self?.transitionToScreen(
                                        SessionTableViewController(
                                            viewModel: ThreadDisappearingMessagesSettingsViewModel(
                                                threadId: threadViewModel.threadId,
                                                threadVariant: threadViewModel.threadVariant,
                                                currentUserIsClosedGroupMember: threadViewModel.currentUserIsClosedGroupMember,
                                                currentUserIsClosedGroupAdmin: threadViewModel.currentUserIsClosedGroupAdmin,
                                                config: current.disappearingMessagesConfig
                                            )
                                        )
                                    )
                                }
                            )
                        ),

                        (!currentUserIsClosedGroupMember ? nil :
                            SessionCell.Info(
                                id: .editGroup,
                                leftAccessory: .icon(
                                    UIImage(named: "table_ic_group_edit")?
                                        .withRenderingMode(.alwaysTemplate)
                                ),
                                title: "groupEdit".localized(),
                                accessibility: Accessibility(
                                    identifier: "Edit group",
                                    label: "Edit group"
                                ),
                                onTap: { [weak self] in
                                    self?.transitionToScreen(
                                        EditClosedGroupVC(
                                            threadId: threadViewModel.threadId,
                                            threadVariant: threadViewModel.threadVariant
                                        )
                                    )
                                }
                            )
                        ),

                        (!currentUserIsClosedGroupMember ? nil :
                            SessionCell.Info(
                                id: .leaveGroup,
                                leftAccessory: .icon(
                                    UIImage(named: "table_ic_group_leave")?
                                        .withRenderingMode(.alwaysTemplate)
                                ),
                                title: "LEAVE_GROUP_ACTION".localized(),
                                accessibility: Accessibility(
                                    identifier: "Leave group",
                                    label: "Leave group"
                                ),
                                confirmationInfo: ConfirmationModal.Info(
                                    title: "groupLeave".localized(),
                                    body: .attributedText({
                                        if currentUserIsClosedGroupAdmin {
                                            return NSAttributedString(string: "groupOnlyAdmin".localized())
                                        }
                                        
                                        let mutableAttributedString = NSMutableAttributedString(
                                            string: String(
                                                format: "communityLeaveDescription".localized(),
                                                threadViewModel.displayName
                                            )
                                        )
                                        mutableAttributedString.addAttribute(
                                            .font,
                                            value: UIFont.boldSystemFont(ofSize: Values.smallFontSize),
                                            range: (mutableAttributedString.string as NSString).range(of: threadViewModel.displayName)
                                        )
                                        return mutableAttributedString
                                    }()),
                                    confirmTitle: "leave".localized(),
                                    confirmStyle: .danger,
                                    cancelStyle: .alert_text
                                ),
                                onTap: { [weak self] in
                                    dependencies.storage.write { db in
                                        try SessionThread.deleteOrLeave(
                                            db,
                                            threadId: threadViewModel.threadId,
                                            threadVariant: threadViewModel.threadVariant,
                                            groupLeaveType: .standard,
                                            calledFromConfigHandling: false
                                        )
                                    }
                                }
                            )
                        ),
                         
                        (threadViewModel.threadIsNoteToSelf ? nil :
                            SessionCell.Info(
                                id: .notificationSound,
                                leftAccessory: .icon(
                                    UIImage(named: "table_ic_notification_sound")?
                                        .withRenderingMode(.alwaysTemplate)
                                ),
                                title: "SETTINGS_ITEM_NOTIFICATION_SOUND".localized(),
                                rightAccessory: .dropDown(
                                    .dynamicString { current.notificationSound.displayName }
                                ),
                                onTap: { [weak self] in
                                    self?.transitionToScreen(
                                        SessionTableViewController(
                                            viewModel: NotificationSoundViewModel(threadId: threadViewModel.threadId)
                                        )
                                    )
                                }
                            )
                        ),
                        
                        (threadViewModel.threadVariant == .contact ? nil :
                            SessionCell.Info(
                                id: .notificationMentionsOnly,
                                leftAccessory: .icon(
                                    UIImage(named: "NotifyMentions")?
                                        .withRenderingMode(.alwaysTemplate)
                                ),
                                title: "vc_conversation_settings_notify_for_mentions_only_title".localized(),
                                subtitle: "vc_conversation_settings_notify_for_mentions_only_explanation".localized(),
                                rightAccessory: .toggle(
                                    .boolValue(
                                        threadViewModel.threadOnlyNotifyForMentions == true,
                                        oldValue: ((previous?.threadViewModel ?? threadViewModel).threadOnlyNotifyForMentions == true)
                                    )
                                ),
                                isEnabled: (
                                    (
                                        threadViewModel.threadVariant != .legacyGroup &&
                                        threadViewModel.threadVariant != .group
                                    ) ||
                                    currentUserIsClosedGroupMember
                                ),
                                accessibility: Accessibility(
                                    identifier: "Mentions only notification setting",
                                    label: "Mentions only"
                                ),
                                onTap: {
                                    let newValue: Bool = !(threadViewModel.threadOnlyNotifyForMentions == true)
                                    
                                    dependencies.storage.writeAsync { db in
                                        try SessionThread
                                            .filter(id: threadViewModel.threadId)
                                            .updateAll(
                                                db,
                                                SessionThread.Columns.onlyNotifyForMentions
                                                    .set(to: newValue)
                                            )
                                    }
                                }
                            )
                        ),
                        
                        (threadViewModel.threadIsNoteToSelf ? nil :
                            SessionCell.Info(
                                id: .notificationMute,
                                leftAccessory: .icon(
                                    UIImage(named: "Mute")?
                                        .withRenderingMode(.alwaysTemplate)
                                ),
                                title: "notificationsMute".localized(),
                                rightAccessory: .toggle(
                                    .boolValue(
                                        threadViewModel.threadMutedUntilTimestamp != nil,
                                        oldValue: ((previous?.threadViewModel ?? threadViewModel).threadMutedUntilTimestamp != nil)
                                    )
                                ),
                                isEnabled: (
                                    (
                                        threadViewModel.threadVariant != .legacyGroup &&
                                        threadViewModel.threadVariant != .group
                                    ) ||
                                    currentUserIsClosedGroupMember
                                ),
                                accessibility: Accessibility(
                                    identifier: "\(ThreadSettingsViewModel.self).mute",
                                    label: "Mute notifications"
                                ),
                                onTap: {
                                    dependencies.storage.writeAsync { db in
                                        let currentValue: TimeInterval? = try SessionThread
                                            .filter(id: threadViewModel.threadId)
                                            .select(.mutedUntilTimestamp)
                                            .asRequest(of: TimeInterval.self)
                                            .fetchOne(db)
                                        
                                        try SessionThread
                                            .filter(id: threadViewModel.threadId)
                                            .updateAll(
                                                db,
                                                SessionThread.Columns.mutedUntilTimestamp.set(
                                                    to: (currentValue == nil ?
                                                        Date.distantFuture.timeIntervalSince1970 :
                                                        nil
                                                    )
                                                )
                                            )
                                    }
                                }
                            )
                        ),
                        
                        (threadViewModel.threadIsNoteToSelf || threadViewModel.threadVariant != .contact ? nil :
                            SessionCell.Info(
                                id: .blockUser,
                                leftAccessory: .icon(
                                    UIImage(named: "table_ic_block")?
                                        .withRenderingMode(.alwaysTemplate)
                                ),
                                title: "CONVERSATION_SETTINGS_BLOCK_THIS_USER".localized(),
                                rightAccessory: .toggle(
                                    .boolValue(
                                        threadViewModel.threadIsBlocked == true,
                                        oldValue: ((previous?.threadViewModel ?? threadViewModel).threadIsBlocked == true)
                                    )
                                ),
                                accessibility: Accessibility(
                                    identifier: "\(ThreadSettingsViewModel.self).block",
                                    label: "Block"
                                ),
                                confirmationInfo: ConfirmationModal.Info(
                                    title: {
                                        guard threadViewModel.threadIsBlocked == true else {
                                            return String(
                                                format: "block".localized(),
                                                threadViewModel.displayName
                                            )
                                        }
                                        
                                        return String(
                                            format: "blockUnblock".localized(),
                                            threadViewModel.displayName
                                        )
                                    }(),
                                    body: (threadViewModel.threadIsBlocked == true ? .none :
                                        .text("blockDescription".localized())
                                    ),
                                    confirmTitle: (threadViewModel.threadIsBlocked == true ?
                                        "blockUnblock".localized() :
                                        "block".localized()
                                    ),
                                    confirmAccessibility: Accessibility(identifier: "Confirm block"),
                                    confirmStyle: .danger,
                                    cancelStyle: .alert_text
                                ),
                                onTap: {
                                    let isBlocked: Bool = (threadViewModel.threadIsBlocked == true)
                                    
                                    self?.updateBlockedState(
                                        from: isBlocked,
                                        isBlocked: !isBlocked,
                                        threadId: threadViewModel.threadId,
                                        displayName: threadViewModel.displayName
                                    )
                                }
                            )
                        )
                    ].compactMap { $0 }
                )
            ]
        }
    
    // MARK: - Functions
    
    private func viewProfilePicture(threadViewModel: SessionThreadViewModel) {
        guard
            threadViewModel.threadVariant == .contact,
            let profile: Profile = threadViewModel.profile,
            let profileData: Data = ProfileManager.profileAvatar(profile: profile)
        else { return }
        
        let format: ImageFormat = profileData.guessedImageFormat
        let navController: UINavigationController = StyledNavigationController(
            rootViewController: ProfilePictureVC(
                image: (format == .gif || format == .webp ?
                    nil :
                    UIImage(data: profileData)
                ),
                animatedImage: (format != .gif && format != .webp ?
                    nil :
                    YYImage(data: profileData)
                ),
                title: threadViewModel.displayName
            )
        )
        navController.modalPresentationStyle = .fullScreen
        
        self.transitionToScreen(navController, transitionType: .present)
    }
    
    private func addUsersToOpenGoup(threadViewModel: SessionThreadViewModel, selectedUsers: Set<String>) {
        guard
            let name: String = threadViewModel.openGroupName,
            let server: String = threadViewModel.openGroupServer,
            let roomToken: String = threadViewModel.openGroupRoomToken,
            let publicKey: String = threadViewModel.openGroupPublicKey
        else { return }
        
        let communityUrl: String = SessionUtil.communityUrlFor(
            server: server,
            roomToken: roomToken,
            publicKey: publicKey
        )
        
        dependencies.storage.writeAsync { [dependencies] db in
            try selectedUsers.forEach { userId in
                let thread: SessionThread = try SessionThread
                    .fetchOrCreate(db, id: userId, variant: .contact, shouldBeVisible: nil)
                
                try LinkPreview(
                    url: communityUrl,
                    variant: .openGroupInvitation,
                    title: name
                )
                .save(db)
                
                let interaction: Interaction = try Interaction(
                    threadId: thread.id,
                    authorId: userId,
                    variant: .standardOutgoing,
                    timestampMs: SnodeAPI.currentOffsetTimestampMs(),
                    expiresInSeconds: try? DisappearingMessagesConfiguration
                        .select(.durationSeconds)
                        .filter(id: userId)
                        .filter(DisappearingMessagesConfiguration.Columns.isEnabled == true)
                        .asRequest(of: TimeInterval.self)
                        .fetchOne(db),
                    linkPreviewUrl: communityUrl
                )
                .inserted(db)
                
                try MessageSender.send(
                    db,
                    interaction: interaction,
                    threadId: thread.id,
                    threadVariant: thread.variant,
                    using: dependencies
                )
                
                // Trigger disappear after read
                dependencies.jobRunner.upsert(
                    db,
                    job: DisappearingMessagesJob.updateNextRunIfNeeded(
                        db,
                        interaction: interaction,
                        startedAtMs: TimeInterval(SnodeAPI.currentOffsetTimestampMs())
                    ),
                    canStartJob: true,
                    using: dependencies
                )
            }
        }
    }
    
    private func updateBlockedState(
        from oldBlockedState: Bool,
        isBlocked: Bool,
        threadId: String,
        displayName: String
    ) {
        guard oldBlockedState != isBlocked else { return }
        
        dependencies.storage.writeAsync{ db in
            try Contact
                .filter(id: threadId)
                .updateAllAndConfig(
                    db,
                    Contact.Columns.isBlocked.set(to: isBlocked)
                )
        }
    }
}<|MERGE_RESOLUTION|>--- conflicted
+++ resolved
@@ -448,18 +448,9 @@
                                         .withRenderingMode(.alwaysTemplate)
                                 ),
                                 title: "DISAPPEARING_MESSAGES".localized(),
-<<<<<<< HEAD
-                                subtitle: (current.disappearingMessagesConfig.isEnabled ?
-                                    String(
-                                        format: "DISAPPEARING_MESSAGES_SUBTITLE_DISAPPEAR_AFTER".localized(),
-                                        arguments: [current.disappearingMessagesConfig.durationString]
-                                    ) :
-                                    "off".localized()
-                                ),
-=======
                                 subtitle: {
                                     guard current.disappearingMessagesConfig.isEnabled else {
-                                        return "DISAPPEARING_MESSAGES_SUBTITLE_OFF".localized()
+                                        return "off".localized()
                                     }
                                     guard Features.useNewDisappearingMessagesConfig else {
                                         return String(
@@ -476,7 +467,6 @@
                                         current.disappearingMessagesConfig.durationString
                                     )
                                 }(),
->>>>>>> 7c96dcd5
                                 accessibility: Accessibility(
                                     identifier: "Disappearing messages",
                                     label: "\(ThreadSettingsViewModel.self).disappearing_messages"
