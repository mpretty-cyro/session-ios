--- conflicted
+++ resolved
@@ -589,17 +589,11 @@
     }
 
     OWSLogInfo(@"Registered for push notifications with token: %@.", deviceToken);
-<<<<<<< HEAD
-    //TODO: For normal push notification test
-    [LKPushNotificationManager.shared registerWithToken:deviceToken pubkey:self.tsAccountManager.localNumber];
-//    [LKPushNotificationManager.shared registerWithToken:deviceToken];
-=======
     if (isUsingFullAPNs) {
         [LKPushNotificationManager registerWithToken:deviceToken hexEncodedPublicKey:self.tsAccountManager.localNumber];
     } else {
         [LKPushNotificationManager registerWithToken:deviceToken];
     }
->>>>>>> 388f3e54
 //    [self.pushRegistrationManager didReceiveVanillaPushToken:deviceToken];
 }
 
@@ -1565,11 +1559,7 @@
 {
     OWSLogInfo(@"");
     if (notification.request.content.userInfo[@"remote"]) {
-<<<<<<< HEAD
-        OWSLogInfo(@"[Loki] Ignore remote notifications when app is foreground.");
-=======
         OWSLogInfo(@"[Loki] Ignoring remote notifications while the app is in the foreground.");
->>>>>>> 388f3e54
         return;
     }
     [AppReadiness runNowOrWhenAppDidBecomeReady:^() {
