--- conflicted
+++ resolved
@@ -397,9 +397,6 @@
             receivedAtTimestampMs: self.receivedAtTimestampMs,
             authorId: self.authorId,
             authorNameInternal: self.authorNameInternal,
-<<<<<<< HEAD
-            body: self.body,
-=======
             body: (!self.variant.isInfoMessage ?
                 self.body :
                 // Info messages might not have a body so we should use the 'previewText' value instead
@@ -426,7 +423,6 @@
                     isOpenGroupInvitation: (self.linkPreview?.variant == .openGroupInvitation)
                 )
             ),
->>>>>>> 82767494
             rawBody: self.body,
             expiresStartedAtMs: self.expiresStartedAtMs,
             expiresInSeconds: self.expiresInSeconds,
