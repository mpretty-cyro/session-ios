// Copyright © 2022 Rangeproof Pty Ltd. All rights reserved.
//
// stringlint:disable

import Foundation
import Combine
import GRDB
import SessionSnodeKit
import SessionUtilitiesKit

// MARK: - PollerType

public protocol PollerType {
    func start(using dependencies: Dependencies)
    func startIfNeeded(for publicKey: String, using dependencies: Dependencies)
    func stopAllPollers()
    func stopPolling(for publicKey: String)
    
    func poll(
        namespaces: [SnodeAPI.Namespace],
        for publicKey: String,
        calledFromBackgroundPoller: Bool,
        isBackgroundPollValid: @escaping () -> Bool,
        drainBehaviour: Atomic<SwarmDrainBehaviour>,
        using dependencies: Dependencies
    ) -> AnyPublisher<[ProcessedMessage], Error>
    func afterNextPoll(for publicKey: String, closure: @escaping ([ProcessedMessage]) -> ())
}

public extension PollerType {
    func poll(
        namespaces: [SnodeAPI.Namespace],
        for publicKey: String,
        drainBehaviour: Atomic<SwarmDrainBehaviour>,
        using dependencies: Dependencies
    ) -> AnyPublisher<[ProcessedMessage], Error> {
        return poll(
            namespaces: namespaces,
            for: publicKey,
            calledFromBackgroundPoller: false,
            isBackgroundPollValid: { true },
            drainBehaviour: drainBehaviour,
            using: dependencies
        )
    }
}

// MARK: - Poller

public class Poller: PollerType {
    private var cancellables: Atomic<[String: AnyCancellable]> = Atomic([:])
    private var pollResultCallbacks: Atomic<[String: [([ProcessedMessage]) -> ()]]> = Atomic([:])
    internal var isPolling: Atomic<[String: Bool]> = Atomic([:])
    internal var failureCount: Atomic<[String: Int]> = Atomic([:])
    internal var drainBehaviour: Atomic<[String: Atomic<SwarmDrainBehaviour>]> = Atomic([:])
    
    // MARK: - Settings
    
    /// The namespaces which this poller queries
    internal func namespaces(for publicKey: String) -> [SnodeAPI.Namespace] {
        preconditionFailure("abstract class - override in subclass")
    }
    
<<<<<<< HEAD
=======
    /// The queue this poller should run on
    internal var pollerQueue: DispatchQueue {
        preconditionFailure("abstract class - override in subclass")
    }
    
>>>>>>> 82767494
    /// The behaviour for how the poller should drain it's swarm when polling
    internal var pollDrainBehaviour: SwarmDrainBehaviour {
        preconditionFailure("abstract class - override in subclass")
    }

    // MARK: - Public API
    
    public func start(using dependencies: Dependencies) {
        preconditionFailure("abstract class - override in subclass")
    }
    
    public func startIfNeeded(for publicKey: String, using dependencies: Dependencies) {
        // Run on the 'pollerQueue' to ensure any 'Atomic' access doesn't block the main thread
        // on startup
        let drainBehaviour: Atomic<SwarmDrainBehaviour> = Atomic(pollDrainBehaviour)
        
        Threading.pollerQueue.async(using: dependencies) { [weak self] in
            guard self?.isPolling.wrappedValue[publicKey] != true else { return }
            
            // Might be a race condition that the setUpPolling finishes too soon,
            // and the timer is not created, if we mark the group as is polling
            // after setUpPolling. So the poller may not work, thus misses messages
            self?.isPolling.mutate { $0[publicKey] = true }
            self?.drainBehaviour.mutate { $0[publicKey] = drainBehaviour }
            self?.pollRecursively(for: publicKey, drainBehaviour: drainBehaviour, using: dependencies)
        }
    }
    
    public func stopAllPollers() {
        let pollers: [String] = Array(isPolling.wrappedValue.keys)
        
        pollers.forEach { groupPublicKey in
            self.stopPolling(for: groupPublicKey)
        }
    }
    
    public func stopPolling(for publicKey: String) {
        isPolling.mutate { $0[publicKey] = false }
        failureCount.mutate { $0[publicKey] = nil }
        drainBehaviour.mutate { $0[publicKey] = nil }
        cancellables.mutate { $0[publicKey]?.cancel() }
    }
    
    // MARK: - Abstract Methods
    
    /// The name for this poller to appear in the logs
    internal func pollerName(for publicKey: String) -> String {
        preconditionFailure("abstract class - override in subclass")
    }
    
    /// Calculate the delay which should occur before the next poll
    internal func nextPollDelay(for publicKey: String, using dependencies: Dependencies) -> TimeInterval {
        preconditionFailure("abstract class - override in subclass")
    }
    
    /// Perform and logic which should occur when the poll errors, will stop polling if `false` is returned
    internal func handlePollError(_ error: Error, for publicKey: String, using dependencies: Dependencies) -> Bool {
        preconditionFailure("abstract class - override in subclass")
    }

    // MARK: - Private API
    
<<<<<<< HEAD
    private func pollRecursively(
        for publicKey: String,
=======
    internal func startIfNeeded(for publicKey: String, using dependencies: Dependencies) {
        // Run on the 'pollerQueue' to ensure any 'Atomic' access doesn't block the main thread
        // on startup
        let drainBehaviour: Atomic<SwarmDrainBehaviour> = Atomic(pollDrainBehaviour)
        
        Threading.pollerQueue.async { [weak self] in
            guard self?.isPolling.wrappedValue[publicKey] != true else { return }
            
            // Might be a race condition that the setUpPolling finishes too soon,
            // and the timer is not created, if we mark the group as is polling
            // after setUpPolling. So the poller may not work, thus misses messages
            self?.isPolling.mutate { $0[publicKey] = true }
            self?.drainBehaviour.mutate { $0[publicKey] = drainBehaviour }
            self?.pollRecursively(for: publicKey, drainBehaviour: drainBehaviour, using: dependencies)
        }
    }
    
    private func pollRecursively(
        for swarmPublicKey: String,
>>>>>>> 82767494
        drainBehaviour: Atomic<SwarmDrainBehaviour>,
        using dependencies: Dependencies
    ) {
        guard isPolling.wrappedValue[swarmPublicKey] == true else { return }
        
<<<<<<< HEAD
        let namespaces: [SnodeAPI.Namespace] = self.namespaces(for: publicKey)
        let lastPollStart: TimeInterval = dependencies.dateNow.timeIntervalSince1970
        let lastPollInterval: TimeInterval = nextPollDelay(for: publicKey, using: dependencies)
        
        // Store the publisher intp the cancellables dictionary
        cancellables.mutate { [weak self] cancellables in
            cancellables[publicKey] = self?
                .poll(
                    namespaces: namespaces,
                    for: publicKey,
                    drainBehaviour: drainBehaviour,
                    using: dependencies
                )
                .subscribe(on: Threading.pollerQueue, using: dependencies)
                .receive(on: Threading.pollerQueue, using: dependencies)
=======
        let namespaces: [SnodeAPI.Namespace] = self.namespaces
        let pollerQueue: DispatchQueue = self.pollerQueue
        let lastPollStart: TimeInterval = dependencies.dateNow.timeIntervalSince1970
        let lastPollInterval: TimeInterval = nextPollDelay(for: swarmPublicKey, using: dependencies)
        
        // Store the publisher intp the cancellables dictionary
        cancellables.mutate { [weak self] cancellables in
            cancellables[swarmPublicKey] = self?.poll(
                    namespaces: namespaces,
                    for: swarmPublicKey,
                    drainBehaviour: drainBehaviour,
                    using: dependencies
                )
                .subscribe(on: pollerQueue, using: dependencies)
                .receive(on: pollerQueue, using: dependencies)
>>>>>>> 82767494
                .sink(
                    receiveCompletion: { result in
                        switch result {
                            case .failure(let error):
                                // Determine if the error should stop us from polling anymore
                                guard self?.handlePollError(error, for: swarmPublicKey, using: dependencies) == true else {
                                    return
                                }
                                
                            case .finished: break
                        }
                        
                        // Calculate the remaining poll delay
                        let currentTime: TimeInterval = dependencies.dateNow.timeIntervalSince1970
                        let nextPollInterval: TimeInterval = (
                            self?.nextPollDelay(for: swarmPublicKey, using: dependencies) ??
                            lastPollInterval
                        )
                        let remainingInterval: TimeInterval = max(0, nextPollInterval - (currentTime - lastPollStart))
                        
                        // Schedule the next poll
                        guard remainingInterval > 0 else {
<<<<<<< HEAD
                            return Threading.pollerQueue.async(using: dependencies) {
                                self?.pollRecursively(for: publicKey, drainBehaviour: drainBehaviour, using: dependencies)
                            }
                        }
                        
                        Threading.pollerQueue.asyncAfter(deadline: .now() + .milliseconds(Int(remainingInterval * 1000)), qos: .default, using: dependencies) {
                            self?.pollRecursively(for: publicKey, drainBehaviour: drainBehaviour, using: dependencies)
=======
                            return pollerQueue.async(using: dependencies) {
                                self?.pollRecursively(for: swarmPublicKey, drainBehaviour: drainBehaviour, using: dependencies)
                            }
                        }
                        
                        pollerQueue.asyncAfter(deadline: .now() + .milliseconds(Int(remainingInterval * 1000)), qos: .default, using: dependencies) {
                            self?.pollRecursively(for: swarmPublicKey, drainBehaviour: drainBehaviour, using: dependencies)
>>>>>>> 82767494
                        }
                    },
                    receiveValue: { _ in }
                )
        }
    }
    
    /// Polls the specified namespaces and processes any messages, returning an array of messages that were
    /// successfully processed
    ///
    /// **Note:** The returned messages will have already been processed by the `Poller`, they are only returned
    /// for cases where we need explicit/custom behaviours to occur (eg. Onboarding)
    public func poll(
        namespaces: [SnodeAPI.Namespace],
<<<<<<< HEAD
        for publicKey: String,
        calledFromBackgroundPoller: Bool,
        isBackgroundPollValid: @escaping () -> Bool,
=======
        for swarmPublicKey: String,
        calledFromBackgroundPoller: Bool = false,
        isBackgroundPollValid: @escaping (() -> Bool) = { true },
>>>>>>> 82767494
        drainBehaviour: Atomic<SwarmDrainBehaviour>,
        using dependencies: Dependencies
    ) -> AnyPublisher<[ProcessedMessage], Error> {
        // If the polling has been cancelled then don't continue
        guard
            (calledFromBackgroundPoller && isBackgroundPollValid()) ||
<<<<<<< HEAD
            isPolling.wrappedValue[publicKey] == true
=======
            isPolling.wrappedValue[swarmPublicKey] == true
>>>>>>> 82767494
        else {
            return Just([])
                .setFailureType(to: Error.self)
                .eraseToAnyPublisher()
        }
        
<<<<<<< HEAD
        let pollerName: String = pollerName(for: publicKey)
        let configHashes: [String] = SessionUtil.configHashes(for: publicKey, using: dependencies)
        
        /// Fetch the messages
        ///
        /// **Note:**  We need a `writePublisher` here because we want to prune the `lastMessageHash` value when preparing
        /// the request
        return SnodeAPI.getSwarm(for: publicKey, using: dependencies)
            .tryFlatMapWithRandomSnode(drainBehaviour: drainBehaviour, using: dependencies) { snode -> AnyPublisher<HTTP.PreparedRequest<SnodeAPI.PollResponse>, Error> in
                dependencies[singleton: .storage]
                    .writePublisher(using: dependencies) { db -> HTTP.PreparedRequest<SnodeAPI.PollResponse> in
                        try SnodeAPI.preparedPoll(
                            db,
                            namespaces: namespaces,
                            refreshingConfigHashes: configHashes,
                            from: snode,
                            authMethod: try Authentication.with(
                                db,
                                sessionIdHexString: publicKey,
                                using: dependencies
                            ),
                            using: dependencies
                        )
                    }
            }
            .flatMap { $0.send(using: dependencies) }
            .flatMap { [weak self] (_: ResponseInfoType, namespacedResults: SnodeAPI.PollResponse) -> AnyPublisher<[ProcessedMessage], Error> in
                guard
                    (calledFromBackgroundPoller && isBackgroundPollValid()) ||
                    self?.isPolling.wrappedValue[publicKey] == true
=======
        let pollerName: String = pollerName(for: swarmPublicKey)
        let pollerQueue: DispatchQueue = self.pollerQueue
        let configHashes: [String] = LibSession.configHashes(for: swarmPublicKey)
        
        // Fetch the messages
        return LibSession.getSwarm(swarmPublicKey: swarmPublicKey)
            .tryFlatMapWithRandomSnode(drainBehaviour: drainBehaviour, using: dependencies) { snode -> AnyPublisher<[SnodeAPI.Namespace: (info: ResponseInfoType, data: (messages: [SnodeReceivedMessage], lastHash: String?)?)], Error> in
                SnodeAPI.poll(
                    namespaces: namespaces,
                    refreshingConfigHashes: configHashes,
                    from: snode,
                    swarmPublicKey: swarmPublicKey,
                    using: dependencies
                )
            }
            .flatMap { [weak self] namespacedResults -> AnyPublisher<[ProcessedMessage], Error> in
                guard
                    (calledFromBackgroundPoller && isBackgroundPollValid()) ||
                    self?.isPolling.wrappedValue[swarmPublicKey] == true
>>>>>>> 82767494
                else {
                    return Just([])
                        .setFailureType(to: Error.self)
                        .eraseToAnyPublisher()
                }
                
                // Get all of the messages and sort them by their required 'processingOrder'
                let sortedMessages: [(namespace: SnodeAPI.Namespace, messages: [SnodeReceivedMessage])] = namespacedResults
                    .compactMap { namespace, result in (result.data?.messages).map { (namespace, $0) } }
                    .sorted { lhs, rhs in lhs.namespace.processingOrder < rhs.namespace.processingOrder }
                let rawMessageCount: Int = sortedMessages.map { $0.messages.count }.reduce(0, +)
                
                // No need to do anything if there are no messages
                guard rawMessageCount > 0 else {
                    if !calledFromBackgroundPoller { SNLog("Received no new messages in \(pollerName)") }
                    
                    return Just([])
                        .setFailureType(to: Error.self)
                        .eraseToAnyPublisher()
                }
                
                // Otherwise process the messages and add them to the queue for handling
                let lastHashes: [String] = namespacedResults
                    .compactMap { $0.value.data?.lastHash }
                let otherKnownHashes: [String] = namespacedResults
                    .filter { $0.key.shouldFetchSinceLastHash }
                    .compactMap { $0.value.data?.messages.map { $0.info.hash } }
                    .reduce([], +)
                var messageCount: Int = 0
                var processedMessages: [ProcessedMessage] = []
                var hadValidHashUpdate: Bool = false
                var configMessageJobsToRun: [Job] = []
                var standardMessageJobsToRun: [Job] = []
                var pollerLogOutput: String = "\(pollerName) failed to process any messages"  // stringlint:disable
                
<<<<<<< HEAD
                dependencies[singleton: .storage].write { db in
=======
                dependencies.storage.write { db in
>>>>>>> 82767494
                    let allProcessedMessages: [ProcessedMessage] = sortedMessages
                        .compactMap { namespace, messages -> [ProcessedMessage]? in
                            let processedMessages: [ProcessedMessage] = messages
                                .compactMap { message -> ProcessedMessage? in
                                    do {
                                        return try Message.processRawReceivedMessage(
                                            db,
                                            rawMessage: message,
<<<<<<< HEAD
                                            publicKey: publicKey,
=======
                                            publicKey: swarmPublicKey,
>>>>>>> 82767494
                                            using: dependencies
                                        )
                                    }
                                    catch {
                                        switch error {
<<<<<<< HEAD
                                            /// Ignore duplicate & selfSend message errors (and don't bother logging them as there
                                            /// will be a lot since we each service node duplicates messages)
                                            case DatabaseError.SQLITE_CONSTRAINT_UNIQUE,
=======
                                                /// Ignore duplicate & selfSend message errors (and don't bother logging them as there
                                                /// will be a lot since we each service node duplicates messages)
                                            case DatabaseError.SQLITE_CONSTRAINT_UNIQUE,
                                                DatabaseError.SQLITE_CONSTRAINT,    /// Sometimes thrown for UNIQUE
>>>>>>> 82767494
                                                MessageReceiverError.duplicateMessage,
                                                MessageReceiverError.duplicateControlMessage,
                                                MessageReceiverError.selfSend:
                                                break
                                                
                                            case MessageReceiverError.duplicateMessageNewSnode:
                                                hadValidHashUpdate = true
                                                break
                                                
                                            case DatabaseError.SQLITE_ABORT:
                                                /// In the background ignore 'SQLITE_ABORT' (it generally means the
                                                /// BackgroundPoller has timed out
                                                if !calledFromBackgroundPoller {
                                                    SNLog("Failed to the database being suspended (running in background with no background task).")
                                                }
                                                break
                                                
<<<<<<< HEAD
                                            default: SNLog("Failed to process raw message due to error: \(error).")
=======
                                            default: SNLog("Failed to deserialize envelope due to error: \(error).")
>>>>>>> 82767494
                                        }
                                        
                                        return nil
                                    }
                                }
                            
                            /// If this message should be handled synchronously then do so here before processing the next namespace
                            guard namespace.shouldHandleSynchronously else { return processedMessages }
                            
                            if namespace.isConfigNamespace {
                                do {
                                    /// Process config messages all at once in case they are multi-part messages
<<<<<<< HEAD
                                    try SessionUtil.handleConfigMessages(
                                        db,
                                        sessionIdHexString: publicKey,
=======
                                    try LibSession.handleConfigMessages(
                                        db,
>>>>>>> 82767494
                                        messages: ConfigMessageReceiveJob
                                            .Details(
                                                messages: processedMessages,
                                                calledFromBackgroundPoller: false
                                            )
<<<<<<< HEAD
                                            .messages
=======
                                            .messages,
                                        publicKey: swarmPublicKey
>>>>>>> 82767494
                                    )
                                }
                                catch { SNLog("Failed to handle processed message to error: \(error).") }
                            }
                            else {
                                /// Individually process non-config messages
                                processedMessages.forEach { processedMessage in
                                    guard case .standard(let threadId, let threadVariant, let proto, let messageInfo) = processedMessage else {
                                        return
                                    }
                                    
                                    do {
                                        try MessageReceiver.handle(
                                            db,
                                            threadId: threadId,
                                            threadVariant: threadVariant,
                                            message: messageInfo.message,
                                            serverExpirationTimestamp: messageInfo.serverExpirationTimestamp,
                                            associatedWithProto: proto
                                        )
                                    }
                                    catch { SNLog("Failed to handle processed message to error: \(error).") }
                                }
                            }
                            
                            return nil
                        }
                        .flatMap { $0 }
                    
                    // Add a job to process the async config messages first
                    let configJobIds: [Int64] = allProcessedMessages
                        .filter { $0.isConfigMessage && !$0.namespace.shouldHandleSynchronously }
                        .grouped { $0.threadId }
                        .compactMap { threadId, threadMessages in
                            messageCount += threadMessages.count
                            processedMessages += threadMessages
                            
                            let jobToRun: Job? = Job(
                                variant: .configMessageReceive,
                                behaviour: .runOnce,
                                threadId: threadId,
                                details: ConfigMessageReceiveJob.Details(
                                    messages: threadMessages,
                                    calledFromBackgroundPoller: calledFromBackgroundPoller
                                )
                            )
                            configMessageJobsToRun = configMessageJobsToRun.appending(jobToRun)
                            
                            // If we are force-polling then add to the JobRunner so they are
                            // persistent and will retry on the next app run if they fail but
                            // don't let them auto-start
                            let updatedJob: Job? = dependencies[singleton: .jobRunner]
                                .add(
                                    db,
                                    job: jobToRun,
                                    canStartJob: !calledFromBackgroundPoller,
                                    using: dependencies
                                )
                                
                            return updatedJob?.id
                        }
                    
                    // Add jobs for processing async non-config messages which is dependant on the
                    // config message processing jobs
                    allProcessedMessages
                        .filter { !$0.isConfigMessage && !$0.namespace.shouldHandleSynchronously }
                        .grouped { $0.threadId }
                        .forEach { threadId, threadMessages in
                            messageCount += threadMessages.count
                            processedMessages += threadMessages
                            
                            let jobToRun: Job? = Job(
                                variant: .messageReceive,
                                behaviour: .runOnce,
                                threadId: threadId,
                                details: MessageReceiveJob.Details(
                                    messages: threadMessages,
                                    calledFromBackgroundPoller: calledFromBackgroundPoller
                                )
                            )
                            standardMessageJobsToRun = standardMessageJobsToRun.appending(jobToRun)
                            
                            // If we are force-polling then add to the JobRunner so they are
                            // persistent and will retry on the next app run if they fail but
                            // don't let them auto-start
                            let updatedJob: Job? = dependencies[singleton: .jobRunner]
                                .add(
                                    db,
                                    job: jobToRun,
                                    canStartJob: !calledFromBackgroundPoller,
                                    using: dependencies
                                )
                            
                            // Create the dependency between the jobs
                            if let updatedJobId: Int64 = updatedJob?.id {
                                do {
                                    try configJobIds.forEach { configJobId in
                                        try JobDependencies(
                                            jobId: updatedJobId,
                                            dependantId: configJobId
                                        )
                                        .insert(db)
                                    }
                                }
                                catch {
                                    SNLog("Failed to add dependency between config processing and non-config processing messageReceive jobs.")
                                }
                            }
                        }
                    
                    // Set the output for logging
<<<<<<< HEAD
                    pollerLogOutput = "Received \(messageCount) new message\(plural: messageCount) in \(pollerName) (duplicates: \(rawMessageCount - messageCount))"  // stringlint:disable
                    
                    // Clean up message hashes and add some logs about the poll results
                    if sortedMessages.isEmpty && !hadValidHashUpdate {
                        pollerLogOutput = "Received \(rawMessageCount) new message\(plural: rawMessageCount) in \(pollerName), all duplicates - marking the hash we polled with as invalid" // stringlint:disable
=======
                    pollerLogOutput = "Received \(messageCount) new message\(messageCount == 1 ? "" : "s") in \(pollerName) (duplicates: \(rawMessageCount - messageCount))"  // stringlint:disable
                    
                    // Clean up message hashes and add some logs about the poll results
                    if sortedMessages.isEmpty && !hadValidHashUpdate {
                        pollerLogOutput = "Received \(rawMessageCount) new message\(rawMessageCount == 1 ? "" : "s") in \(pollerName), all duplicates - marking the hash we polled with as invalid" // stringlint:disable
>>>>>>> 82767494
                        
                        // Update the cached validity of the messages
                        try SnodeReceivedMessageInfo.handlePotentialDeletedOrInvalidHash(
                            db,
                            potentiallyInvalidHashes: lastHashes,
                            otherKnownValidHashes: otherKnownHashes
                        )
                    }
                }
                
                // Only output logs if it isn't the background poller
                if !calledFromBackgroundPoller {
                    SNLog(pollerLogOutput)
                }
                
                // If we aren't runing in a background poller then just finish immediately
                guard calledFromBackgroundPoller else {
                    return Just(processedMessages)
                        .setFailureType(to: Error.self)
                        .eraseToAnyPublisher()
                }
                
                // We want to try to handle the receive jobs immediately in the background
                return Publishers
                    .MergeMany(
                        configMessageJobsToRun.map { job -> AnyPublisher<Void, Error> in
                            Deferred {
                                Future<Void, Error> { resolver in
                                    // Note: In the background we just want jobs to fail silently
                                    ConfigMessageReceiveJob.run(
                                        job,
                                        queue: pollerQueue,
                                        success: { _, _, _ in resolver(Result.success(())) },
                                        failure: { _, _, _, _ in resolver(Result.success(())) },
                                        deferred: { _, _ in resolver(Result.success(())) },
                                        using: dependencies
                                    )
                                }
                            }
                            .eraseToAnyPublisher()
                        }
                    )
                    .collect()
                    .flatMap { _ in
                        Publishers
                            .MergeMany(
                                standardMessageJobsToRun.map { job -> AnyPublisher<Void, Error> in
                                    Deferred {
                                        Future<Void, Error> { resolver in
                                            // Note: In the background we just want jobs to fail silently
                                            MessageReceiveJob.run(
                                                job,
                                                queue: pollerQueue,
                                                success: { _, _, _ in resolver(Result.success(())) },
                                                failure: { _, _, _, _ in resolver(Result.success(())) },
                                                deferred: { _, _ in resolver(Result.success(())) },
                                                using: dependencies
                                            )
                                        }
                                    }
                                    .eraseToAnyPublisher()
                                }
                            )
                            .collect()
                    }
                    .map { _ in processedMessages }
                    .eraseToAnyPublisher()
            }
            .handleEvents(
                receiveOutput: { [weak self] messages in
                    /// Run any poll result callbacks we registered
                    let callbacks: [([ProcessedMessage]) -> ()] = (self?.pollResultCallbacks
                        .mutate { callbacks in
                            let result: [([ProcessedMessage]) -> ()] = (callbacks[publicKey] ?? [])
                            callbacks.removeValue(forKey: publicKey)
                            return result
                        })
                        .defaulting(to: [])
                    
                    callbacks.forEach { $0(messages) }
                }
            )
            .eraseToAnyPublisher()
    }
    
    public func afterNextPoll(for publicKey: String, closure: @escaping ([ProcessedMessage]) -> ()) {
        pollResultCallbacks.mutate { callbacks in
            callbacks[publicKey] = (callbacks[publicKey] ?? []).appending(closure)
        }
    }
}<|MERGE_RESOLUTION|>--- conflicted
+++ resolved
@@ -51,6 +51,7 @@
     private var cancellables: Atomic<[String: AnyCancellable]> = Atomic([:])
     private var pollResultCallbacks: Atomic<[String: [([ProcessedMessage]) -> ()]]> = Atomic([:])
     internal var isPolling: Atomic<[String: Bool]> = Atomic([:])
+    internal var pollCount: Atomic<[String: Int]> = Atomic([:])
     internal var failureCount: Atomic<[String: Int]> = Atomic([:])
     internal var drainBehaviour: Atomic<[String: Atomic<SwarmDrainBehaviour>]> = Atomic([:])
     
@@ -61,14 +62,11 @@
         preconditionFailure("abstract class - override in subclass")
     }
     
-<<<<<<< HEAD
-=======
     /// The queue this poller should run on
     internal var pollerQueue: DispatchQueue {
         preconditionFailure("abstract class - override in subclass")
     }
     
->>>>>>> 82767494
     /// The behaviour for how the poller should drain it's swarm when polling
     internal var pollDrainBehaviour: SwarmDrainBehaviour {
         preconditionFailure("abstract class - override in subclass")
@@ -85,7 +83,7 @@
         // on startup
         let drainBehaviour: Atomic<SwarmDrainBehaviour> = Atomic(pollDrainBehaviour)
         
-        Threading.pollerQueue.async(using: dependencies) { [weak self] in
+        pollerQueue.async(using: dependencies) { [weak self] in
             guard self?.isPolling.wrappedValue[publicKey] != true else { return }
             
             // Might be a race condition that the setUpPolling finishes too soon,
@@ -131,60 +129,22 @@
 
     // MARK: - Private API
     
-<<<<<<< HEAD
-    private func pollRecursively(
-        for publicKey: String,
-=======
-    internal func startIfNeeded(for publicKey: String, using dependencies: Dependencies) {
-        // Run on the 'pollerQueue' to ensure any 'Atomic' access doesn't block the main thread
-        // on startup
-        let drainBehaviour: Atomic<SwarmDrainBehaviour> = Atomic(pollDrainBehaviour)
-        
-        Threading.pollerQueue.async { [weak self] in
-            guard self?.isPolling.wrappedValue[publicKey] != true else { return }
-            
-            // Might be a race condition that the setUpPolling finishes too soon,
-            // and the timer is not created, if we mark the group as is polling
-            // after setUpPolling. So the poller may not work, thus misses messages
-            self?.isPolling.mutate { $0[publicKey] = true }
-            self?.drainBehaviour.mutate { $0[publicKey] = drainBehaviour }
-            self?.pollRecursively(for: publicKey, drainBehaviour: drainBehaviour, using: dependencies)
-        }
-    }
-    
     private func pollRecursively(
         for swarmPublicKey: String,
->>>>>>> 82767494
         drainBehaviour: Atomic<SwarmDrainBehaviour>,
         using dependencies: Dependencies
     ) {
         guard isPolling.wrappedValue[swarmPublicKey] == true else { return }
         
-<<<<<<< HEAD
-        let namespaces: [SnodeAPI.Namespace] = self.namespaces(for: publicKey)
-        let lastPollStart: TimeInterval = dependencies.dateNow.timeIntervalSince1970
-        let lastPollInterval: TimeInterval = nextPollDelay(for: publicKey, using: dependencies)
-        
-        // Store the publisher intp the cancellables dictionary
-        cancellables.mutate { [weak self] cancellables in
-            cancellables[publicKey] = self?
-                .poll(
-                    namespaces: namespaces,
-                    for: publicKey,
-                    drainBehaviour: drainBehaviour,
-                    using: dependencies
-                )
-                .subscribe(on: Threading.pollerQueue, using: dependencies)
-                .receive(on: Threading.pollerQueue, using: dependencies)
-=======
-        let namespaces: [SnodeAPI.Namespace] = self.namespaces
+        let namespaces: [SnodeAPI.Namespace] = self.namespaces(for: swarmPublicKey)
         let pollerQueue: DispatchQueue = self.pollerQueue
         let lastPollStart: TimeInterval = dependencies.dateNow.timeIntervalSince1970
         let lastPollInterval: TimeInterval = nextPollDelay(for: swarmPublicKey, using: dependencies)
         
         // Store the publisher intp the cancellables dictionary
         cancellables.mutate { [weak self] cancellables in
-            cancellables[swarmPublicKey] = self?.poll(
+            cancellables[swarmPublicKey] = self?
+                .poll(
                     namespaces: namespaces,
                     for: swarmPublicKey,
                     drainBehaviour: drainBehaviour,
@@ -192,7 +152,6 @@
                 )
                 .subscribe(on: pollerQueue, using: dependencies)
                 .receive(on: pollerQueue, using: dependencies)
->>>>>>> 82767494
                 .sink(
                     receiveCompletion: { result in
                         switch result {
@@ -215,15 +174,6 @@
                         
                         // Schedule the next poll
                         guard remainingInterval > 0 else {
-<<<<<<< HEAD
-                            return Threading.pollerQueue.async(using: dependencies) {
-                                self?.pollRecursively(for: publicKey, drainBehaviour: drainBehaviour, using: dependencies)
-                            }
-                        }
-                        
-                        Threading.pollerQueue.asyncAfter(deadline: .now() + .milliseconds(Int(remainingInterval * 1000)), qos: .default, using: dependencies) {
-                            self?.pollRecursively(for: publicKey, drainBehaviour: drainBehaviour, using: dependencies)
-=======
                             return pollerQueue.async(using: dependencies) {
                                 self?.pollRecursively(for: swarmPublicKey, drainBehaviour: drainBehaviour, using: dependencies)
                             }
@@ -231,7 +181,6 @@
                         
                         pollerQueue.asyncAfter(deadline: .now() + .milliseconds(Int(remainingInterval * 1000)), qos: .default, using: dependencies) {
                             self?.pollRecursively(for: swarmPublicKey, drainBehaviour: drainBehaviour, using: dependencies)
->>>>>>> 82767494
                         }
                     },
                     receiveValue: { _ in }
@@ -246,41 +195,31 @@
     /// for cases where we need explicit/custom behaviours to occur (eg. Onboarding)
     public func poll(
         namespaces: [SnodeAPI.Namespace],
-<<<<<<< HEAD
-        for publicKey: String,
-        calledFromBackgroundPoller: Bool,
-        isBackgroundPollValid: @escaping () -> Bool,
-=======
         for swarmPublicKey: String,
         calledFromBackgroundPoller: Bool = false,
         isBackgroundPollValid: @escaping (() -> Bool) = { true },
->>>>>>> 82767494
         drainBehaviour: Atomic<SwarmDrainBehaviour>,
         using dependencies: Dependencies
     ) -> AnyPublisher<[ProcessedMessage], Error> {
         // If the polling has been cancelled then don't continue
         guard
             (calledFromBackgroundPoller && isBackgroundPollValid()) ||
-<<<<<<< HEAD
-            isPolling.wrappedValue[publicKey] == true
-=======
             isPolling.wrappedValue[swarmPublicKey] == true
->>>>>>> 82767494
         else {
             return Just([])
                 .setFailureType(to: Error.self)
                 .eraseToAnyPublisher()
         }
         
-<<<<<<< HEAD
-        let pollerName: String = pollerName(for: publicKey)
-        let configHashes: [String] = SessionUtil.configHashes(for: publicKey, using: dependencies)
+        let pollerName: String = pollerName(for: swarmPublicKey)
+        let pollerQueue: DispatchQueue = self.pollerQueue
+        let configHashes: [String] = LibSession.configHashes(for: swarmPublicKey, using: dependencies)
         
         /// Fetch the messages
         ///
         /// **Note:**  We need a `writePublisher` here because we want to prune the `lastMessageHash` value when preparing
         /// the request
-        return SnodeAPI.getSwarm(for: publicKey, using: dependencies)
+        return LibSession.getSwarm(for: swarmPublicKey, using: dependencies)
             .tryFlatMapWithRandomSnode(drainBehaviour: drainBehaviour, using: dependencies) { snode -> AnyPublisher<HTTP.PreparedRequest<SnodeAPI.PollResponse>, Error> in
                 dependencies[singleton: .storage]
                     .writePublisher(using: dependencies) { db -> HTTP.PreparedRequest<SnodeAPI.PollResponse> in
@@ -291,7 +230,7 @@
                             from: snode,
                             authMethod: try Authentication.with(
                                 db,
-                                sessionIdHexString: publicKey,
+                                swarmPublicKey: swarmPublicKey,
                                 using: dependencies
                             ),
                             using: dependencies
@@ -302,28 +241,7 @@
             .flatMap { [weak self] (_: ResponseInfoType, namespacedResults: SnodeAPI.PollResponse) -> AnyPublisher<[ProcessedMessage], Error> in
                 guard
                     (calledFromBackgroundPoller && isBackgroundPollValid()) ||
-                    self?.isPolling.wrappedValue[publicKey] == true
-=======
-        let pollerName: String = pollerName(for: swarmPublicKey)
-        let pollerQueue: DispatchQueue = self.pollerQueue
-        let configHashes: [String] = LibSession.configHashes(for: swarmPublicKey)
-        
-        // Fetch the messages
-        return LibSession.getSwarm(swarmPublicKey: swarmPublicKey)
-            .tryFlatMapWithRandomSnode(drainBehaviour: drainBehaviour, using: dependencies) { snode -> AnyPublisher<[SnodeAPI.Namespace: (info: ResponseInfoType, data: (messages: [SnodeReceivedMessage], lastHash: String?)?)], Error> in
-                SnodeAPI.poll(
-                    namespaces: namespaces,
-                    refreshingConfigHashes: configHashes,
-                    from: snode,
-                    swarmPublicKey: swarmPublicKey,
-                    using: dependencies
-                )
-            }
-            .flatMap { [weak self] namespacedResults -> AnyPublisher<[ProcessedMessage], Error> in
-                guard
-                    (calledFromBackgroundPoller && isBackgroundPollValid()) ||
                     self?.isPolling.wrappedValue[swarmPublicKey] == true
->>>>>>> 82767494
                 else {
                     return Just([])
                         .setFailureType(to: Error.self)
@@ -359,11 +277,7 @@
                 var standardMessageJobsToRun: [Job] = []
                 var pollerLogOutput: String = "\(pollerName) failed to process any messages"  // stringlint:disable
                 
-<<<<<<< HEAD
                 dependencies[singleton: .storage].write { db in
-=======
-                dependencies.storage.write { db in
->>>>>>> 82767494
                     let allProcessedMessages: [ProcessedMessage] = sortedMessages
                         .compactMap { namespace, messages -> [ProcessedMessage]? in
                             let processedMessages: [ProcessedMessage] = messages
@@ -372,26 +286,16 @@
                                         return try Message.processRawReceivedMessage(
                                             db,
                                             rawMessage: message,
-<<<<<<< HEAD
-                                            publicKey: publicKey,
-=======
                                             publicKey: swarmPublicKey,
->>>>>>> 82767494
                                             using: dependencies
                                         )
                                     }
                                     catch {
                                         switch error {
-<<<<<<< HEAD
                                             /// Ignore duplicate & selfSend message errors (and don't bother logging them as there
                                             /// will be a lot since we each service node duplicates messages)
                                             case DatabaseError.SQLITE_CONSTRAINT_UNIQUE,
-=======
-                                                /// Ignore duplicate & selfSend message errors (and don't bother logging them as there
-                                                /// will be a lot since we each service node duplicates messages)
-                                            case DatabaseError.SQLITE_CONSTRAINT_UNIQUE,
                                                 DatabaseError.SQLITE_CONSTRAINT,    /// Sometimes thrown for UNIQUE
->>>>>>> 82767494
                                                 MessageReceiverError.duplicateMessage,
                                                 MessageReceiverError.duplicateControlMessage,
                                                 MessageReceiverError.selfSend:
@@ -409,11 +313,7 @@
                                                 }
                                                 break
                                                 
-<<<<<<< HEAD
-                                            default: SNLog("Failed to process raw message due to error: \(error).")
-=======
                                             default: SNLog("Failed to deserialize envelope due to error: \(error).")
->>>>>>> 82767494
                                         }
                                         
                                         return nil
@@ -426,25 +326,15 @@
                             if namespace.isConfigNamespace {
                                 do {
                                     /// Process config messages all at once in case they are multi-part messages
-<<<<<<< HEAD
-                                    try SessionUtil.handleConfigMessages(
-                                        db,
-                                        sessionIdHexString: publicKey,
-=======
                                     try LibSession.handleConfigMessages(
                                         db,
->>>>>>> 82767494
                                         messages: ConfigMessageReceiveJob
                                             .Details(
                                                 messages: processedMessages,
                                                 calledFromBackgroundPoller: false
                                             )
-<<<<<<< HEAD
-                                            .messages
-=======
                                             .messages,
-                                        publicKey: swarmPublicKey
->>>>>>> 82767494
+                                        swarmPublicKey: swarmPublicKey
                                     )
                                 }
                                 catch { SNLog("Failed to handle processed message to error: \(error).") }
@@ -556,19 +446,11 @@
                         }
                     
                     // Set the output for logging
-<<<<<<< HEAD
                     pollerLogOutput = "Received \(messageCount) new message\(plural: messageCount) in \(pollerName) (duplicates: \(rawMessageCount - messageCount))"  // stringlint:disable
                     
                     // Clean up message hashes and add some logs about the poll results
                     if sortedMessages.isEmpty && !hadValidHashUpdate {
                         pollerLogOutput = "Received \(rawMessageCount) new message\(plural: rawMessageCount) in \(pollerName), all duplicates - marking the hash we polled with as invalid" // stringlint:disable
-=======
-                    pollerLogOutput = "Received \(messageCount) new message\(messageCount == 1 ? "" : "s") in \(pollerName) (duplicates: \(rawMessageCount - messageCount))"  // stringlint:disable
-                    
-                    // Clean up message hashes and add some logs about the poll results
-                    if sortedMessages.isEmpty && !hadValidHashUpdate {
-                        pollerLogOutput = "Received \(rawMessageCount) new message\(rawMessageCount == 1 ? "" : "s") in \(pollerName), all duplicates - marking the hash we polled with as invalid" // stringlint:disable
->>>>>>> 82767494
                         
                         // Update the cached validity of the messages
                         try SnodeReceivedMessageInfo.handlePotentialDeletedOrInvalidHash(
@@ -642,8 +524,8 @@
                     /// Run any poll result callbacks we registered
                     let callbacks: [([ProcessedMessage]) -> ()] = (self?.pollResultCallbacks
                         .mutate { callbacks in
-                            let result: [([ProcessedMessage]) -> ()] = (callbacks[publicKey] ?? [])
-                            callbacks.removeValue(forKey: publicKey)
+                            let result: [([ProcessedMessage]) -> ()] = (callbacks[swarmPublicKey] ?? [])
+                            callbacks.removeValue(forKey: swarmPublicKey)
                             return result
                         })
                         .defaulting(to: [])
