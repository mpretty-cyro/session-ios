--- conflicted
+++ resolved
@@ -41,11 +41,7 @@
         let passwordLabel = createExplanationLabel(text: NSLocalizedString("Type an optional password for added security", comment: ""))
         passwordLabel.accessibilityIdentifier = "onboarding.accountDetailsStep.passwordLabel"
         let bottomSpacer = UIView.vStretchingSpacer()
-<<<<<<< HEAD
-        let nextButton = button(title: NSLocalizedString("Next", comment: ""), selector: #selector(updateProfile))
-=======
-        let nextButton = createButton(title: NSLocalizedString("Next", comment: ""), selector: #selector(goToSeedStep))
->>>>>>> d78b85c5
+        let nextButton = createButton(title: NSLocalizedString("Next", comment: ""), selector: #selector(updateProfile))
         nextButton.accessibilityIdentifier = "onboarding.accountDetailsStep.nextButton"
         let stackView = UIStackView(arrangedSubviews: [
             titleLabel,
