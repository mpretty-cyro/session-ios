--- conflicted
+++ resolved
@@ -8,11 +8,7 @@
         case hasViewedSeed
         /// Whether the device was unlinked as a slave device (used to notify the user on the landing screen).
         case wasUnlinked
-<<<<<<< HEAD
-        case applyNormalNotification
-=======
         case isUsingFullAPNs
->>>>>>> 388f3e54
     }
 
     public enum Date : Swift.String {
