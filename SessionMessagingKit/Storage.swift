import PromiseKit
import Sodium

public protocol SessionMessagingKitStorageProtocol {

    // MARK: - Shared

    @discardableResult
    func write(with block: @escaping (Any) -> Void) -> Promise<Void>
    @discardableResult
    func write(with block: @escaping (Any) -> Void, completion: @escaping () -> Void) -> Promise<Void>
    func writeSync(with block: @escaping (Any) -> Void)

    // MARK: - General

    func getUserPublicKey() -> String?
    func getUserKeyPair() -> ECKeyPair?
    func getUserED25519KeyPair() -> Box.KeyPair?
    func getUser() -> Contact?
    func getUserProfile(using transaction: Any) -> OWSUserProfile

    // MARK: - Closed Groups

    func getUserClosedGroupPublicKeys() -> Set<String>
    func getZombieMembers(for groupPublicKey: String) -> Set<String>
    func setZombieMembers(for groupPublicKey: String, to zombies: Set<String>, using transaction: Any)
    func isClosedGroup(_ publicKey: String) -> Bool

    // MARK: - Jobs

    func persist(_ job: Job, using transaction: Any)
    func markJobAsSucceeded(_ job: Job, using transaction: Any)
    func markJobAsFailed(_ job: Job, using transaction: Any)
    func getAllPendingJobs(of type: Job.Type) -> [Job]
    func getAttachmentUploadJob(for attachmentID: String) -> AttachmentUploadJob?
    func getMessageSendJob(for messageSendJobID: String) -> MessageSendJob?
    func resumeMessageSendJobIfNeeded(_ messageSendJobID: String)
    func isJobCanceled(_ job: Job) -> Bool

    // MARK: - Authorization

    func getAuthToken(for room: String, on server: String) -> String?
    func setAuthToken(for room: String, on server: String, to newValue: String, using transaction: Any)
    func removeAuthToken(for room: String, on server: String, using transaction: Any)

    // MARK: - Open Groups

    func getAllV2OpenGroups() -> [String:OpenGroupV2]
    func getV2OpenGroup(for threadID: String) -> OpenGroupV2?
<<<<<<< HEAD
=======
    func v2GetThreadID(for v2OpenGroupID: String) -> String?
    func getThreadID(for openGroupID: String) -> String?
>>>>>>> 2e9eb3b9
    func updateMessageIDCollectionByPruningMessagesWithIDs(_ messageIDs: Set<String>, using transaction: Any)
    
    // MARK: - Open Group Public Keys

    func getOpenGroupPublicKey(for server: String) -> String?
    func setOpenGroupPublicKey(for server: String, to newValue: String, using transaction: Any)

    // MARK: - Last Message Server ID

    func getLastMessageServerID(for room: String, on server: String) -> Int64?
    func setLastMessageServerID(for room: String, on server: String, to newValue: Int64, using transaction: Any)
    func removeLastMessageServerID(for room: String, on server: String, using transaction: Any)

    // MARK: - Last Deletion Server ID

    func getLastDeletionServerID(for room: String, on server: String) -> Int64?
    func setLastDeletionServerID(for room: String, on server: String, to newValue: Int64, using transaction: Any)
    func removeLastDeletionServerID(for room: String, on server: String, using transaction: Any)

    // MARK: - Open Group Metadata

    func setUserCount(to newValue: UInt64, forV2OpenGroupWithID openGroupID: String, using transaction: Any)
<<<<<<< HEAD
    func getIDForMessage(withServerID serverID: UInt64) -> String?
    func setIDForMessage(withServerID serverID: UInt64, to messageID: String, using transaction: Any)
=======
    func setOpenGroupDisplayName(to displayName: String, for publicKey: String, inOpenGroupWithID openGroupID: String, using transaction: Any)
    func setLastProfilePictureUploadDate(_ date: Date) // Stored in user defaults so no transaction is needed
>>>>>>> 2e9eb3b9

    // MARK: - Message Handling

    func getReceivedMessageTimestamps(using transaction: Any) -> [UInt64]
    func addReceivedMessageTimestamp(_ timestamp: UInt64, using transaction: Any)
    /// Returns the ID of the thread.
    func getOrCreateThread(for publicKey: String, groupPublicKey: String?, openGroupID: String?, using transaction: Any) -> String?
    /// Returns the ID of the `TSIncomingMessage` that was constructed.
    func persist(_ message: VisibleMessage, quotedMessage: TSQuotedMessage?, linkPreview: OWSLinkPreview?, groupPublicKey: String?, openGroupID: String?, using transaction: Any) -> String?
    /// Returns the IDs of the saved attachments.
    func persist(_ attachments: [VisibleMessage.Attachment], using transaction: Any) -> [String]
    /// Also touches the associated message.
    func setAttachmentState(to state: TSAttachmentPointerState, for pointer: TSAttachmentPointer, associatedWith tsIncomingMessageID: String, using transaction: Any)
    /// Also touches the associated message.
    func persist(_ stream: TSAttachmentStream, associatedWith tsIncomingMessageID: String, using transaction: Any)
}<|MERGE_RESOLUTION|>--- conflicted
+++ resolved
@@ -47,11 +47,7 @@
 
     func getAllV2OpenGroups() -> [String:OpenGroupV2]
     func getV2OpenGroup(for threadID: String) -> OpenGroupV2?
-<<<<<<< HEAD
-=======
     func v2GetThreadID(for v2OpenGroupID: String) -> String?
-    func getThreadID(for openGroupID: String) -> String?
->>>>>>> 2e9eb3b9
     func updateMessageIDCollectionByPruningMessagesWithIDs(_ messageIDs: Set<String>, using transaction: Any)
     
     // MARK: - Open Group Public Keys
@@ -74,13 +70,6 @@
     // MARK: - Open Group Metadata
 
     func setUserCount(to newValue: UInt64, forV2OpenGroupWithID openGroupID: String, using transaction: Any)
-<<<<<<< HEAD
-    func getIDForMessage(withServerID serverID: UInt64) -> String?
-    func setIDForMessage(withServerID serverID: UInt64, to messageID: String, using transaction: Any)
-=======
-    func setOpenGroupDisplayName(to displayName: String, for publicKey: String, inOpenGroupWithID openGroupID: String, using transaction: Any)
-    func setLastProfilePictureUploadDate(_ date: Date) // Stored in user defaults so no transaction is needed
->>>>>>> 2e9eb3b9
 
     // MARK: - Message Handling
 
