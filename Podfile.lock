PODS:
  - CocoaLumberjack (3.8.0):
    - CocoaLumberjack/Core (= 3.8.0)
  - CocoaLumberjack/Core (3.8.0)
  - Curve25519Kit (2.1.0):
    - CocoaLumberjack
    - SignalCoreKit
  - DifferenceKit (1.3.0):
    - DifferenceKit/Core (= 1.3.0)
    - DifferenceKit/UIKitExtension (= 1.3.0)
  - DifferenceKit/Core (1.3.0)
  - DifferenceKit/UIKitExtension (1.3.0):
    - DifferenceKit/Core
  - GRDB.swift/SQLCipher (6.13.0):
    - SQLCipher (>= 3.4.2)
  - libwebp (1.3.2):
    - libwebp/demux (= 1.3.2)
    - libwebp/mux (= 1.3.2)
    - libwebp/sharpyuv (= 1.3.2)
    - libwebp/webp (= 1.3.2)
  - libwebp/demux (1.3.2):
    - libwebp/webp
  - libwebp/mux (1.3.2):
    - libwebp/demux
  - libwebp/sharpyuv (1.3.2)
  - libwebp/webp (1.3.2):
    - libwebp/sharpyuv
  - Nimble (12.3.0)
  - NVActivityIndicatorView (5.1.1):
    - NVActivityIndicatorView/Base (= 5.1.1)
  - NVActivityIndicatorView/Base (5.1.1)
  - OpenSSL-Universal (1.1.2200)
  - PureLayout (3.1.9)
  - Quick (7.3.0)
  - Reachability (3.2)
  - SAMKeychain (1.5.3)
  - SignalCoreKit (1.0.0):
    - CocoaLumberjack
    - OpenSSL-Universal
  - Sodium (0.9.1)
  - SQLCipher (4.5.3):
    - SQLCipher/standard (= 4.5.3)
  - SQLCipher/common (4.5.3)
  - SQLCipher/standard (4.5.3):
    - SQLCipher/common
  - SwiftProtobuf (1.5.0)
  - WebRTC-lib (114.0.0)
  - YYImage/Core (1.0.4)
  - YYImage/libwebp (1.0.4):
    - libwebp
    - YYImage/Core

DEPENDENCIES:
  - Curve25519Kit (from `https://github.com/oxen-io/session-ios-curve-25519-kit.git`, branch `session-version`)
  - DifferenceKit
  - GRDB.swift/SQLCipher
  - Nimble
  - NVActivityIndicatorView
  - PureLayout (~> 3.1.8)
  - Quick
  - Reachability
  - SAMKeychain
<<<<<<< HEAD
  - SignalCoreKit (from `https://github.com/oxen-io/session-ios-core-kit`, branch `session-version`)
  - Sodium (from `https://github.com/oxen-io/session-ios-swift-sodium.git`, commit `310c343`)
=======
  - SignalCoreKit (from `https://github.com/oxen-io/session-ios-core-kit`, commit `3acbfe5`)
  - Sodium (from `https://github.com/oxen-io/session-ios-swift-sodium.git`, branch `session-build`)
>>>>>>> c35f712d
  - SQLCipher (~> 4.5.3)
  - SwiftProtobuf (~> 1.5.0)
  - WebRTC-lib
  - YYImage/libwebp (from `https://github.com/signalapp/YYImage`)

SPEC REPOS:
  trunk:
    - CocoaLumberjack
    - DifferenceKit
    - GRDB.swift
    - libwebp
    - Nimble
    - NVActivityIndicatorView
    - OpenSSL-Universal
    - PureLayout
    - Quick
    - Reachability
    - SAMKeychain
    - SQLCipher
    - SwiftProtobuf
    - WebRTC-lib

EXTERNAL SOURCES:
  Curve25519Kit:
    :branch: session-version
    :git: https://github.com/oxen-io/session-ios-curve-25519-kit.git
  SignalCoreKit:
    :commit: 3acbfe5
    :git: https://github.com/oxen-io/session-ios-core-kit
  Sodium:
    :commit: 310c343
    :git: https://github.com/oxen-io/session-ios-swift-sodium.git
  YYImage:
    :git: https://github.com/signalapp/YYImage

CHECKOUT OPTIONS:
  Curve25519Kit:
    :commit: ee1bc83e61d9d672105eed85a4b8fbaec3d376f5
    :git: https://github.com/oxen-io/session-ios-curve-25519-kit.git
  SignalCoreKit:
    :commit: 3acbfe5
    :git: https://github.com/oxen-io/session-ios-core-kit
  Sodium:
    :commit: 310c343
    :git: https://github.com/oxen-io/session-ios-swift-sodium.git
  YYImage:
    :commit: 62a4cede20bcf31da73d18163408e46a92f171c6
    :git: https://github.com/signalapp/YYImage

SPEC CHECKSUMS:
  CocoaLumberjack: 78abfb691154e2a9df8ded4350d504ee19d90732
  Curve25519Kit: e63f9859ede02438ae3defc5e1a87e09d1ec7ee6
  DifferenceKit: ab185c4d7f9cef8af3fcf593e5b387fb81e999ca
  GRDB.swift: fe420b1af49ec519c7e96e07887ee44f5dfa2b78
  libwebp: 1786c9f4ff8a279e4dac1e8f385004d5fc253009
  Nimble: f8a8219d16f176429b951e8f7e72df5c23ceddc0
  NVActivityIndicatorView: 1f6c5687f1171810aa27a3296814dc2d7dec3667
  OpenSSL-Universal: 6e1ae0555546e604dbc632a2b9a24a9c46c41ef6
  PureLayout: 5fb5e5429519627d60d079ccb1eaa7265ce7cf88
  Quick: d32871931c05547cb4e0bc9009d66a18b50d8558
  Reachability: 33e18b67625424e47b6cde6d202dce689ad7af96
  SAMKeychain: 483e1c9f32984d50ca961e26818a534283b4cd5c
  SignalCoreKit: 1fbd8732163ef76de16cd1107d1fa3684b607e5d
  Sodium: a7d42cb46e789d2630fa552d35870b416ed055ae
  SQLCipher: 57fa9f863fa4a3ed9dd3c90ace52315db8c0fdca
  SwiftProtobuf: 241400280f912735c1e1b9fe675fdd2c6c4d42e2
  WebRTC-lib: d83df8976fa608b980f1d85796b3de66d60a1953
  YYImage: f1ddd15ac032a58b78bbed1e012b50302d318331

<<<<<<< HEAD
PODFILE CHECKSUM: abfefa57c8a0a69a408ccc48345be949e33ce774

COCOAPODS: 1.15.2
=======
PODFILE CHECKSUM: 2c877a533db6e82eaa94407c95be114d80c2f893

COCOAPODS: 1.15.0
>>>>>>> c35f712d
<|MERGE_RESOLUTION|>--- conflicted
+++ resolved
@@ -60,13 +60,8 @@
   - Quick
   - Reachability
   - SAMKeychain
-<<<<<<< HEAD
-  - SignalCoreKit (from `https://github.com/oxen-io/session-ios-core-kit`, branch `session-version`)
+  - SignalCoreKit (from `https://github.com/oxen-io/session-ios-core-kit`, commit `3acbfe5`)
   - Sodium (from `https://github.com/oxen-io/session-ios-swift-sodium.git`, commit `310c343`)
-=======
-  - SignalCoreKit (from `https://github.com/oxen-io/session-ios-core-kit`, commit `3acbfe5`)
-  - Sodium (from `https://github.com/oxen-io/session-ios-swift-sodium.git`, branch `session-build`)
->>>>>>> c35f712d
   - SQLCipher (~> 4.5.3)
   - SwiftProtobuf (~> 1.5.0)
   - WebRTC-lib
@@ -136,12 +131,6 @@
   WebRTC-lib: d83df8976fa608b980f1d85796b3de66d60a1953
   YYImage: f1ddd15ac032a58b78bbed1e012b50302d318331
 
-<<<<<<< HEAD
-PODFILE CHECKSUM: abfefa57c8a0a69a408ccc48345be949e33ce774
+PODFILE CHECKSUM: bdb62e1f8359b8c7f9ee688e08b910f4bd1d3a98
 
-COCOAPODS: 1.15.2
-=======
-PODFILE CHECKSUM: 2c877a533db6e82eaa94407c95be114d80c2f893
-
-COCOAPODS: 1.15.0
->>>>>>> c35f712d
+COCOAPODS: 1.15.2