import Foundation
import SessionUtilitiesKit

public enum SNMessagingKit { // Just to make the external API nice
    public static func migrations() -> TargetMigrations {
        return TargetMigrations(
            identifier: .messagingKit,
            migrations: [
                [
                    _001_InitialSetupMigration.self,
                    _002_SetupStandardJobs.self
                ],
                [
                    _003_YDBToGRDBMigration.self
                ],
                [
                    _004_RemoveLegacyYDB.self
                ],
                [
                    _005_FixDeletedMessageReadState.self,
                    _006_FixHiddenModAdminSupport.self,
                    _007_HomeQueryOptimisationIndexes.self
                ],
                [
                    _008_EmojiReacts.self,
                    _009_OpenGroupPermission.self,
                    _010_AddThreadIdToFTS.self,
<<<<<<< HEAD
                    _011_DisappearingMessagesConfiguration.self
=======
                    _011_AddPendingReadReceipts.self
>>>>>>> 52ba016b
                ]
            ]
        )
    }
    
    public static func configure() {
        // Configure the job executors
        JobRunner.add(executor: DisappearingMessagesJob.self, for: .disappearingMessages)
        JobRunner.add(executor: FailedMessageSendsJob.self, for: .failedMessageSends)
        JobRunner.add(executor: FailedAttachmentDownloadsJob.self, for: .failedAttachmentDownloads)
        JobRunner.add(executor: UpdateProfilePictureJob.self, for: .updateProfilePicture)
        JobRunner.add(executor: RetrieveDefaultOpenGroupRoomsJob.self, for: .retrieveDefaultOpenGroupRooms)
        JobRunner.add(executor: GarbageCollectionJob.self, for: .garbageCollection)
        JobRunner.add(executor: MessageSendJob.self, for: .messageSend)
        JobRunner.add(executor: MessageReceiveJob.self, for: .messageReceive)
        JobRunner.add(executor: NotifyPushServerJob.self, for: .notifyPushServer)
        JobRunner.add(executor: SendReadReceiptsJob.self, for: .sendReadReceipts)
        JobRunner.add(executor: AttachmentDownloadJob.self, for: .attachmentDownload)
        JobRunner.add(executor: AttachmentUploadJob.self, for: .attachmentUpload)
    }
}<|MERGE_RESOLUTION|>--- conflicted
+++ resolved
@@ -25,11 +25,8 @@
                     _008_EmojiReacts.self,
                     _009_OpenGroupPermission.self,
                     _010_AddThreadIdToFTS.self,
-<<<<<<< HEAD
-                    _011_DisappearingMessagesConfiguration.self
-=======
-                    _011_AddPendingReadReceipts.self
->>>>>>> 52ba016b
+                    _011_AddPendingReadReceipts.self,
+                    _012_DisappearingMessagesConfiguration.self
                 ]
             ]
         )
