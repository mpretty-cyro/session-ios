/* No comment provided by engineer. */
"ATTACHMENT" = "Allegato";
/* Title for 'caption' mode of the attachment approval view. */
"ATTACHMENT_APPROVAL_CAPTION_TITLE" = "Didascalia";
/* Format string for file extension label in call interstitial view */
"ATTACHMENT_APPROVAL_FILE_EXTENSION_FORMAT" = "Formato file: %@";
/* Format string for file size label in call interstitial view. Embeds: {{file size as 'N mb' or 'N kb'}}. */
"ATTACHMENT_APPROVAL_FILE_SIZE_FORMAT" = "Dimensione: %@";
/* One-line label indicating the user can add no more text to the media message field. */
"ATTACHMENT_APPROVAL_MESSAGE_LENGTH_LIMIT_REACHED" = "Limite del messaggio raggiunto";
/* Label for 'send' button in the 'attachment approval' dialog. */
"ATTACHMENT_APPROVAL_SEND_BUTTON" = "Invia";
/* Generic filename for an attachment with no known name */
"ATTACHMENT_DEFAULT_FILENAME" = "Allegato";
/* The title of the 'attachment error' alert. */
"ATTACHMENT_ERROR_ALERT_TITLE" = "Errore nell'invio dell'allegato";
/* Attachment error message for image attachments which could not be converted to JPEG */
"ATTACHMENT_ERROR_COULD_NOT_CONVERT_TO_JPEG" = "Impossibile convertire l'immagine.";
/* Attachment error message for video attachments which could not be converted to MP4 */
"ATTACHMENT_ERROR_COULD_NOT_CONVERT_TO_MP4" = "Impossibile elaborare il video.";
/* Attachment error message for image attachments which cannot be parsed */
"ATTACHMENT_ERROR_COULD_NOT_PARSE_IMAGE" = "Impossibile elaborare l'immagine.";
/* Attachment error message for image attachments in which metadata could not be removed */
"ATTACHMENT_ERROR_COULD_NOT_REMOVE_METADATA" = "Impossibile rimuovere i metadati dall'immagine.";
/* Attachment error message for image attachments which could not be resized */
"ATTACHMENT_ERROR_COULD_NOT_RESIZE_IMAGE" = "Impossibile ridimensionare l'immagine.";
/* Attachment error message for attachments whose data exceed file size limits */
"ATTACHMENT_ERROR_FILE_SIZE_TOO_LARGE" = "Allegato troppo pesante.";
/* Attachment error message for attachments with invalid data */
"ATTACHMENT_ERROR_INVALID_DATA" = "Contenuto dell'allegato non valido.";
/* Attachment error message for attachments with an invalid file format */
"ATTACHMENT_ERROR_INVALID_FILE_FORMAT" = "Il formato file dell'allegato non è valido.";
/* Attachment error message for attachments without any data */
"ATTACHMENT_ERROR_MISSING_DATA" = "L'allegato è vuoto.";
/* Alert title when picking a document fails for an unknown reason */
"ATTACHMENT_PICKER_DOCUMENTS_FAILED_ALERT_TITLE" = "Selezione del documento fallito.";
/* Alert body when picking a document fails because user picked a directory/bundle */
"ATTACHMENT_PICKER_DOCUMENTS_PICKED_DIRECTORY_FAILED_ALERT_BODY" = "Crea un archivio compresso di questo file o cartella e quindi prova a inviarlo.";
/* Alert title when picking a document fails because user picked a directory/bundle */
"ATTACHMENT_PICKER_DOCUMENTS_PICKED_DIRECTORY_FAILED_ALERT_TITLE" = "Documento non supportato";
/* Short text label for a voice message attachment, used for thread preview and on the lock screen */
"ATTACHMENT_TYPE_VOICE_MESSAGE" = "Messaggio vocale";
/* Button label for the 'block' button */
"BLOCK_LIST_BLOCK_BUTTON" = "Blocca";
/* A format for the 'block user' action sheet title. Embeds {{the blocked user's name or phone number}}. */
"BLOCK_LIST_BLOCK_USER_TITLE_FORMAT" = "Bloccare %@?";
/* A format for the 'unblock user' action sheet title. Embeds {{the unblocked user's name or phone number}}. */
"BLOCK_LIST_UNBLOCK_TITLE_FORMAT" = "Sbloccare %@?";
/* Button label for the 'unblock' button */
"BLOCK_LIST_UNBLOCK_BUTTON" = "Sblocca";
/* The message format of the 'conversation blocked' alert. Embeds the {{conversation title}}. */
"BLOCK_LIST_VIEW_BLOCKED_ALERT_MESSAGE_FORMAT" = "%@ è stato bloccato.";
/* The title of the 'user blocked' alert. */
"BLOCK_LIST_VIEW_BLOCKED_ALERT_TITLE" = "Utente bloccato";
/* Alert title after unblocking a group or 1:1 chat. Embeds the {{conversation title}}. */
"BLOCK_LIST_VIEW_UNBLOCKED_ALERT_TITLE_FORMAT" = "%@ è stato sbloccato.";
/* An explanation of the consequences of blocking another user. */
"BLOCK_USER_BEHAVIOR_EXPLANATION" = "Gli utenti bloccati non potranno chiamarti o inviarti messaggi.";
/* Label for generic done button. */
"BUTTON_DONE" = "Fatto";
/* Button text to enable batch selection mode */
"BUTTON_SELECT" = "Seleziona";
/* keyboard toolbar label when starting to search with no current results */
"CONVERSATION_SEARCH_SEARCHING" = "Ricerca in corso...";
/* keyboard toolbar label when no messages match the search string */
"CONVERSATION_SEARCH_NO_RESULTS" = "Nessun risultato";
/* keyboard toolbar label when exactly 1 message matches the search string */
"CONVERSATION_SEARCH_ONE_RESULT" = "1 risultato";
/* keyboard toolbar label when more than 1 message matches the search string. Embeds {{number/position of the 'currently viewed' result}} and the {{total number of results}} */
"CONVERSATION_SEARCH_RESULTS_FORMAT" = "%d di %d risultati";
/* table cell label in conversation settings */
"CONVERSATION_SETTINGS_BLOCK_THIS_USER" = "Blocca questo utente ";
/* label for 'mute thread' cell in conversation settings */
"CONVERSATION_SETTINGS_MUTE_LABEL" = "Silenzioso";
/* Table cell label in conversation settings which returns the user to the conversation with 'search mode' activated */
"CONVERSATION_SETTINGS_SEARCH" = "Cerca nella conversazione";
/* Title for the 'crop/scale image' dialog. */
"CROP_SCALE_IMAGE_VIEW_TITLE" = "Sposta e ridimensiona";
/* Subtitle shown while the app is updating its database. */
"DATABASE_VIEW_OVERLAY_SUBTITLE" = "Può richiedere alcuni minuti.";
/* Title shown while the app is updating its database. */
"DATABASE_VIEW_OVERLAY_TITLE" = "Ottimizzazione del database";
/* The present; the current time. */
"DATE_NOW" = "Ora";
/* table cell label in conversation settings */
"DISAPPEARING_MESSAGES" = "Messaggi a scomparsa";
/* table cell label in conversation settings */
"EDIT_GROUP_ACTION" = "Modifica gruppo";
/* Label indicating media gallery is empty */
"GALLERY_TILES_EMPTY_GALLERY" = "Non hai alcun contenuto multimediale in questa conversazione.";
/* Label indicating loading is in progress */
"GALLERY_TILES_LOADING_MORE_RECENT_LABEL" = "Caricamento media più recenti...";
/* Label indicating loading is in progress */
"GALLERY_TILES_LOADING_OLDER_LABEL" = "Caricamento media più vecchi...";
/* Error displayed when there is a failure fetching a GIF from the remote service. */
"GIF_PICKER_ERROR_FETCH_FAILURE" = "Errore nel recuperare la GIF richiesta. Si prega di verificare la connessione.";
/* Generic error displayed when picking a GIF */
"GIF_PICKER_ERROR_GENERIC" = "Si è verificato un errore sconosciuto.";
/* Shown when selected GIF couldn't be fetched */
"GIF_PICKER_FAILURE_ALERT_TITLE" = "Impossibile recuperare la GIF selezionata";
/* Alert message shown when user tries to search for GIFs without entering any search terms. */
"GIF_PICKER_VIEW_MISSING_QUERY" = "Inserisci la tua ricerca.";
/* Indicates that an error occurred while searching. */
"GIF_VIEW_SEARCH_ERROR" = "Errore. Tocca per riprovare.";
/* Indicates that the user's search had no results. */
"GIF_VIEW_SEARCH_NO_RESULTS" = "Nessun risultato.";
/* No comment provided by engineer. */
"GROUP_CREATED" = "Gruppo creato.";
/* No comment provided by engineer. */
"GROUP_MEMBER_JOINED" = "%@ è entrato nel gruppo. ";
/* No comment provided by engineer. */
"GROUP_MEMBER_LEFT" = "%@ ha lasciato il gruppo. ";
/* No comment provided by engineer. */
"GROUP_MEMBER_REMOVED" = "%@ è stato rimosso dal gruppo. ";
/* No comment provided by engineer. */
"GROUP_MEMBERS_REMOVED" = "%@ sono stati rimossi dal gruppo. ";
/* No comment provided by engineer. */
"GROUP_TITLE_CHANGED" = "Il nuovo titolo è '%@'";
/* No comment provided by engineer. */
"GROUP_UPDATED" = "Gruppo aggiornato.";
/* No comment provided by engineer. */
"GROUP_YOU_LEFT" = "Hai lasciato il gruppo.";
/* No comment provided by engineer. */
"YOU_WERE_REMOVED" = " Sei stato rimosso da questo gruppo. ";
/* Momentarily shown to the user when attempting to select more images than is allowed. Embeds {{max number of items}} that can be shared. */
"IMAGE_PICKER_CAN_SELECT_NO_MORE_TOAST_FORMAT" = "Non puoi condividere più di %@ elementi.";
/* alert title */
"IMAGE_PICKER_FAILED_TO_PROCESS_ATTACHMENTS" = "Selezione allegato fallita";
/* Message for the alert indicating that an audio file is invalid. */
"INVALID_AUDIO_FILE_ALERT_ERROR_MESSAGE" = "Audio file non valido.";
/* Confirmation button within contextual alert */
"LEAVE_BUTTON_TITLE" = "Abbandona";
/* table cell label in conversation settings */
"LEAVE_GROUP_ACTION" = "Abbandona il gruppo";
/* nav bar button item */
"MEDIA_DETAIL_VIEW_ALL_MEDIA_BUTTON" = "Tutti i media";
/* Confirmation button text to delete selected media from the gallery, embeds {{number of messages}} */
"MEDIA_GALLERY_DELETE_MULTIPLE_MESSAGES_FORMAT" = "Elimina %d messaggi";
/* Confirmation button text to delete selected media message from the gallery */
"MEDIA_GALLERY_DELETE_SINGLE_MESSAGE" = "Elimina messaggio";
/* embeds {{sender name}} and {{sent datetime}}, e.g. 'Sarah on 10/30/18, 3:29' */
"MEDIA_GALLERY_LANDSCAPE_TITLE_FORMAT" = "%@ il %@";
/* Format for the 'more items' indicator for media galleries. Embeds {{the number of additional items}}. */
"MEDIA_GALLERY_MORE_ITEMS_FORMAT" = "+%@";
/* Short sender label for media sent by you */
"MEDIA_GALLERY_SENDER_NAME_YOU" = "Tu";
/* Section header in media gallery collection view */
"MEDIA_GALLERY_THIS_MONTH_HEADER" = "Questo mese";
/* status message for failed messages */
"MESSAGE_STATUS_FAILED" = "Invio fallito.";
/* status message for read messages */
"MESSAGE_STATUS_READ" = "Letto";
/* message status while message is sending. */
"MESSAGE_STATUS_SENDING" = "Invio in corso...";
/* status message for sent messages */
"MESSAGE_STATUS_SENT" = "Inviato";
/* status message while attachment is uploading */
"MESSAGE_STATUS_UPLOADING" = "Aggiornamento...";
/* notification title. Embeds {{author name}} and {{group name}} */
"NEW_GROUP_MESSAGE_NOTIFICATION_TITLE" = "%@ su %@";
/* Label for 1:1 conversation with yourself. */
"NOTE_TO_SELF" = "Note personali";
/* Lock screen notification text presented after user powers on their device without unlocking. Embeds {{device model}} (either 'iPad' or 'iPhone') */
"NOTIFICATION_BODY_PHONE_LOCKED_FORMAT" = "Puoi aver ricevuto messaggi mentre il tuo %@ si riavviava.";
/* No comment provided by engineer. */
"BUTTON_OK" = "OK,";
/* Info Message when {{other user}} disables or doesn't support disappearing messages */
"OTHER_DISABLED_DISAPPEARING_MESSAGES_CONFIGURATION" = "%@ ha disabilitato la scomparsa dei messaggi.";
/* Info Message when {{other user}} updates message expiration to {{time amount}}, see the *_TIME_AMOUNT strings for context. */
"OTHER_UPDATED_DISAPPEARING_MESSAGES_CONFIGURATION" = "%@ ha impostato il tempo di scomparsa dei messaggi a %@.";
/* alert title, generic error preventing user from capturing a photo */
"PHOTO_CAPTURE_GENERIC_ERROR" = "Impossibile scattare foto.";
/* alert title */
"PHOTO_CAPTURE_UNABLE_TO_CAPTURE_IMAGE" = "Impossibile scattare foto.";
/* alert title */
"PHOTO_CAPTURE_UNABLE_TO_INITIALIZE_CAMERA" = "Configurazione fotocamera non riuscita.";
/* label for system photo collections which have no name. */
"PHOTO_PICKER_UNNAMED_COLLECTION" = "Album senza nome";
/* Notification action button title */
"PUSH_MANAGER_MARKREAD" = "Segna come letto";
/* Notification action button title */
"PUSH_MANAGER_REPLY" = "Rispondi";
/* Description of how and why Session iOS uses Touch ID/Face ID/Phone Passcode to unlock 'screen lock'. */
"SCREEN_LOCK_REASON_UNLOCK_SCREEN_LOCK" = "Autenticarsi per aprire Session.";
/* Title for alert indicating that screen lock could not be unlocked. */
"SCREEN_LOCK_UNLOCK_FAILED" = "Autenticazione fallita";
/* alert title when user attempts to leave the send media flow when they have an in-progress album */
"SEND_MEDIA_ABANDON_TITLE" = "Scartare il media?";
/* alert action, confirming the user wants to exit the media flow and abandon any photos they've taken */
"SEND_MEDIA_CONFIRM_ABANDON_ALBUM" = "Scarta media";
/* Format string for the default 'Note' sound. Embeds the system {{sound name}}. */
"SETTINGS_AUDIO_DEFAULT_TONE_LABEL_FORMAT" = "%@ (predefinito)";
/* Label for settings view that allows user to change the notification sound. */
"SETTINGS_ITEM_NOTIFICATION_SOUND" = "Suono messaggio";
/* Label for the 'no sound' option that allows users to disable sounds for notifications, etc. */
"SOUNDS_NONE" = "Nessuno";
/* {{number of days}} embedded in strings, e.g. 'Alice updated disappearing messages expiration to {{5 days}}'. See other *_TIME_AMOUNT strings */
"TIME_AMOUNT_DAYS" = "%@ giorni";
/* Label text below navbar button, embeds {{number of days}}. Must be very short, like 1 or 2 characters, The space is intentionally omitted between the text and the embedded duration so that we get, e.g. '5d' not '5 d'. See other *_TIME_AMOUNT strings */
"TIME_AMOUNT_DAYS_SHORT_FORMAT" = "%@g";
/* {{number of hours}} embedded in strings, e.g. 'Alice updated disappearing messages expiration to {{5 hours}}'. See other *_TIME_AMOUNT strings */
"TIME_AMOUNT_HOURS" = "%@ ore";
/* Label text below navbar button, embeds {{number of hours}}. Must be very short, like 1 or 2 characters, The space is intentionally omitted between the text and the embedded duration so that we get, e.g. '5h' not '5 h'. See other *_TIME_AMOUNT strings */
"TIME_AMOUNT_HOURS_SHORT_FORMAT" = "%@h";
/* {{number of minutes}} embedded in strings, e.g. 'Alice updated disappearing messages expiration to {{5 minutes}}'. See other *_TIME_AMOUNT strings */
"TIME_AMOUNT_MINUTES" = "%@ minuti";
/* Label text below navbar button, embeds {{number of minutes}}. Must be very short, like 1 or 2 characters, The space is intentionally omitted between the text and the embedded duration so that we get, e.g. '5m' not '5 m'. See other *_TIME_AMOUNT strings */
"TIME_AMOUNT_MINUTES_SHORT_FORMAT" = "%@m";
/* {{number of seconds}} embedded in strings, e.g. 'Alice updated disappearing messages expiration to {{5 seconds}}'. See other *_TIME_AMOUNT strings */
"TIME_AMOUNT_SECONDS" = "%@ secondi";
/* Label text below navbar button, embeds {{number of seconds}}. Must be very short, like 1 or 2 characters, The space is intentionally omitted between the text and the embedded duration so that we get, e.g. '5s' not '5 s'. See other *_TIME_AMOUNT strings */
"TIME_AMOUNT_SECONDS_SHORT_FORMAT" = "%@s";
/* {{1 day}} embedded in strings, e.g. 'Alice updated disappearing messages expiration to {{1 day}}'. See other *_TIME_AMOUNT strings */
"TIME_AMOUNT_SINGLE_DAY" = "%@ giorno";
/* {{1 hour}} embedded in strings, e.g. 'Alice updated disappearing messages expiration to {{1 hour}}'. See other *_TIME_AMOUNT strings */
"TIME_AMOUNT_SINGLE_HOUR" = "%@ ora";
/* {{1 minute}} embedded in strings, e.g. 'Alice updated disappearing messages expiration to {{1 minute}}'. See other *_TIME_AMOUNT strings */
"TIME_AMOUNT_SINGLE_MINUTE" = "%@ minuto";
/* {{1 week}} embedded in strings, e.g. 'Alice updated disappearing messages expiration to {{1 week}}'. See other *_TIME_AMOUNT strings */
"TIME_AMOUNT_SINGLE_WEEK" = "%@ settimana";
/* {{number of weeks}}, embedded in strings, e.g. 'Alice updated disappearing messages expiration to {{5 weeks}}'. See other *_TIME_AMOUNT strings */
"TIME_AMOUNT_WEEKS" = "%@ settimane";
/* Label text below navbar button, embeds {{number of weeks}}. Must be very short, like 1 or 2 characters, The space is intentionally omitted between the text and the embedded duration so that we get, e.g. '5w' not '5 w'. See other *_TIME_AMOUNT strings */
"TIME_AMOUNT_WEEKS_SHORT_FORMAT" = "%@w";
/* Label for the cancel button in an alert or action sheet. */
"TXT_CANCEL_TITLE" = "Annulla";
/* No comment provided by engineer. */
"TXT_DELETE_TITLE" = "Elimina";
/* Filename for voice messages. */
"VOICE_MESSAGE_FILE_NAME" = "Messaggio vocale";
/* Message for the alert indicating the 'voice message' needs to be held to be held down to record. */
"VOICE_MESSAGE_TOO_SHORT_ALERT_MESSAGE" = "Tieni premuto per registrare un messaggio vocale.";
/* Title for the alert indicating the 'voice message' needs to be held to be held down to record. */
"VOICE_MESSAGE_TOO_SHORT_ALERT_TITLE" = "Messaggio vocale";
/* Info Message when you disable disappearing messages */
"YOU_DISABLED_DISAPPEARING_MESSAGES_CONFIGURATION" = "Hai disabilitato la scomparsa dei messaggi.";
/* Info message embedding a {{time amount}}, see the *_TIME_AMOUNT strings for context. */
"YOU_UPDATED_DISAPPEARING_MESSAGES_CONFIGURATION" = "Hai impostato la scomparsa dei messaggi a %@.";
// MARK: - Session
"continue_2" = "Continua";
"copy" = "Copia";
"invalid_url" = "URL non valido";
"next" = "Successivo";
"share" = "Condividi";
"invalid_session_id" = "Session ID non valido";
"cancel" = "Annulla";
"your_session_id" = "Il tuo Session ID";
"vc_landing_title_2" = "La tua Sessione inizia qui...";
"vc_landing_register_button_title" = "Crea Session ID";
"vc_landing_restore_button_title" = "Continua la Sessione";
"vc_landing_link_button_title" = "Collegamento a un account esistente";
"view_fake_chat_bubble_1" = "Che cos'è una Sessione?";
"view_fake_chat_bubble_2" = "È un'app di messaggistica decentralizzato e crittografato";
"view_fake_chat_bubble_3" = "Quindi non raccoglie informazioni personali o metadati di conversazione? Come funziona?";
"view_fake_chat_bubble_4" = "Utilizza una combinazione di routing anonimo avanzato e tecnologie di crittografia end-to-end.";
"view_fake_chat_bubble_5" = "Gli amici non lasciano i suoi amici di utilizzare messaggistica compromessa. Prego.";
"vc_register_title" = "Ecco il tuo Session ID";
"vc_register_explanation" = "Il Session ID è l'indirizzo univoco che le persone possono utilizzare per contattarti su una Sessione. Senza alcuna connessione con la tua vera identità, il Session ID è totalmente anonimo e privato fin dal incezione.";
"vc_restore_title" = "Ripristina il tuo account";
"vc_restore_explanation" = "Inserisci la frase di recupero che ti è stata data quando ti sei registrato per ripristinare il tuo account.";
"vc_restore_seed_text_field_hint" = "Inserisci la frase di recupero";
"vc_link_device_title" = "Collega dispositivo";
"vc_link_device_scan_qr_code_tab_title" = "Scansiona il codice QR";
"vc_display_name_title_2" = "Scegli il nome da visualizzare";
"vc_display_name_explanation" = "Questo sarà il tuo nome quando usi una Sessione. Può essere il tuo vero nome, un soprannome o qualsiasi altra cosa.";
"vc_display_name_text_field_hint" = "Inserisci il nome da visualizzare";
"vc_display_name_display_name_missing_error" = "Scegli il nome da visualizzare";
"vc_display_name_display_name_too_long_error" = "Scegli un nome più breve";
"vc_pn_mode_recommended_option_tag" = "Consigliato";
"vc_pn_mode_no_option_picked_modal_title" = "Scegli un'opzione";
"vc_home_empty_state_message" = "Non hai ancora nessun contatto";
"vc_home_empty_state_button_title" = "Inizia una sessione";
"vc_seed_title" = "Frase di recupero";
"vc_seed_title_2" = "La frase di recupero";
"vc_seed_explanation" = "La frase di recupero è la chiave principale per il Session ID: puoi usarla per ripristinare il Session ID se perdi l'accesso al dispositivo. Conserva la frase di recupero in un luogo sicuro e non rivelarla a nessuno.";
"vc_seed_reveal_button_title" = "Tieni premuto per rivelare";
"view_seed_reminder_subtitle_1" = "Proteggi il tuo account salvando la frase di recupero";
"view_seed_reminder_subtitle_2" = "Tocca e tieni premute le parole redatte per rivelare la frase di recupero, salva in modo sicuro per proteggere il tuo Session ID.";
"view_seed_reminder_subtitle_3" = "Assicurati di salvare la frase di recupero in un luogo sicuro";
"vc_path_title" = "Percorso";
"vc_path_explanation" = "Session nasconde il tuo IP facendo rimbalzare i messaggi attraverso diversi nodi di servizio nella sua rete decentralizzata. Questi sono i paesi in cui la connessione viene rimbalzata attualmente:";
"vc_path_device_row_title" = "Tu";
"vc_path_guard_node_row_title" = "Nodo di entrata";
"vc_path_service_node_row_title" = "Nodo di servizio";
"vc_path_destination_row_title" = "Destinazione";
"vc_path_learn_more_button_title" = "Per saperne di più";
"vc_create_private_chat_title" = "Nuovo messaggio";
"vc_create_private_chat_enter_session_id_tab_title" = "Inserisci il Session ID";
"vc_create_private_chat_scan_qr_code_tab_title" = "Scansiona il codice QR";
"vc_enter_public_key_explanation" = "Inizia una nuova conversazione inserendo il Session ID di qualcuno o condividendogli il tuo Session ID.";
"vc_scan_qr_code_camera_access_explanation" = "La Sessione richiede l'accesso alla fotocamera per scansionare i codici QR";
"vc_scan_qr_code_grant_camera_access_button_title" = "Concedi l'accesso alla fotocamera";
"vc_create_closed_group_title" = "Crea gruppo";
"vc_create_closed_group_text_field_hint" = "Inserisci un nome per il gruppo";
"vc_create_closed_group_empty_state_message" = "Non hai ancora nessun contatto";
"vc_create_closed_group_group_name_missing_error" = "Inserisci un nome per il gruppo";
"vc_create_closed_group_group_name_too_long_error" = "Inserisci un nome gruppo più breve";
"vc_create_closed_group_too_many_group_members_error" = "Un gruppo chiuso non può avere più di 100 membri";
"vc_join_public_chat_title" = "Entra nella community";
"vc_join_public_chat_enter_group_url_tab_title" = "URL della Community";
"vc_join_public_chat_scan_qr_code_tab_title" = "Scansiona il codice QR";
"vc_enter_chat_url_text_field_hint" = "Inserisci l'URL della Community";
"vc_settings_title" = "Impostazioni";
"vc_group_settings_title" = "Impostazioni del gruppo";
"vc_settings_display_name_missing_error" = "Scegli il nome da visualizzare";
"vc_settings_display_name_too_long_error" = "Scegli un nome più breve";
"vc_settings_privacy_button_title" = "Privacy";
"vc_settings_notifications_button_title" = "Notifiche";
"vc_settings_recovery_phrase_button_title" = "Frase di recupero";
"vc_settings_clear_all_data_button_title" = "Elimina dati";
"vc_qr_code_title" = "Codice QR";
"vc_qr_code_view_my_qr_code_tab_title" = "Visualizza il mio codice QR";
"vc_qr_code_view_scan_qr_code_tab_title" = "Scansiona il codice QR";
"vc_qr_code_view_scan_qr_code_explanation" = "Scansiona il codice QR di un utente per iniziare una conversazione con questa persona";
"vc_view_my_qr_code_explanation" = "Questo è il tuo codice QR. Altri utenti possono scansionarlo per iniziare una sessione con te.";
// MARK: - Not Yet Translated
"fast_mode_explanation" = "Riceverai notifiche di nuovi messaggi in modo affidabile e immediato utilizzando i server di notifica di Apple.";
"fast_mode" = "Modalità Veloce";
"slow_mode_explanation" = "Session controllerà di tanto in tanto la presenza di nuovi messaggi in background.";
"slow_mode" = "Modalità Lenta";
"vc_pn_mode_title" = "Notifiche Messaggi";
"vc_link_device_recovery_phrase_tab_title" = "Frase di recupero";
"vc_link_device_scan_qr_code_explanation" = "Vai su Impostazioni → Frase di recupero sul tuo altro dispositivo per mostrare il tuo codice QR.";
"vc_enter_recovery_phrase_title" = "Frase di recupero";
"vc_enter_recovery_phrase_explanation" = "Per collegare il tuo dispositivo, inserisci la frase di recupero che ti è stata data quando ti sei registrato.";
"vc_enter_public_key_text_field_hint" = "Inserisci Session ID o nome ONS";
"admin_group_leave_warning" = "Perché sei il creatore di questo gruppo sarà eliminato per tutti. Questo non può essere annullato.";
"vc_join_open_group_suggestions_title" = "Oppure unisciti a uno di questi...";
"vc_settings_invite_a_friend_button_title" = "Invita un Amico";
"copied" = "Copiato";
"vc_conversation_settings_copy_session_id_button_title" = "Copia Session ID";
"vc_conversation_input_prompt" = "Messaggio";
"vc_conversation_voice_message_cancel_message" = "Scorri per cancellare";
"modal_download_attachment_title" = "Ti fidi di %@?";
"modal_download_attachment_explanation" = "Sei sicuro di voler scaricare i media inviati da %@?";
"modal_download_button_title" = "Scarica";
"modal_open_url_title" = "Aprire URL?";
"modal_open_url_explanation" = "Sei sicuro di voler aprire %@?";
"modal_open_url_button_title" = "Apri";
"modal_copy_url_button_title" = "Copia link";
"modal_blocked_title" = "Sbloccare %@?";
"modal_blocked_explanation" = "Sei sicuro di voler sbloccare %@?";
"modal_blocked_button_title" = "Sblocca";
"modal_link_previews_title" = "Abilitare Anteprima Link?";
"modal_link_previews_explanation" = "Abilitando le anteprime dei collegamenti Session mostrerà le anteprime degli URL che invii e ricevi. Questo può essere utile, ma Session dovrà contattare i siti web collegati per generare le anteprime. Puoi sempre disabilitare le anteprime dei link nelle impostazioni di Session.";
"modal_link_previews_button_title" = "Abilita";
"vc_share_title" = "Condividi con Session";
"vc_share_loading_message" = "Preparazione allegati...";
"vc_share_sending_message" = "Invio...";
"vc_share_link_previews_unsecure" = "Anteprima non caricata: il link non è sicuro";
"vc_share_link_previews_error" = "Impossibile caricare l'anteprima";
"vc_share_link_previews_disabled_title" = "Anteprima dei link disabilitata";
"vc_share_link_previews_disabled_explanation" = "Abilitando le anteprime dei collegamenti verranno mostrate le anteprime degli URL che condividi. Questo può essere utile, ma Session dovrà contattare i siti web collegati per generare le anteprime.\n\nPuoi sempre abilitare le anteprime dei link nelle impostazioni di Session.";
"view_open_group_invitation_description" = "Apri invito di gruppo";
"vc_conversation_settings_invite_button_title" = "Aggiungi membri";
"modal_send_seed_title" = "Attenzione";
"modal_send_seed_explanation" = "Questa è la tua frase di recupero. Qualora dovessi inviarla a qualcuno questi avranno accesso totale al tuo account.";
"modal_send_seed_send_button_title" = "Invia";
"vc_conversation_settings_notify_for_mentions_only_title" = "Notifica solo per le menzioni";
"vc_conversation_settings_notify_for_mentions_only_explanation" = "Se abilitato, verrai avvisato solo per i messaggi che ti menzionano.";
"view_conversation_title_notify_for_mentions_only" = "Invio notifiche solo per le menzioni";
"message_deleted" = "Questo messaggio è stato eliminato";
"delete_message_for_me" = "Elimina solo per me";
"delete_message_for_everyone" = "Elimina per tutti";
"delete_message_for_me_and_recipient" = "Elimina per me e %@";
"context_menu_reply" = "Rispondi";
"context_menu_save" = "Salva";
"context_menu_ban_user" = "Banna utente";
"context_menu_ban_and_delete_all" = "Banna ed elimina tutto";
"context_menu_ban_user_error_alert_message" = "Impossibile bandire l'utente";
"accessibility_expanding_attachments_button" = "Aggiungi allegati";
"accessibility_gif_button" = "Gif";
"accessibility_document_button" = "Documento";
"accessibility_library_button" = "Galleria foto";
"accessibility_camera_button" = "Fotocamera";
"accessibility_main_button_collapse" = "Comprimi opzioni allegato";
"invalid_recovery_phrase" = "Frase Di Recupero non valida";
"DISMISS_BUTTON_TEXT" = "Chiudi";
/* Button text which opens the settings app */
"OPEN_SETTINGS_BUTTON" = "Impostazioni";
"call_outgoing" = "Hai chiamato %@";
"call_incoming" = "%@ ti ha chiamato";
"call_missed" = "Chiamata persa da %@";
"APN_Message" = "Hai ricevuto un nuovo messaggio";
"APN_Collapsed_Messages" = "Hai ricevuto %@ nuovi messaggi.";
"PIN_BUTTON_TEXT" = "Fissa";
"UNPIN_BUTTON_TEXT" = "Non fissare in alto";
"modal_call_missed_tips_title" = "Chiamata persa";
"modal_call_missed_tips_explanation" = "Chiamata persa da '%@' perché era necessario abilitare l'autorizzazione 'Voce e video chiamate' nelle Impostazioni Privacy.";
"media_saved" = "Media salvato da %@.";
"screenshot_taken" = "%@ ha acquisito uno screenshot.";
"SEARCH_SECTION_CONTACTS" = "Contatti e Gruppi";
"SEARCH_SECTION_MESSAGES" = "Messaggi";
"MESSAGE_REQUESTS_TITLE" = "Richieste Di Messaggio";
"MESSAGE_REQUESTS_EMPTY_TEXT" = "Nessuna richiesta aperta";
"MESSAGE_REQUESTS_CLEAR_ALL" = "Cancella tutto";
"MESSAGE_REQUESTS_CLEAR_ALL_CONFIRMATION_TITLE" = "Eliminare veramente tutte le richieste di messaggio?";
"MESSAGE_REQUESTS_CLEAR_ALL_CONFIRMATION_ACTON" = "Cancella";
"MESSAGE_REQUESTS_DELETE_CONFIRMATION_ACTON" = "Sei sicuro di voler eliminare questa richiesta di messaggio?";
"MESSAGE_REQUESTS_BLOCK_CONFIRMATION_ACTON" = "Sei sicuro di voler bloccare questo contatto?";
"MESSAGE_REQUESTS_INFO" = "Mandando un messaggio a questo utente automaticamente accetti la richiesta di messaggi e rivelerai il tuo Session ID.";
"MESSAGE_REQUESTS_ACCEPTED" = "La tua richiesta di messaggio è stata accettata.";
"MESSAGE_REQUESTS_NOTIFICATION" = "Hai una nuova richiesta di messaggio";
"TXT_HIDE_TITLE" = "Nascondi";
"TXT_DELETE_ACCEPT" = "Accetta";
"TXT_BLOCK_USER_TITLE" = "Blocca utente";
"ALERT_ERROR_TITLE" = "Errore";
"modal_call_permission_request_title" = "Permessi Di Chiamata Richiesti";
"modal_call_permission_request_explanation" = "È possibile abilitare l'autorizzazione 'Voce e video chiamate' nelle Impostazioni Privacy.";
<<<<<<< HEAD
"DEFAULT_OPEN_GROUP_LOAD_ERROR_TITLE" = "Oops, an error occurred";
"DEFAULT_OPEN_GROUP_LOAD_ERROR_SUBTITLE" = "Please try again later";
"LOADING_CONVERSATIONS" = "Loading Conversations...";
"DATABASE_STARTUP_FAILED" = "An error occurred when opening the database\n\nYou can export your application logs to share for troubleshooting or you can try to restore your device\n\nWarning: Restoring your device will result in loss of any data older than two weeks";
"APP_STARTUP_TIMEOUT" = "The app is taking a long time to start\n\nYou can continue to wait for the app to start, export your application logs to share for troubleshooting or you can try to open the app again";
"APP_STARTUP_EXIT" = "Exit";
"DATABASE_RESTORE_FAILED" = "An error occurred when opening the restored database\n\nYou can export your application logs to share for troubleshooting but to continue to use Session you may need to reinstall";
"DATABASE_MIGRATION_FAILED" = "An error occurred when optimising the database\n\nYou can export your application logs to be able to share for troubleshooting or you can restore your device\n\nWarning: Restoring your device will result in loss of any data older than two weeks";
"DATABASE_UNSUPPORTED_MIGRATION" = "You are trying to updated from a version which no longer supports upgrading\n\nIn order to continue to use session you need to restore your device\n\nWarning: Restoring your device will result in loss of any data older than two weeks";
"RECOVERY_PHASE_ERROR_GENERIC" = "Something went wrong. Please check your recovery phrase and try again.";
"RECOVERY_PHASE_ERROR_LENGTH" = "Looks like you didn't enter enough words. Please check your recovery phrase and try again.";
"RECOVERY_PHASE_ERROR_LAST_WORD" = "You seem to be missing the last word of your recovery phrase. Please check what you entered and try again.";
"RECOVERY_PHASE_ERROR_INVALID_WORD" = "There appears to be an invalid word in your recovery phrase. Please check what you entered and try again.";
"RECOVERY_PHASE_ERROR_FAILED" = "Your recovery phrase couldn't be verified. Please check what you entered and try again.";
=======
"DEFAULT_OPEN_GROUP_LOAD_ERROR_TITLE" = "Oops, si è verificato un errore";
"DEFAULT_OPEN_GROUP_LOAD_ERROR_SUBTITLE" = "Si prega di riprovare più tardi";
"LOADING_CONVERSATIONS" = "Caricamento conversazioni...";
"DATABASE_MIGRATION_FAILED" = "Si è verificato un errore durante l'ottimizzazione del database\n\nÈ possibile esportare i log dell'applicazione per poterli condividere per la risoluzione dei problemi o è possibile ripristinare il dispositivo\n\nAttenzione: Il ripristino del dispositivo causerà la perdita di tutti i dati più vecchi di due settimane";
"RECOVERY_PHASE_ERROR_GENERIC" = "Qualcosa è andato storto. Controlla la tua frase di recupero e riprova.";
"RECOVERY_PHASE_ERROR_LENGTH" = "Sembra che tu non abbia inserito abbastanza parole. Per favore controlla la tua frase di recupero e riprova.";
"RECOVERY_PHASE_ERROR_LAST_WORD" = "Sembra che manchi l'ultima parola della tua frase di recupero. Controlla cosa hai inserito e riprova.";
"RECOVERY_PHASE_ERROR_INVALID_WORD" = "Sembra ci sia una parola non valida nella tua frase di recupero. Controlla cosa hai inserito e riprova.";
"RECOVERY_PHASE_ERROR_FAILED" = "Non è stato possibile verificare la tua frase di recupero. Controlla cosa hai inserito e riprova.";
>>>>>>> 90cd3fb5
/* Indicates that an unknown error occurred while using Touch ID/Face ID/Phone Passcode. */
"SCREEN_LOCK_ENABLE_UNKNOWN_ERROR" = "Impossibile accedere all'autenticazione.";
/* Indicates that Touch ID/Face ID/Phone Passcode authentication failed. */
"SCREEN_LOCK_ERROR_LOCAL_AUTHENTICATION_FAILED" = "Autenticazione fallita.";
/* Indicates that Touch ID/Face ID/Phone Passcode is 'locked out' on this device due to authentication failures. */
"SCREEN_LOCK_ERROR_LOCAL_AUTHENTICATION_LOCKOUT" = "Troppi tentativi di autenticazione falliti. Si prega di riprovare più tardi.";
/* Indicates that Touch ID/Face ID/Phone Passcode are not available on this device. */
"SCREEN_LOCK_ERROR_LOCAL_AUTHENTICATION_NOT_AVAILABLE" = "Devi abilitare il codice nelle impostazioni iOS per poter usare il blocco schermo.";
/* Indicates that Touch ID/Face ID/Phone Passcode is not configured on this device. */
"SCREEN_LOCK_ERROR_LOCAL_AUTHENTICATION_NOT_ENROLLED" = "Devi abilitare il codice nelle impostazioni iOS per poter usare il blocco schermo.";
/* Indicates that Touch ID/Face ID/Phone Passcode passcode is not set. */
"SCREEN_LOCK_ERROR_LOCAL_AUTHENTICATION_PASSCODE_NOT_SET" = "Devi abilitare il codice nelle impostazioni iOS per poter usare il blocco schermo.";
/* Label for the button to send a message */
"SEND_BUTTON_TITLE" = "Invia";
/* Generic text for button that retries whatever the last action was. */
"RETRY_BUTTON_TEXT" = "Riprova";
/* notification action */
"SHOW_THREAD_BUTTON_TITLE" = "Mostra Chat";
/* notification body */
"SEND_FAILED_NOTIFICATION_BODY" = "Invio del messaggio fallito.";
"INVALID_SESSION_ID_MESSAGE" = "Per favore controlla il Session ID e riprova.";
"INVALID_RECOVERY_PHRASE_MESSAGE" = "Per favore controlla la frase di recupero e riprova.";
"MEDIA_TAB_TITLE" = "Media";
"DOCUMENT_TAB_TITLE" = "Documenti";
"DOCUMENT_TILES_EMPTY_DOCUMENT" = "Non hai alcun documento in questa conversazione.";
"DOCUMENT_TILES_LOADING_MORE_RECENT_LABEL" = "Caricamento del documento più recente…";
"DOCUMENT_TILES_LOADING_OLDER_LABEL" = "Caricamento del documento più vecchio…";
/* The name for the emoji category 'Activities' */
"EMOJI_CATEGORY_ACTIVITIES_NAME" = "Attività";
/* The name for the emoji category 'Animals & Nature' */
"EMOJI_CATEGORY_ANIMALS_NAME" = "Animali e natura";
/* The name for the emoji category 'Flags' */
"EMOJI_CATEGORY_FLAGS_NAME" = "Bandiere";
/* The name for the emoji category 'Food & Drink' */
"EMOJI_CATEGORY_FOOD_NAME" = "Cibi e bevande";
/* The name for the emoji category 'Objects' */
"EMOJI_CATEGORY_OBJECTS_NAME" = "Oggetti";
/* The name for the emoji category 'Recents' */
"EMOJI_CATEGORY_RECENTS_NAME" = "Usati di Recente";
/* The name for the emoji category 'Smileys & People' */
"EMOJI_CATEGORY_SMILEYSANDPEOPLE_NAME" = "Sorrisi & Persone";
/* The name for the emoji category 'Symbols' */
"EMOJI_CATEGORY_SYMBOLS_NAME" = "Simboli";
/* The name for the emoji category 'Travel & Places' */
"EMOJI_CATEGORY_TRAVEL_NAME" = "Viaggi & Luoghi";
"EMOJI_REACTS_NOTIFICATION" = "%@ ha reagito al messaggio con %@.";
"EMOJI_REACTS_MORE_REACTORS_ONE" = "E 1 altro ha reagito %@ a questo messaggio.";
"EMOJI_REACTS_MORE_REACTORS_MUTIPLE" = "E %@ altri hanno reagito con %@ a questo messaggio.";
"EMOJI_REACTS_RATE_LIMIT_TOAST" = "Rallenta! Hai inviato troppe reazioni emoji. Riprova più tardi.";
/* New conversation screen*/
"vc_new_conversation_title" = "Nuova conversazione";
"CREATE_GROUP_BUTTON_TITLE" = "Crea";
"JOIN_COMMUNITY_BUTTON_TITLE" = "Unisciti";
"PRIVACY_TITLE" = "Privacy";
"PRIVACY_SECTION_SCREEN_SECURITY" = "Sicurezza dello schermo";
"PRIVACY_SCREEN_SECURITY_LOCK_SESSION_TITLE" = "Blocca Session";
"PRIVACY_SCREEN_SECURITY_LOCK_SESSION_DESCRIPTION" = "Richiedi Touch ID, Face ID o il tuo codice di accesso per sbloccare Session.";
"PRIVACY_SECTION_READ_RECEIPTS" = "Conferme di lettura";
"PRIVACY_READ_RECEIPTS_TITLE" = "Conferme di lettura";
"PRIVACY_READ_RECEIPTS_DESCRIPTION" = "Invia la conferma di lettura nelle chat uno a uno.";
"PRIVACY_SECTION_TYPING_INDICATORS" = "Indicatori di scrittura";
"PRIVACY_TYPING_INDICATORS_TITLE" = "Indicatori di scrittura";
"PRIVACY_TYPING_INDICATORS_DESCRIPTION" = "Visualizza e condividi gli indicatori di digitazione nelle conversazioni uno a uno.";
"PRIVACY_SECTION_LINK_PREVIEWS" = "Anteprime dei link";
"PRIVACY_LINK_PREVIEWS_TITLE" = "Invia le anteprime dei link";
"PRIVACY_LINK_PREVIEWS_DESCRIPTION" = "Genera le anteprime dei link per gli URL supportati.";
"PRIVACY_SECTION_CALLS" = "Chiamate (Beta)";
"PRIVACY_CALLS_TITLE" = "Chiamate vocali e video";
"PRIVACY_CALLS_DESCRIPTION" = "Abilita chiamate vocali e video da e verso altri utenti.";
"PRIVACY_CALLS_WARNING_TITLE" = "Chiamate vocali e video (Beta)";
"PRIVACY_CALLS_WARNING_DESCRIPTION" = "Il tuo indirizzo IP è visibile al tuo partner di chiamata e a un server della Oxen Foundation durante l'utilizzo delle chiamate beta. Sei sicuro di voler abilitare le chiamate vocali e video?";
"NOTIFICATIONS_TITLE" = "Notifiche";
"NOTIFICATIONS_SECTION_STRATEGY" = "Strategia di notifica";
"NOTIFICATIONS_STRATEGY_FAST_MODE_TITLE" = "Usa la Modalità veloce";
"NOTIFICATIONS_STRATEGY_FAST_MODE_DESCRIPTION" = "Riceverai le notifiche dei nuovi messaggi in modo affidabile e immediato utilizzando i server di notifica di Apple.";
"NOTIFICATIONS_STRATEGY_FAST_MODE_ACTION" = "Vai alle impostazioni di notifica del dispositivo";
"NOTIFICATIONS_SECTION_STYLE" = "Stile delle notifiche";
"NOTIFICATIONS_STYLE_SOUND_TITLE" = "Suono";
"NOTIFICATIONS_STYLE_SOUND_WHEN_OPEN_TITLE" = "Suono quando l'app è aperta";
"NOTIFICATIONS_STYLE_CONTENT_TITLE" = "Contenuto della notifica";
"NOTIFICATIONS_STYLE_CONTENT_DESCRIPTION" = "Le informazioni mostrate nelle notifiche.";
"NOTIFICATIONS_STYLE_CONTENT_OPTION_NAME_AND_CONTENT" = "Nome e contenuto";
"NOTIFICATIONS_STYLE_CONTENT_OPTION_NAME_ONLY" = "Solo il nome";
"NOTIFICATIONS_STYLE_CONTENT_OPTION_NO_NAME_OR_CONTENT" = "Nessun nome o contenuto";
"CONVERSATION_SETTINGS_TITLE" = "Conversazioni";
"CONVERSATION_SETTINGS_SECTION_MESSAGE_TRIMMING" = "Cancellazione dei messaggi";
"CONVERSATION_SETTINGS_MESSAGE_TRIMMING_TITLE" = "Cancellazione dei gruppi";
"CONVERSATION_SETTINGS_MESSAGE_TRIMMING_DESCRIPTION" = "Elimina i messaggi più vecchi di 6 mesi nei gruppi che hanno più di 2.000 messaggi.";
"CONVERSATION_SETTINGS_SECTION_AUDIO_MESSAGES" = "Messaggi vocali";
"CONVERSATION_SETTINGS_AUDIO_MESSAGES_AUTOPLAY_TITLE" = "Riproduzione automatica dei messaggi vocali";
"CONVERSATION_SETTINGS_AUDIO_MESSAGES_AUTOPLAY_DESCRIPTION" = "Riproduzione automatica di messaggi vocali consecutivi.";
"CONVERSATION_SETTINGS_BLOCKED_CONTACTS_TITLE" = "Contatti bloccati";
"CONVERSATION_SETTINGS_BLOCKED_CONTACTS_EMPTY_STATE" = "Non hai contatti bloccati.";
"CONVERSATION_SETTINGS_BLOCKED_CONTACTS_UNBLOCK" = "Sblocca";
"CONVERSATION_SETTINGS_BLOCKED_CONTACTS_UNBLOCK_CONFIRMATION_TITLE_SINGLE" = "Sei sicuro di voler sbloccare %@?";
"CONVERSATION_SETTINGS_BLOCKED_CONTACTS_UNBLOCK_CONFIRMATION_TITLE_FALLBACK" = "questo contatto";
"CONVERSATION_SETTINGS_BLOCKED_CONTACTS_UNBLOCK_CONFIRMATION_TITLE_MULTIPLE_1" = "Sei sicuro di voler sbloccare %@";
"CONVERSATION_SETTINGS_BLOCKED_CONTACTS_UNBLOCK_CONFIRMATION_TITLE_MULTIPLE_2_SINGLE" = "e %@?";
"CONVERSATION_SETTINGS_BLOCKED_CONTACTS_UNBLOCK_CONFIRMATION_TITLE_MULTIPLE_3" = "e %d altri?";
"CONVERSATION_SETTINGS_BLOCKED_CONTACTS_UNBLOCK_CONFIRMATION_ACTON" = "Sblocca";
"APPEARANCE_TITLE" = "Aspetto";
"APPEARANCE_THEMES_TITLE" = "Temi";
"APPEARANCE_PRIMARY_COLOR_TITLE" = "Colore primario";
"APPEARANCE_PRIMARY_COLOR_PREVIEW_INC_QUOTE" = "Come stai?";
"APPEARANCE_PRIMARY_COLOR_PREVIEW_INC_MESSAGE" = "Sto bene, grazie, tu?";
"APPEARANCE_PRIMARY_COLOR_PREVIEW_OUT_MESSAGE" = "Sto benissimo, grazie.";
"APPEARANCE_NIGHT_MODE_TITLE" = "Modalità notturna automatica";
"APPEARANCE_NIGHT_MODE_TOGGLE" = "Utilizza le impostazioni di sistema";
"HELP_TITLE" = "Aiuto";
"HELP_REPORT_BUG_TITLE" = "Segnala un bug";
"HELP_REPORT_BUG_DESCRIPTION" = "Esporta i tuoi log, poi carica il file attraverso l'Help Desk di Session.";
"HELP_REPORT_BUG_ACTION_TITLE" = "Esporta i log";
"HELP_TRANSLATE_TITLE" = "Traduci Session";
"HELP_FEEDBACK_TITLE" = "Ci piacerebbe avere un tuo feedback";
"HELP_FAQ_TITLE" = "FAQ";
"HELP_SUPPORT_TITLE" = "Assistenza";
"modal_clear_all_data_title" = "Elimina tutti i dati";
"modal_clear_all_data_explanation" = "Questo eliminerà definitivamente i tuoi messaggi e contatti. Vorresti cancellare solo questo dispositivo o eliminare anche i tuoi dati dalla rete?";
"modal_clear_all_data_explanation_2" = "Sei sicuro di voler eliminare i tuoi dati dalla rete? Se continui, non potrai più recuperare i tuoi messaggi o i contatti.";
"modal_clear_all_data_device_only_button_title" = "Cancella solo il dispositivo";
"modal_clear_all_data_entire_account_button_title" = "Cancella dispositivo e rete";
"dialog_clear_all_data_deletion_failed_1" = "Dati non eliminati da 1 nodi di servizio. ID Nodo di servizio: %@.";
"dialog_clear_all_data_deletion_failed_2" = "Dati non eliminati da %@ nodi di servizio. ID Nodo di servizio: %@.";
"modal_clear_all_data_confirm" = "Cancella";
"modal_seed_title" = "Frase di recupero";
"modal_seed_explanation" = "Puoi usare la tua frase di recupero per recuperare il tuo account o collegare un dispositivo.";
"modal_permission_explanation" = "Session ha bisogno dell'accesso a %@ per continuare. Puoi consentire l'accesso nelle impostazioni iOS.";
"modal_permission_settings_title" = "Impostazioni";
"modal_permission_camera" = "fotocamera";
"modal_permission_microphone" = "microfono";
"modal_permission_library" = "libreria";
"DISAPPEARING_MESSAGES_OFF" = "Off";
"DISAPPEARING_MESSAGES_SUBTITLE_OFF" = "Off";
"DISAPPEARING_MESSAGES_SUBTITLE_DISAPPEAR_AFTER" = "Scompaiono dopo: %@";
"COPY_GROUP_URL" = "Copia l'URL del gruppo";
"NEW_CONVERSATION_CONTACTS_SECTION_TITLE" = "Contatti";
"GROUP_ERROR_NO_MEMBER_SELECTION" = "Per favore scegli almeno 1 membro del gruppo";
"GROUP_CREATION_PLEASE_WAIT" = "Attendere mentre il gruppo viene creato...";
"GROUP_CREATION_ERROR_TITLE" = "Impossibile creare gruppo";
"GROUP_CREATION_ERROR_MESSAGE" = "Per favore verifica la connessione a Internet e riprova.";
"GROUP_UPDATE_ERROR_TITLE" = "Impossibile aggiornare il gruppo";
"GROUP_UPDATE_ERROR_MESSAGE" = "Non puoi abbandonare durante l'aggiunta o la rimozione di altri membri.";
"GROUP_ACTION_REMOVE" = "Rimuovi";
"GROUP_TITLE_MEMBERS" = "Membri";
"GROUP_TITLE_FALLBACK" = "Gruppo";
"DM_ERROR_DIRECT_BLINDED_ID" = "È possibile inviare messaggi a ID Blinded solo da una Community";
"DM_ERROR_INVALID" = "Per favore controlla l'ID Session o il nome ONS e riprova";
"COMMUNITY_ERROR_INVALID_URL" = "Per favore controlla l'URL inserito e riprova.";
"COMMUNITY_ERROR_GENERIC" = "Impossibile unirsi";
"DISAPPERING_MESSAGES_TITLE" = "Messaggi a scomparsa";
"DISAPPERING_MESSAGES_TYPE_TITLE" = "Tipologia di eliminazione";
"DISAPPERING_MESSAGES_TYPE_AFTER_READ_TITLE" = "Scompaiono dopo la lettura";
"DISAPPERING_MESSAGES_TYPE_AFTER_READ_DESCRIPTION" = "I messaggi si cancellano dopo che sono stati letti.";
"DISAPPERING_MESSAGES_TYPE_AFTER_SEND_TITLE" = "Scompaiono dopo l'invio";
"DISAPPERING_MESSAGES_TYPE_AFTER_SEND_DESCRIPTION" = "I messaggi si cancellano dopo che sono stati inviati.";
"DISAPPERING_MESSAGES_TIMER_TITLE" = "Timer";
"DISAPPERING_MESSAGES_SAVE_TITLE" = "Imposta";
"DISAPPERING_MESSAGES_GROUP_WARNING" = "Questa impostazione si applica a tutti i partecipanti di questa conversazione.";
"DISAPPERING_MESSAGES_GROUP_WARNING_ADMIN_ONLY" = "Questa impostazione si applica a tutti i partecipanti di questa conversazione. Solo gli amministratori di gruppo possono modificare questa impostazione.";
"DISAPPERING_MESSAGES_SUMMARY" = "Scompaiono dopo %@ - %@";
"DISAPPERING_MESSAGES_INFO_ENABLE" = "%@ ha impostato che i messaggi scompaiano dopo %@ che sono stati %@";
"DISAPPERING_MESSAGES_INFO_UPDATE" = "%@ ha cambiato che i messaggi scompaiano dopo %@ che sono stati %@";
"DISAPPERING_MESSAGES_INFO_DISABLE" = "%@ ha disattivato che i messaggi scompaiano";

/* context_menu_info */
"context_menu_info" = "Info";

/* An error that is displayed when the application fails for create it's initial connection to the database */
"DATABASE_STARTUP_FAILED" = "An error occurred when opening the database\n\nYou can export your application logs to share for troubleshooting or you can try to restore your device\n\nWarning: Restoring your device will result in loss of any data older than two weeks";

/* A warning displayed to the user when the application takes too long to launch */
"APP_STARTUP_TIMEOUT" = "The app is taking a long time to start\n\nYou can continue to wait for the app to start, export your application logs to share for troubleshooting or you can try to open the app again";

/* The title of a button on a modal shown when the application fails to start, pressing the button closes the application */
"APP_STARTUP_EXIT" = "Exit";

/* An error which occurs if the user tries to restore the database after an initial failure and it fails to restore */
"DATABASE_RESTORE_FAILED" = "An error occurred when opening the restored database\n\nYou can export your application logs to share for troubleshooting but to continue to use Session you may need to reinstall";

/* Text displayed in place of a quoted message when the original message is not on the device */
"QUOTED_MESSAGE_NOT_FOUND" = "Original message not found.";

/* EMOJI_REACTS_SHOW_LESS */
"EMOJI_REACTS_SHOW_LESS" = "Show less";

/* PRIVACY_SECTION_MESSAGE_REQUESTS */
"PRIVACY_SECTION_MESSAGE_REQUESTS" = "Message Requests";

/* PRIVACY_SCREEN_MESSAGE_REQUESTS_COMMUNITY_TITLE */
"PRIVACY_SCREEN_MESSAGE_REQUESTS_COMMUNITY_TITLE" = "Community Message Requests";

/* PRIVACY_SCREEN_MESSAGE_REQUESTS_COMMUNITY_DESCRIPTION */
"PRIVACY_SCREEN_MESSAGE_REQUESTS_COMMUNITY_DESCRIPTION" = "Allow message requests from Community conversations.";

/* Information displayed above the input when sending a message to a new user for the first time explaining limitations around the types of messages which can be sent before being approved */
"MESSAGE_REQUEST_PENDING_APPROVAL_INFO" = "You will be able to send voice messages and attachments once the recipient has approved this message request";

/* State of a message while it's still in the process of being sent */
"MESSAGE_DELIVERY_STATUS_SENDING" = "Sending";

/* State of a message once it has been sent */
"MESSAGE_DELIVERY_STATUS_SENT" = "Sent";

/* State of a message after the recipient has read the message */
"MESSAGE_DELIVERY_STATUS_READ" = "Read";

/* State of a message if it failed to be sent */
"MESSAGE_DELIVERY_STATUS_FAILED" = "Failed to send";

/* Title of the message information screen describing the date/time a message was sent */
"MESSAGE_INFO_SENT" = "Sent";

/* Title of the message information screen describing the date/time a message was received on a specific device */
"MESSAGE_INFO_RECEIVED" = "Received";

/* Title of the message information screen describing the sender of the message */
"MESSAGE_INFO_FROM" = "From";

/* Title of the message information screen describing the identifier of the attachment */
"ATTACHMENT_INFO_FILE_ID" = "File ID";

/* Title of the message information screen describing the file type of the attachment */
"ATTACHMENT_INFO_FILE_TYPE" = "File Type";

/* Title of the message information screen describing the size of the attachment */
"ATTACHMENT_INFO_FILE_SIZE" = "File Size";

/* Title on the message information screen describing the resolution of a media attachment */
"ATTACHMENT_INFO_RESOLUTION" = "Resolution";

/* Title on the message information screen describing the duration of a media attachment */
"ATTACHMENT_INFO_DURATION" = "Duration";

/* State of a message after it failed to sync to the current users other devices */
"MESSAGE_DELIVERY_STATUS_FAILED_SYNC" = "Failed to sync";

/* State of a message while it's in the process of being synced to the users other devices */
"MESSAGE_DELIVERY_STATUS_SYNCING" = "Syncing";

/* Title of the modal that appears after a user taps on the state of a message which failed to send */
"MESSAGE_DELIVERY_FAILED_TITLE" = "Failed to send message";

/* Title of the modal that appears after a user taps on the state of a message which failed to sync to the users other devices */
"MESSAGE_DELIVERY_FAILED_SYNC_TITLE" = "Failed to sync message to your other devices";

/* Action for the modal shown when asking the user whether they want to delete from all of their devices */
"delete_message_for_me_and_my_devices" = "Delete from all of my devices";

/* Action in the long-press menu to trigger a message to be sent again after it has failed */
"context_menu_resend" = "Resend";

/* Action in the long-press menu to trigger a message to be synced again after it has failed */
"context_menu_resync" = "Resync";

/* Title of a modal show the first time a user tries to search for GIFs */
"GIPHY_PERMISSION_TITLE" = "Search GIFs?";

/* Message of a modal show the first time a user tries to search for GIFs */
"GIPHY_PERMISSION_MESSAGE" = "Session will connect to Giphy to provide search results. You will not have full metadata protection when sending GIFs.";

/* Action in the long-press menu to view more information about a specific message */
"message_info_title" = "Message Info";

/* Action to mute a conversation in the swipe menu */
"mute_button_text" = "Mute";

/* Action in the swipe menu to unmute a conversation */
"unmute_button_text" = "Unmute";

/* Action in the swipe menu to mark a conversation as read */
"MARK_AS_READ" = "Mark read";

/* Action in the swipe menu to mark a conversation as unread */
"MARK_AS_UNREAD" = "Mark unread";

/* Title of the confirmation modal show when attempting to leave a group conversation */
"leave_group_confirmation_alert_title" = "Leave Group";

/* Title of the confirmation modal show when attempting to leave a community conversation */
"leave_community_confirmation_alert_title" = "Leave Community";

/* Message in the confirmation modal when leaving a community conversation */
"leave_community_confirmation_alert_message" = "Are you sure you want to leave %@?";

/* Conversation subtitle while the user in the process of leaving */
"group_you_leaving" = "Leaving...";

/* Conversation subtitle if the user in the failed to leave */
"group_leave_error" = "Failed to leave Group!";

/* Message within a conversation indicating the device was unable to leave a group conversation */
"group_unable_to_leave" = "Unable to leave the Group, please try again";

/* Title in the confirmation modal to delete a group */
"delete_group_confirmation_alert_title" = "Delete Group";

/* Message in the confirmation modal to delete a group */
"delete_group_confirmation_alert_message" = "Are you sure you want to delete %@?";

/* Title in the confirmation modal when the user tries to delete a one-to-one conversation */
"delete_conversation_confirmation_alert_title" = "Delete Conversation";

/* Message in the confirmation modal when the user tries to delete a one-to-one conversation */
"delete_conversation_confirmation_alert_message" = "Are you sure you want to delete your conversation with %@?";

/* Title in the confirmation modal when the user tries to hide the 'Note to Self' conversation */
"hide_note_to_self_confirmation_alert_title" = "Hide Note to Self";

/* Message in the confirmation modal when the user tries to hide the 'Note to Self' conversation */
"hide_note_to_self_confirmation_alert_message" = "Are you sure you want to hide %@?";

/* Title in the modal for updating the users profile display picture */
"update_profile_modal_title" = "Set Display Picture";

/* Save action in the modal for updating the users profile display picture */
"update_profile_modal_save" = "Save";

/* Remove action in the modal for updating the users profile display picture */
"update_profile_modal_remove" = "Remove";

/* Title for the error when failing to remove the users profile display picture */
"update_profile_modal_remove_error_title" = "Unable to remove avatar image";

/* Title for the error when the user selects a profile display picture that is too large */
"update_profile_modal_max_size_error_title" = "Maximum File Size Exceeded";

/* Message for the error when the user selects a profile display picture that is too large */
"update_profile_modal_max_size_error_message" = "Please select a smaller photo and try again";

/* Title for the error when the user fails to update their profile display picture */
"update_profile_modal_error_title" = "Couldn't Update Profile";

/* Message for the error when the user fails to update their profile display picture */
"update_profile_modal_error_message" = "Please check your internet connection and try again";

/* Placeholder when entering a nickname for a contact */
"CONTACT_NICKNAME_PLACEHOLDER" = "Enter a name";

/* The separator within a conversation indicating that following messages are unread */
"UNREAD_MESSAGES" = "Unread Messages";

/* Empty state for a conversation */
"CONVERSATION_EMPTY_STATE" = "You have no messages from %@. Send a message to start the conversation!";

/* Empty state for a read-only conversation */
"CONVERSATION_EMPTY_STATE_READ_ONLY" = "There are no messages in %@.";

/* Empty state for the 'Note to Self' conversation */
"CONVERSATION_EMPTY_STATE_NOTE_TO_SELF" = "You have no messages in %@.";

/* Message to indicate a user has Community Message Requests disabled */
"COMMUNITY_MESSAGE_REQUEST_DISABLED_EMPTY_STATE" = "%@ has message requests from Community conversations turned off, so you cannot send them a message.";

/* Warning to indicate one of the users devices is running an old version of Session */
"USER_CONFIG_OUTDATED_WARNING" = "Some of your devices are using outdated versions. Syncing may be unreliable until they are updated.";

/* Ann error displayed if the device is unable to retrieve the users recovery password */
"LOAD_RECOVERY_PASSWORD_ERROR" = "An error occurred when trying to load your recovery password.\n\nPlease export your logs, then upload the file though Session's Help Desk to help resolve this issue.";

/* An error displayed when trying to send a message if the device is unable to save it to the database */
"FAILED_TO_STORE_OUTGOING_MESSAGE" = "An error occurred when trying to store the outgoing message for sending, you may need to restart the app before you can send messages.";

/* An error indicating that the device was unable to access the database for some reason */
"database_inaccessible_error" = "There is an issue opening the database. Please restart the app and try again.";

/* A message indicating how the disappearing messages setting applies in a one-to-one conversation */
"DISAPPERING_MESSAGES_SUBTITLE_CONTACTS" = "This setting applies to everyone in this conversation.";

/* A message indicating how the disappearing messages setting applies in a group conversation */
"DISAPPERING_MESSAGES_SUBTITLE_GROUPS" = "Messages disappear after they have been sent.";

/* A record that appears within the message history to indicate that the current user turned on disappearing messages */
"YOU_DISAPPEARING_MESSAGES_INFO_ENABLE" = "You have set messages to disappear %@ after they have been %@";

/* A record that appears within the message history to indicate that the current user update the disappearing messages setting */
"YOU_DISAPPEARING_MESSAGES_INFO_UPDATE" = "You have changed messages to disappear %@ after they have been %@";

/* A record that appears within the message history to indicate that the current user has disabled disappearing messages */
"YOU_DISAPPEARING_MESSAGES_INFO_DISABLE" = "You have turned off disappearing messages";

/* The title for the legacy type of disappearing messages on the disappearing messages configuration screen */
"DISAPPEARING_MESSAGES_TYPE_LEGACY_TITLE" = "Legacy";

/* The description for the legacy type of disappearing messages on the disappearing messages configuration screen */
"DISAPPEARING_MESSAGES_TYPE_LEGACY_DESCRIPTION" = "Original version of disappearing messages.";

/* A warning shown at the top of a conversation to indicate a participant is using an old version of Session which may not support the updated disappearing messages functionality */
"DISAPPEARING_MESSAGES_OUTDATED_CLIENT_BANNER" = "%@ is using an outdated client. Disappearing messages may not work as expected.";

/* An error which can occur when a user tries to update from a version that Session no longer supports updating from */
"DATABASE_UNSUPPORTED_MIGRATION" = "You are trying to updated from a version which no longer supports upgrading\n\nIn order to continue to use session you need to restore your device\n\nWarning: Restoring your device will result in loss of any data older than two weeks";

/* DISAPPEARING_MESSAGE_STATE_READ
The point that a message will disappear in a disappearing message update message for disappear after read */
"DISAPPEARING_MESSAGE_STATE_READ" = "read";

/* The point that a message will disappear in a disappearing message update message for disappear after send */
"DISAPPEARING_MESSAGE_STATE_SENT" = "sent";<|MERGE_RESOLUTION|>--- conflicted
+++ resolved
@@ -407,22 +407,6 @@
 "ALERT_ERROR_TITLE" = "Errore";
 "modal_call_permission_request_title" = "Permessi Di Chiamata Richiesti";
 "modal_call_permission_request_explanation" = "È possibile abilitare l'autorizzazione 'Voce e video chiamate' nelle Impostazioni Privacy.";
-<<<<<<< HEAD
-"DEFAULT_OPEN_GROUP_LOAD_ERROR_TITLE" = "Oops, an error occurred";
-"DEFAULT_OPEN_GROUP_LOAD_ERROR_SUBTITLE" = "Please try again later";
-"LOADING_CONVERSATIONS" = "Loading Conversations...";
-"DATABASE_STARTUP_FAILED" = "An error occurred when opening the database\n\nYou can export your application logs to share for troubleshooting or you can try to restore your device\n\nWarning: Restoring your device will result in loss of any data older than two weeks";
-"APP_STARTUP_TIMEOUT" = "The app is taking a long time to start\n\nYou can continue to wait for the app to start, export your application logs to share for troubleshooting or you can try to open the app again";
-"APP_STARTUP_EXIT" = "Exit";
-"DATABASE_RESTORE_FAILED" = "An error occurred when opening the restored database\n\nYou can export your application logs to share for troubleshooting but to continue to use Session you may need to reinstall";
-"DATABASE_MIGRATION_FAILED" = "An error occurred when optimising the database\n\nYou can export your application logs to be able to share for troubleshooting or you can restore your device\n\nWarning: Restoring your device will result in loss of any data older than two weeks";
-"DATABASE_UNSUPPORTED_MIGRATION" = "You are trying to updated from a version which no longer supports upgrading\n\nIn order to continue to use session you need to restore your device\n\nWarning: Restoring your device will result in loss of any data older than two weeks";
-"RECOVERY_PHASE_ERROR_GENERIC" = "Something went wrong. Please check your recovery phrase and try again.";
-"RECOVERY_PHASE_ERROR_LENGTH" = "Looks like you didn't enter enough words. Please check your recovery phrase and try again.";
-"RECOVERY_PHASE_ERROR_LAST_WORD" = "You seem to be missing the last word of your recovery phrase. Please check what you entered and try again.";
-"RECOVERY_PHASE_ERROR_INVALID_WORD" = "There appears to be an invalid word in your recovery phrase. Please check what you entered and try again.";
-"RECOVERY_PHASE_ERROR_FAILED" = "Your recovery phrase couldn't be verified. Please check what you entered and try again.";
-=======
 "DEFAULT_OPEN_GROUP_LOAD_ERROR_TITLE" = "Oops, si è verificato un errore";
 "DEFAULT_OPEN_GROUP_LOAD_ERROR_SUBTITLE" = "Si prega di riprovare più tardi";
 "LOADING_CONVERSATIONS" = "Caricamento conversazioni...";
@@ -432,7 +416,6 @@
 "RECOVERY_PHASE_ERROR_LAST_WORD" = "Sembra che manchi l'ultima parola della tua frase di recupero. Controlla cosa hai inserito e riprova.";
 "RECOVERY_PHASE_ERROR_INVALID_WORD" = "Sembra ci sia una parola non valida nella tua frase di recupero. Controlla cosa hai inserito e riprova.";
 "RECOVERY_PHASE_ERROR_FAILED" = "Non è stato possibile verificare la tua frase di recupero. Controlla cosa hai inserito e riprova.";
->>>>>>> 90cd3fb5
 /* Indicates that an unknown error occurred while using Touch ID/Face ID/Phone Passcode. */
 "SCREEN_LOCK_ENABLE_UNKNOWN_ERROR" = "Impossibile accedere all'autenticazione.";
 /* Indicates that Touch ID/Face ID/Phone Passcode authentication failed. */
