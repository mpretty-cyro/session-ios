// Copyright © 2022 Rangeproof Pty Ltd. All rights reserved.

import Foundation
import GRDB
import Sodium
import SessionSnodeKit
import SessionUtilitiesKit

public class SMKDependencies: Dependencies {
<<<<<<< HEAD
    internal var _requestApi: RequestAPIType.Type?
    public var requestApi: RequestAPIType.Type {
        get { Dependencies.getValueSettingIfNull(&_requestApi) { RequestAPI.self } }
        set { _requestApi = newValue }
=======
    internal var _onionApi: Atomic<OnionRequestAPIType.Type?>
    public var onionApi: OnionRequestAPIType.Type {
        get { Dependencies.getValueSettingIfNull(&_onionApi) { OnionRequestAPI.self } }
        set { _onionApi.mutate { $0 = newValue } }
>>>>>>> 912fe50d
    }
    
    internal var _sodium: Atomic<SodiumType?>
    public var sodium: SodiumType {
        get { Dependencies.getValueSettingIfNull(&_sodium) { Sodium() } }
        set { _sodium.mutate { $0 = newValue } }
    }
    
    internal var _box: Atomic<BoxType?>
    public var box: BoxType {
        get { Dependencies.getValueSettingIfNull(&_box) { sodium.getBox() } }
        set { _box.mutate { $0 = newValue } }
    }
    
    internal var _genericHash: Atomic<GenericHashType?>
    public var genericHash: GenericHashType {
        get { Dependencies.getValueSettingIfNull(&_genericHash) { sodium.getGenericHash() } }
        set { _genericHash.mutate { $0 = newValue } }
    }
    
    internal var _sign: Atomic<SignType?>
    public var sign: SignType {
        get { Dependencies.getValueSettingIfNull(&_sign) { sodium.getSign() } }
        set { _sign.mutate { $0 = newValue } }
    }
    
    internal var _aeadXChaCha20Poly1305Ietf: Atomic<AeadXChaCha20Poly1305IetfType?>
    public var aeadXChaCha20Poly1305Ietf: AeadXChaCha20Poly1305IetfType {
        get { Dependencies.getValueSettingIfNull(&_aeadXChaCha20Poly1305Ietf) { sodium.getAeadXChaCha20Poly1305Ietf() } }
        set { _aeadXChaCha20Poly1305Ietf.mutate { $0 = newValue } }
    }
    
    internal var _ed25519: Atomic<Ed25519Type?>
    public var ed25519: Ed25519Type {
        get { Dependencies.getValueSettingIfNull(&_ed25519) { Ed25519Wrapper() } }
        set { _ed25519.mutate { $0 = newValue } }
    }
    
    internal var _nonceGenerator16: Atomic<NonceGenerator16ByteType?>
    public var nonceGenerator16: NonceGenerator16ByteType {
        get { Dependencies.getValueSettingIfNull(&_nonceGenerator16) { OpenGroupAPI.NonceGenerator16Byte() } }
        set { _nonceGenerator16.mutate { $0 = newValue } }
    }
    
    internal var _nonceGenerator24: Atomic<NonceGenerator24ByteType?>
    public var nonceGenerator24: NonceGenerator24ByteType {
        get { Dependencies.getValueSettingIfNull(&_nonceGenerator24) { OpenGroupAPI.NonceGenerator24Byte() } }
        set { _nonceGenerator24.mutate { $0 = newValue } }
    }
    
    // MARK: - Initialization
    
    public init(
        requestApi: RequestAPIType.Type? = nil,
        generalCache: Atomic<GeneralCacheType>? = nil,
        storage: Storage? = nil,
        scheduler: ValueObservationScheduler? = nil,
        sodium: SodiumType? = nil,
        box: BoxType? = nil,
        genericHash: GenericHashType? = nil,
        sign: SignType? = nil,
        aeadXChaCha20Poly1305Ietf: AeadXChaCha20Poly1305IetfType? = nil,
        ed25519: Ed25519Type? = nil,
        nonceGenerator16: NonceGenerator16ByteType? = nil,
        nonceGenerator24: NonceGenerator24ByteType? = nil,
        standardUserDefaults: UserDefaultsType? = nil,
        date: Date? = nil
    ) {
<<<<<<< HEAD
        _requestApi = requestApi
        _sodium = sodium
        _box = box
        _genericHash = genericHash
        _sign = sign
        _aeadXChaCha20Poly1305Ietf = aeadXChaCha20Poly1305Ietf
        _ed25519 = ed25519
        _nonceGenerator16 = nonceGenerator16
        _nonceGenerator24 = nonceGenerator24
=======
        _onionApi = Atomic(onionApi)
        _sodium = Atomic(sodium)
        _box = Atomic(box)
        _genericHash = Atomic(genericHash)
        _sign = Atomic(sign)
        _aeadXChaCha20Poly1305Ietf = Atomic(aeadXChaCha20Poly1305Ietf)
        _ed25519 = Atomic(ed25519)
        _nonceGenerator16 = Atomic(nonceGenerator16)
        _nonceGenerator24 = Atomic(nonceGenerator24)
>>>>>>> 912fe50d
        
        super.init(
            generalCache: generalCache,
            storage: storage,
            scheduler: scheduler,
            standardUserDefaults: standardUserDefaults,
            date: date
        )
    }
}<|MERGE_RESOLUTION|>--- conflicted
+++ resolved
@@ -7,17 +7,10 @@
 import SessionUtilitiesKit
 
 public class SMKDependencies: Dependencies {
-<<<<<<< HEAD
-    internal var _requestApi: RequestAPIType.Type?
+    internal var _requestApi: Atomic<RequestAPIType.Type?>
     public var requestApi: RequestAPIType.Type {
         get { Dependencies.getValueSettingIfNull(&_requestApi) { RequestAPI.self } }
-        set { _requestApi = newValue }
-=======
-    internal var _onionApi: Atomic<OnionRequestAPIType.Type?>
-    public var onionApi: OnionRequestAPIType.Type {
-        get { Dependencies.getValueSettingIfNull(&_onionApi) { OnionRequestAPI.self } }
-        set { _onionApi.mutate { $0 = newValue } }
->>>>>>> 912fe50d
+        set { _requestApi.mutate { $0 = newValue } }
     }
     
     internal var _sodium: Atomic<SodiumType?>
@@ -86,18 +79,7 @@
         standardUserDefaults: UserDefaultsType? = nil,
         date: Date? = nil
     ) {
-<<<<<<< HEAD
-        _requestApi = requestApi
-        _sodium = sodium
-        _box = box
-        _genericHash = genericHash
-        _sign = sign
-        _aeadXChaCha20Poly1305Ietf = aeadXChaCha20Poly1305Ietf
-        _ed25519 = ed25519
-        _nonceGenerator16 = nonceGenerator16
-        _nonceGenerator24 = nonceGenerator24
-=======
-        _onionApi = Atomic(onionApi)
+        _requestApi = Atomic(requestApi)
         _sodium = Atomic(sodium)
         _box = Atomic(box)
         _genericHash = Atomic(genericHash)
@@ -106,7 +88,6 @@
         _ed25519 = Atomic(ed25519)
         _nonceGenerator16 = Atomic(nonceGenerator16)
         _nonceGenerator24 = Atomic(nonceGenerator24)
->>>>>>> 912fe50d
         
         super.init(
             generalCache: generalCache,
