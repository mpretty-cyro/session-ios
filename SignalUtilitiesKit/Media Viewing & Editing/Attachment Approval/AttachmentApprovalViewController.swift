--- conflicted
+++ resolved
@@ -139,7 +139,7 @@
         self.mode = mode
         self.threadId = threadId
         self.threadVariant = threadVariant
-        let attachmentItems = attachments.map { SignalAttachmentItem(attachment: $0 )}
+        let attachmentItems = attachments.map { SignalAttachmentItem(attachment: $0, using: dependencies)}
         self.isAddMoreVisible = (mode == .sharedNavigation)
 
         self.attachmentItemCollection = AttachmentItemCollection(attachmentItems: attachmentItems, isAddMoreVisible: isAddMoreVisible)
@@ -251,7 +251,7 @@
         
         // If the first item is just text, or is a URL and LinkPreviews are disabled
         // then just fill the 'message' box with it
-        if firstItem.attachment.isText || (firstItem.attachment.isUrl && LinkPreview.previewUrl(for: firstItem.attachment.text()) == nil) {
+        if firstItem.attachment.isText || (firstItem.attachment.isUrl && LinkPreview.previewUrl(for: firstItem.attachment.text(), using: dependencies) == nil) {
             bottomToolView.attachmentTextToolbar.messageText = firstItem.attachment.text()
         }
 
@@ -482,11 +482,7 @@
             return cachedPage
         }
 
-<<<<<<< HEAD
-        Logger.debug("cache miss.")
-=======
         Log.debug("[AttachmentApprovalViewController] cache miss.")
->>>>>>> 304423f3
         let viewController = AttachmentPrepViewController(attachmentItem: item, using: dependencies)
         viewController.prepDelegate = self
         cachedPages[item] = viewController
@@ -535,6 +531,7 @@
                     nil
                 ),
             focusedItem: currentItem,
+            using: dependencies,
             cellViewBuilder: cellViewBuilder
         )
 
@@ -589,12 +586,8 @@
             Log.error("[AttachmentApprovalViewController] Could not export for output.")
             return attachmentItem.attachment
         }
-        guard let dataSource = DataSourceValue(data: dstData, utiType: dataUTI) else {
-<<<<<<< HEAD
-            owsFailDebug("Could not prepare data source for output.")
-=======
+        guard let dataSource = DataSourceValue(data: dstData, utiType: dataUTI, using: dependencies) else {
             Log.error("[AttachmentApprovalViewController] Could not prepare data source for output.")
->>>>>>> 304423f3
             return attachmentItem.attachment
         }
 
@@ -607,7 +600,7 @@
         }
         dataSource.sourceFilename = filename
 
-        let dstAttachment = SignalAttachment.attachment(dataSource: dataSource, dataUTI: dataUTI, imageQuality: .medium)
+        let dstAttachment = SignalAttachment.attachment(dataSource: dataSource, dataUTI: dataUTI, imageQuality: .medium, using: dependencies)
         if let attachmentError = dstAttachment.error {
             Log.error("[AttachmentApprovalViewController] Could not prepare attachment for output: \(attachmentError).")
             return attachmentItem.attachment
@@ -711,7 +704,7 @@
 // MARK: GalleryRail
 
 extension SignalAttachmentItem: GalleryRailItem {
-    func buildRailItemView() -> UIView {
+    func buildRailItemView(using dependencies: Dependencies) -> UIView {
         let imageView = UIImageView()
         imageView.image = getThumbnailImage()
         imageView.themeBackgroundColor = .backgroundSecondary
