--- conflicted
+++ resolved
@@ -10,9 +10,6 @@
     static var minExpectedRunDuration: TimeInterval { get }
     static var requirements: [MigrationRequirement] { get }
     
-<<<<<<< HEAD
-    static func migrate(_ db: Database, using dependencies: Dependencies) throws
-=======
     /// This includes any tables which are fetched from as part of the migration so that we can test they can still be parsed
     /// correctly within migration tests
     static var fetchedTables: [(TableRecord & FetchableRecord).Type] { get }
@@ -21,8 +18,7 @@
     /// correctly within migration tests
     static var createdOrAlteredTables: [(TableRecord & FetchableRecord).Type] { get }
     
-    static func migrate(_ db: Database) throws
->>>>>>> 88fd1342
+    static func migrate(_ db: Database, using dependencies: Dependencies) throws
 }
 
 public extension Migration {
