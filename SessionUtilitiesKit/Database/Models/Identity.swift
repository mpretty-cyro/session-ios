--- conflicted
+++ resolved
@@ -41,13 +41,9 @@
 // MARK: - GRDB Interactions
 
 public extension Identity {
-<<<<<<< HEAD
     static func generate(from seed: Data) throws -> (ed25519KeyPair: KeyPair, x25519KeyPair: KeyPair) {
-        assert(seed.count == 16)
-=======
-    static func generate(from seed: Data) throws -> (ed25519KeyPair: Sign.KeyPair, x25519KeyPair: ECKeyPair) {
         guard (seed.count == 16) else { throw GeneralError.invalidSeed }
->>>>>>> a5cc813d
+
         let padding = Data(repeating: 0, count: 16)
         
         guard
